/* SPDX-License-Identifier: GPL-2.0 */
/*
 * include/linux/buffer_head.h
 *
 * Everything to do with buffer_heads.
 */

#ifndef _LINUX_BUFFER_HEAD_H
#define _LINUX_BUFFER_HEAD_H

#include <linux/types.h>
#include <linux/blk_types.h>
#include <linux/fs.h>
#include <linux/linkage.h>
#include <linux/pagemap.h>
#include <linux/wait.h>
#include <linux/atomic.h>

enum bh_state_bits {
	BH_Uptodate,	/* Contains valid data */
	BH_Dirty,	/* Is dirty */
	BH_Lock,	/* Is locked */
	BH_Req,		/* Has been submitted for I/O */

	BH_Mapped,	/* Has a disk mapping */
	BH_New,		/* Disk mapping was newly created by get_block */
	BH_Async_Read,	/* Is under end_buffer_async_read I/O */
	BH_Async_Write,	/* Is under end_buffer_async_write I/O */
	BH_Delay,	/* Buffer is not yet allocated on disk */
	BH_Boundary,	/* Block is followed by a discontiguity */
	BH_Write_EIO,	/* I/O error on write */
	BH_Unwritten,	/* Buffer is allocated on disk but not written */
	BH_Quiet,	/* Buffer Error Prinks to be quiet */
	BH_Meta,	/* Buffer contains metadata */
	BH_Prio,	/* Buffer should be submitted with REQ_PRIO */
	BH_Defer_Completion, /* Defer AIO completion to workqueue */

	BH_PrivateStart,/* not a state bit, but the first bit available
			 * for private allocation by other entities
			 */
};

#define MAX_BUF_PER_PAGE (PAGE_SIZE / 512)

struct page;
struct buffer_head;
struct address_space;
typedef void (bh_end_io_t)(struct buffer_head *bh, int uptodate);

/*
 * Historically, a buffer_head was used to map a single block
 * within a page, and of course as the unit of I/O through the
 * filesystem and block layers.  Nowadays the basic I/O unit
 * is the bio, and buffer_heads are used for extracting block
 * mappings (via a get_block_t call), for tracking state within
 * a page (via a page_mapping) and for wrapping bio submission
 * for backward compatibility reasons (e.g. submit_bh).
 */
struct buffer_head {
	unsigned long b_state;		/* buffer state bitmap (see above) */
	struct buffer_head *b_this_page;/* circular list of page's buffers */
	union {
		struct page *b_page;	/* the page this bh is mapped to */
		struct folio *b_folio;	/* the folio this bh is mapped to */
	};

	sector_t b_blocknr;		/* start block number */
	size_t b_size;			/* size of mapping */
	char *b_data;			/* pointer to data within the page */

	struct block_device *b_bdev;
	bh_end_io_t *b_end_io;		/* I/O completion */
 	void *b_private;		/* reserved for b_end_io */
	struct list_head b_assoc_buffers; /* associated with another mapping */
	struct address_space *b_assoc_map;	/* mapping this buffer is
						   associated with */
	atomic_t b_count;		/* users using this buffer_head */
	spinlock_t b_uptodate_lock;	/* Used by the first bh in a page, to
					 * serialise IO completion of other
					 * buffers in the page */
};

/*
 * macro tricks to expand the set_buffer_foo(), clear_buffer_foo()
 * and buffer_foo() functions.
 * To avoid reset buffer flags that are already set, because that causes
 * a costly cache line transition, check the flag first.
 */
#define BUFFER_FNS(bit, name)						\
static __always_inline void set_buffer_##name(struct buffer_head *bh)	\
{									\
	if (!test_bit(BH_##bit, &(bh)->b_state))			\
		set_bit(BH_##bit, &(bh)->b_state);			\
}									\
static __always_inline void clear_buffer_##name(struct buffer_head *bh)	\
{									\
	clear_bit(BH_##bit, &(bh)->b_state);				\
}									\
static __always_inline int buffer_##name(const struct buffer_head *bh)	\
{									\
	return test_bit(BH_##bit, &(bh)->b_state);			\
}

/*
 * test_set_buffer_foo() and test_clear_buffer_foo()
 */
#define TAS_BUFFER_FNS(bit, name)					\
static __always_inline int test_set_buffer_##name(struct buffer_head *bh) \
{									\
	return test_and_set_bit(BH_##bit, &(bh)->b_state);		\
}									\
static __always_inline int test_clear_buffer_##name(struct buffer_head *bh) \
{									\
	return test_and_clear_bit(BH_##bit, &(bh)->b_state);		\
}									\

/*
 * Emit the buffer bitops functions.   Note that there are also functions
 * of the form "mark_buffer_foo()".  These are higher-level functions which
 * do something in addition to setting a b_state bit.
 */
BUFFER_FNS(Dirty, dirty)
TAS_BUFFER_FNS(Dirty, dirty)
BUFFER_FNS(Lock, locked)
BUFFER_FNS(Req, req)
TAS_BUFFER_FNS(Req, req)
BUFFER_FNS(Mapped, mapped)
BUFFER_FNS(New, new)
BUFFER_FNS(Async_Read, async_read)
BUFFER_FNS(Async_Write, async_write)
BUFFER_FNS(Delay, delay)
BUFFER_FNS(Boundary, boundary)
BUFFER_FNS(Write_EIO, write_io_error)
BUFFER_FNS(Unwritten, unwritten)
BUFFER_FNS(Meta, meta)
BUFFER_FNS(Prio, prio)
BUFFER_FNS(Defer_Completion, defer_completion)

static __always_inline void set_buffer_uptodate(struct buffer_head *bh)
{
	/*
	 * If somebody else already set this uptodate, they will
	 * have done the memory barrier, and a reader will thus
	 * see *some* valid buffer state.
	 *
	 * Any other serialization (with IO errors or whatever that
	 * might clear the bit) has to come from other state (eg BH_Lock).
	 */
	if (test_bit(BH_Uptodate, &bh->b_state))
		return;

	/*
	 * make it consistent with folio_mark_uptodate
	 * pairs with smp_load_acquire in buffer_uptodate
	 */
	smp_mb__before_atomic();
	set_bit(BH_Uptodate, &bh->b_state);
}

static __always_inline void clear_buffer_uptodate(struct buffer_head *bh)
{
	clear_bit(BH_Uptodate, &bh->b_state);
}

static __always_inline int buffer_uptodate(const struct buffer_head *bh)
{
	/*
	 * make it consistent with folio_test_uptodate
	 * pairs with smp_mb__before_atomic in set_buffer_uptodate
	 */
	return test_bit_acquire(BH_Uptodate, &bh->b_state);
}

static inline unsigned long bh_offset(const struct buffer_head *bh)
{
	return (unsigned long)(bh)->b_data & (page_size(bh->b_page) - 1);
}

/* If we *know* page->private refers to buffer_heads */
#define page_buffers(page)					\
	({							\
		BUG_ON(!PagePrivate(page));			\
		((struct buffer_head *)page_private(page));	\
	})
#define page_has_buffers(page)	PagePrivate(page)
#define folio_buffers(folio)		folio_get_private(folio)

void buffer_check_dirty_writeback(struct folio *folio,
				     bool *dirty, bool *writeback);

/*
 * Declarations
 */

void mark_buffer_dirty(struct buffer_head *bh);
void mark_buffer_write_io_error(struct buffer_head *bh);
void touch_buffer(struct buffer_head *bh);
void folio_set_bh(struct buffer_head *bh, struct folio *folio,
		  unsigned long offset);
struct buffer_head *folio_alloc_buffers(struct folio *folio, unsigned long size,
					gfp_t gfp);
struct buffer_head *alloc_page_buffers(struct page *page, unsigned long size,
		bool retry);
struct buffer_head *create_empty_buffers(struct folio *folio,
		unsigned long blocksize, unsigned long b_state);
void end_buffer_read_sync(struct buffer_head *bh, int uptodate);
void end_buffer_write_sync(struct buffer_head *bh, int uptodate);

/* Things to do with buffers at mapping->private_list */
void mark_buffer_dirty_inode(struct buffer_head *bh, struct inode *inode);
int generic_buffers_fsync_noflush(struct file *file, loff_t start, loff_t end,
				  bool datasync);
int generic_buffers_fsync(struct file *file, loff_t start, loff_t end,
			  bool datasync);
void clean_bdev_aliases(struct block_device *bdev, sector_t block,
			sector_t len);
static inline void clean_bdev_bh_alias(struct buffer_head *bh)
{
	clean_bdev_aliases(bh->b_bdev, bh->b_blocknr, 1);
}

void mark_buffer_async_write(struct buffer_head *bh);
void __wait_on_buffer(struct buffer_head *);
wait_queue_head_t *bh_waitq_head(struct buffer_head *bh);
struct buffer_head *__find_get_block(struct block_device *bdev, sector_t block,
			unsigned size);
struct buffer_head *bdev_getblk(struct block_device *bdev, sector_t block,
		unsigned size, gfp_t gfp);
void __brelse(struct buffer_head *);
void __bforget(struct buffer_head *);
void __breadahead(struct block_device *, sector_t block, unsigned int size);
struct buffer_head *__bread_gfp(struct block_device *,
				sector_t block, unsigned size, gfp_t gfp);
struct buffer_head *alloc_buffer_head(gfp_t gfp_flags);
void free_buffer_head(struct buffer_head * bh);
void unlock_buffer(struct buffer_head *bh);
void __lock_buffer(struct buffer_head *bh);
int sync_dirty_buffer(struct buffer_head *bh);
int __sync_dirty_buffer(struct buffer_head *bh, blk_opf_t op_flags);
void write_dirty_buffer(struct buffer_head *bh, blk_opf_t op_flags);
void submit_bh(blk_opf_t, struct buffer_head *);
void write_boundary_block(struct block_device *bdev,
			sector_t bblock, unsigned blocksize);
int bh_uptodate_or_lock(struct buffer_head *bh);
int __bh_read(struct buffer_head *bh, blk_opf_t op_flags, bool wait);
void __bh_read_batch(int nr, struct buffer_head *bhs[],
		     blk_opf_t op_flags, bool force_lock);

/*
 * Generic address_space_operations implementations for buffer_head-backed
 * address_spaces.
 */
void block_invalidate_folio(struct folio *folio, size_t offset, size_t length);
int block_write_full_folio(struct folio *folio, struct writeback_control *wbc,
		void *get_block);
int __block_write_full_folio(struct inode *inode, struct folio *folio,
		get_block_t *get_block, struct writeback_control *wbc);
int block_read_full_folio(struct folio *, get_block_t *);
bool block_is_partially_uptodate(struct folio *, size_t from, size_t count);
int block_write_begin(struct address_space *mapping, loff_t pos, unsigned len,
		struct page **pagep, get_block_t *get_block);
int __block_write_begin(struct page *page, loff_t pos, unsigned len,
		get_block_t *get_block);
int block_write_end(struct file *, struct address_space *,
				loff_t, unsigned, unsigned,
				struct page *, void *);
int generic_write_end(struct file *, struct address_space *,
				loff_t, unsigned, unsigned,
				struct page *, void *);
void folio_zero_new_buffers(struct folio *folio, size_t from, size_t to);
int cont_write_begin(struct file *, struct address_space *, loff_t,
			unsigned, struct page **, void **,
			get_block_t *, loff_t *);
int generic_cont_expand_simple(struct inode *inode, loff_t size);
void block_commit_write(struct page *page, unsigned int from, unsigned int to);
int block_page_mkwrite(struct vm_area_struct *vma, struct vm_fault *vmf,
				get_block_t get_block);
sector_t generic_block_bmap(struct address_space *, sector_t, get_block_t *);
int block_truncate_page(struct address_space *, loff_t, get_block_t *);

#ifdef CONFIG_MIGRATION
extern int buffer_migrate_folio(struct address_space *,
		struct folio *dst, struct folio *src, enum migrate_mode);
extern int buffer_migrate_folio_norefs(struct address_space *,
		struct folio *dst, struct folio *src, enum migrate_mode);
#else
#define buffer_migrate_folio NULL
#define buffer_migrate_folio_norefs NULL
#endif

/*
 * inline definitions
 */

static inline void get_bh(struct buffer_head *bh)
{
        atomic_inc(&bh->b_count);
}

static inline void put_bh(struct buffer_head *bh)
{
        smp_mb__before_atomic();
        atomic_dec(&bh->b_count);
}

/**
 * brelse - Release a buffer.
 * @bh: The buffer to release.
 *
 * Decrement a buffer_head's reference count.  If @bh is NULL, this
 * function is a no-op.
 *
 * If all buffers on a folio have zero reference count, are clean
 * and unlocked, and if the folio is unlocked and not under writeback
 * then try_to_free_buffers() may strip the buffers from the folio in
 * preparation for freeing it (sometimes, rarely, buffers are removed
 * from a folio but it ends up not being freed, and buffers may later
 * be reattached).
 *
 * Context: Any context.
 */
static inline void brelse(struct buffer_head *bh)
{
	if (bh)
		__brelse(bh);
}

/**
 * bforget - Discard any dirty data in a buffer.
 * @bh: The buffer to forget.
 *
 * Call this function instead of brelse() if the data written to a buffer
 * no longer needs to be written back.  It will clear the buffer's dirty
 * flag so writeback of this buffer will be skipped.
 *
 * Context: Any context.
 */
static inline void bforget(struct buffer_head *bh)
{
	if (bh)
		__bforget(bh);
}

static inline struct buffer_head *
sb_bread(struct super_block *sb, sector_t block)
{
	return __bread_gfp(sb->s_bdev, block, sb->s_blocksize, __GFP_MOVABLE);
}

static inline struct buffer_head *
sb_bread_unmovable(struct super_block *sb, sector_t block)
{
	return __bread_gfp(sb->s_bdev, block, sb->s_blocksize, 0);
}

static inline void
sb_breadahead(struct super_block *sb, sector_t block)
{
	__breadahead(sb->s_bdev, block, sb->s_blocksize);
}

static inline struct buffer_head *getblk_unmovable(struct block_device *bdev,
		sector_t block, unsigned size)
{
	gfp_t gfp;

<<<<<<< HEAD
	gfp = mapping_gfp_constraint(bdev->bd_inode->i_mapping, ~__GFP_FS);
=======
	gfp = mapping_gfp_constraint(bdev->bd_mapping, ~__GFP_FS);
>>>>>>> 0c383648
	gfp |= __GFP_NOFAIL;

	return bdev_getblk(bdev, block, size, gfp);
}

static inline struct buffer_head *__getblk(struct block_device *bdev,
		sector_t block, unsigned size)
{
	gfp_t gfp;

<<<<<<< HEAD
	gfp = mapping_gfp_constraint(bdev->bd_inode->i_mapping, ~__GFP_FS);
=======
	gfp = mapping_gfp_constraint(bdev->bd_mapping, ~__GFP_FS);
>>>>>>> 0c383648
	gfp |= __GFP_MOVABLE | __GFP_NOFAIL;

	return bdev_getblk(bdev, block, size, gfp);
}

static inline struct buffer_head *sb_getblk(struct super_block *sb,
		sector_t block)
<<<<<<< HEAD
{
	return __getblk(sb->s_bdev, block, sb->s_blocksize);
}

static inline struct buffer_head *sb_getblk_gfp(struct super_block *sb,
		sector_t block, gfp_t gfp)
{
=======
{
	return __getblk(sb->s_bdev, block, sb->s_blocksize);
}

static inline struct buffer_head *sb_getblk_gfp(struct super_block *sb,
		sector_t block, gfp_t gfp)
{
>>>>>>> 0c383648
	return bdev_getblk(sb->s_bdev, block, sb->s_blocksize, gfp);
}

static inline struct buffer_head *
sb_find_get_block(struct super_block *sb, sector_t block)
{
	return __find_get_block(sb->s_bdev, block, sb->s_blocksize);
}

static inline void
map_bh(struct buffer_head *bh, struct super_block *sb, sector_t block)
{
	set_buffer_mapped(bh);
	bh->b_bdev = sb->s_bdev;
	bh->b_blocknr = block;
	bh->b_size = sb->s_blocksize;
}

static inline void wait_on_buffer(struct buffer_head *bh)
{
	might_sleep();
	if (buffer_locked(bh))
		__wait_on_buffer(bh);
}

static inline int trylock_buffer(struct buffer_head *bh)
{
	return likely(!test_and_set_bit_lock(BH_Lock, &bh->b_state));
}

static inline void lock_buffer(struct buffer_head *bh)
{
	might_sleep();
	if (!trylock_buffer(bh))
		__lock_buffer(bh);
}

static inline void bh_readahead(struct buffer_head *bh, blk_opf_t op_flags)
{
	if (!buffer_uptodate(bh) && trylock_buffer(bh)) {
		if (!buffer_uptodate(bh))
			__bh_read(bh, op_flags, false);
		else
			unlock_buffer(bh);
	}
}

static inline void bh_read_nowait(struct buffer_head *bh, blk_opf_t op_flags)
{
	if (!bh_uptodate_or_lock(bh))
		__bh_read(bh, op_flags, false);
}

/* Returns 1 if buffer uptodated, 0 on success, and -EIO on error. */
static inline int bh_read(struct buffer_head *bh, blk_opf_t op_flags)
{
	if (bh_uptodate_or_lock(bh))
		return 1;
	return __bh_read(bh, op_flags, true);
}

static inline void bh_read_batch(int nr, struct buffer_head *bhs[])
{
	__bh_read_batch(nr, bhs, 0, true);
}

static inline void bh_readahead_batch(int nr, struct buffer_head *bhs[],
				      blk_opf_t op_flags)
{
	__bh_read_batch(nr, bhs, op_flags, false);
}

/**
 * __bread() - Read a block.
 * @bdev: The block device to read from.
 * @block: Block number in units of block size.
 * @size: The block size of this device in bytes.
 *
 * Read a specified block, and return the buffer head that refers
 * to it.  The memory is allocated from the movable area so that it can
 * be migrated.  The returned buffer head has its refcount increased.
 * The caller should call brelse() when it has finished with the buffer.
 *
 * Context: May sleep waiting for I/O.
 * Return: NULL if the block was unreadable.
 */
static inline struct buffer_head *__bread(struct block_device *bdev,
		sector_t block, unsigned size)
{
	return __bread_gfp(bdev, block, size, __GFP_MOVABLE);
}

/**
 * get_nth_bh - Get a reference on the n'th buffer after this one.
 * @bh: The buffer to start counting from.
 * @count: How many buffers to skip.
 *
 * This is primarily useful for finding the nth buffer in a folio; in
 * that case you pass the head buffer and the byte offset in the folio
 * divided by the block size.  It can be used for other purposes, but
 * it will wrap at the end of the folio rather than returning NULL or
 * proceeding to the next folio for you.
 *
 * Return: The requested buffer with an elevated refcount.
 */
static inline __must_check
struct buffer_head *get_nth_bh(struct buffer_head *bh, unsigned int count)
{
	while (count--)
		bh = bh->b_this_page;
	get_bh(bh);
	return bh;
}

bool block_dirty_folio(struct address_space *mapping, struct folio *folio);

#ifdef CONFIG_BUFFER_HEAD

void buffer_init(void);
bool try_to_free_buffers(struct folio *folio);
int inode_has_buffers(struct inode *inode);
void invalidate_inode_buffers(struct inode *inode);
int remove_inode_buffers(struct inode *inode);
int sync_mapping_buffers(struct address_space *mapping);
void invalidate_bh_lrus(void);
void invalidate_bh_lrus_cpu(void);
bool has_bh_in_lru(int cpu, void *dummy);
extern int buffer_heads_over_limit;

#else /* CONFIG_BUFFER_HEAD */

static inline void buffer_init(void) {}
static inline bool try_to_free_buffers(struct folio *folio) { return true; }
static inline int inode_has_buffers(struct inode *inode) { return 0; }
static inline void invalidate_inode_buffers(struct inode *inode) {}
static inline int remove_inode_buffers(struct inode *inode) { return 1; }
static inline int sync_mapping_buffers(struct address_space *mapping) { return 0; }
static inline void invalidate_bh_lrus(void) {}
static inline void invalidate_bh_lrus_cpu(void) {}
static inline bool has_bh_in_lru(int cpu, void *dummy) { return false; }
#define buffer_heads_over_limit 0

#endif /* CONFIG_BUFFER_HEAD */
#endif /* _LINUX_BUFFER_HEAD_H */<|MERGE_RESOLUTION|>--- conflicted
+++ resolved
@@ -364,11 +364,7 @@
 {
 	gfp_t gfp;
 
-<<<<<<< HEAD
-	gfp = mapping_gfp_constraint(bdev->bd_inode->i_mapping, ~__GFP_FS);
-=======
 	gfp = mapping_gfp_constraint(bdev->bd_mapping, ~__GFP_FS);
->>>>>>> 0c383648
 	gfp |= __GFP_NOFAIL;
 
 	return bdev_getblk(bdev, block, size, gfp);
@@ -379,11 +375,7 @@
 {
 	gfp_t gfp;
 
-<<<<<<< HEAD
-	gfp = mapping_gfp_constraint(bdev->bd_inode->i_mapping, ~__GFP_FS);
-=======
 	gfp = mapping_gfp_constraint(bdev->bd_mapping, ~__GFP_FS);
->>>>>>> 0c383648
 	gfp |= __GFP_MOVABLE | __GFP_NOFAIL;
 
 	return bdev_getblk(bdev, block, size, gfp);
@@ -391,7 +383,6 @@
 
 static inline struct buffer_head *sb_getblk(struct super_block *sb,
 		sector_t block)
-<<<<<<< HEAD
 {
 	return __getblk(sb->s_bdev, block, sb->s_blocksize);
 }
@@ -399,15 +390,6 @@
 static inline struct buffer_head *sb_getblk_gfp(struct super_block *sb,
 		sector_t block, gfp_t gfp)
 {
-=======
-{
-	return __getblk(sb->s_bdev, block, sb->s_blocksize);
-}
-
-static inline struct buffer_head *sb_getblk_gfp(struct super_block *sb,
-		sector_t block, gfp_t gfp)
-{
->>>>>>> 0c383648
 	return bdev_getblk(sb->s_bdev, block, sb->s_blocksize, gfp);
 }
 
