--- conflicted
+++ resolved
@@ -925,11 +925,9 @@
 		.acpi_guid = NULL,
 		.supports_dynamic_smps_6ghz = true,
 
-<<<<<<< HEAD
 		.iova_mask = 0,
-=======
+
 		.supports_aspm = false,
->>>>>>> 97b766f9
 	},
 	{
 		.name = "wcn7850 hw2.0",
@@ -1007,11 +1005,9 @@
 		.acpi_guid = &wcn7850_uuid,
 		.supports_dynamic_smps_6ghz = false,
 
-<<<<<<< HEAD
 		.iova_mask = ATH12K_PCIE_MAX_PAYLOAD_SIZE - 1,
-=======
+
 		.supports_aspm = true,
->>>>>>> 97b766f9
 	},
 	{
 		.name = "qcn9274 hw2.0",
@@ -1085,11 +1081,9 @@
 		.acpi_guid = NULL,
 		.supports_dynamic_smps_6ghz = true,
 
-<<<<<<< HEAD
 		.iova_mask = 0,
-=======
+
 		.supports_aspm = false,
->>>>>>> 97b766f9
 	},
 };
 
