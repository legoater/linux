--- conflicted
+++ resolved
@@ -804,11 +804,7 @@
 	req->request_type = TB_CFG_PKG_RESET;
 	req->response = &reply;
 	req->response_size = sizeof(reply);
-<<<<<<< HEAD
-	req->response_type = sizeof(TB_CFG_PKG_RESET);
-=======
 	req->response_type = TB_CFG_PKG_RESET;
->>>>>>> bb176f67
 
 	res = tb_cfg_request_sync(ctl, req, timeout_msec);
 
