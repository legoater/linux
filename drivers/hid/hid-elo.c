--- conflicted
+++ resolved
@@ -229,12 +229,9 @@
 	struct elo_priv *priv;
 	int ret;
 	struct usb_device *udev;
-<<<<<<< HEAD
-=======
 
 	if (!hid_is_usb(hdev))
 		return -EINVAL;
->>>>>>> df0cc57e
 
 	priv = kzalloc(sizeof(*priv), GFP_KERNEL);
 	if (!priv)
