/*
 * QLogic Fibre Channel HBA Driver
 * Copyright (c)  2003-2014 QLogic Corporation
 *
 * See LICENSE.qla2xxx for copyright and licensing details.
 */
#include "qla_def.h"

#include <linux/moduleparam.h>
#include <linux/vmalloc.h>
#include <linux/delay.h>
#include <linux/kthread.h>
#include <linux/mutex.h>
#include <linux/kobject.h>
#include <linux/slab.h>
#include <linux/blk-mq-pci.h>
#include <linux/refcount.h>

#include <scsi/scsi_tcq.h>
#include <scsi/scsicam.h>
#include <scsi/scsi_transport.h>
#include <scsi/scsi_transport_fc.h>

#include "qla_target.h"

/*
 * Driver version
 */
char qla2x00_version_str[40];

static int apidev_major;

/*
 * SRB allocation cache
 */
struct kmem_cache *srb_cachep;

/*
 * CT6 CTX allocation cache
 */
static struct kmem_cache *ctx_cachep;
/*
 * error level for logging
 */
uint ql_errlev = 0x8001;

static int ql2xenableclass2;
module_param(ql2xenableclass2, int, S_IRUGO|S_IRUSR);
MODULE_PARM_DESC(ql2xenableclass2,
		"Specify if Class 2 operations are supported from the very "
		"beginning. Default is 0 - class 2 not supported.");


int ql2xlogintimeout = 20;
module_param(ql2xlogintimeout, int, S_IRUGO);
MODULE_PARM_DESC(ql2xlogintimeout,
		"Login timeout value in seconds.");

int qlport_down_retry;
module_param(qlport_down_retry, int, S_IRUGO);
MODULE_PARM_DESC(qlport_down_retry,
		"Maximum number of command retries to a port that returns "
		"a PORT-DOWN status.");

int ql2xplogiabsentdevice;
module_param(ql2xplogiabsentdevice, int, S_IRUGO|S_IWUSR);
MODULE_PARM_DESC(ql2xplogiabsentdevice,
		"Option to enable PLOGI to devices that are not present after "
		"a Fabric scan.  This is needed for several broken switches. "
		"Default is 0 - no PLOGI. 1 - perform PLOGI.");

int ql2xloginretrycount;
module_param(ql2xloginretrycount, int, S_IRUGO);
MODULE_PARM_DESC(ql2xloginretrycount,
		"Specify an alternate value for the NVRAM login retry count.");

int ql2xallocfwdump = 1;
module_param(ql2xallocfwdump, int, S_IRUGO);
MODULE_PARM_DESC(ql2xallocfwdump,
		"Option to enable allocation of memory for a firmware dump "
		"during HBA initialization.  Memory allocation requirements "
		"vary by ISP type.  Default is 1 - allocate memory.");

int ql2xextended_error_logging;
module_param(ql2xextended_error_logging, int, S_IRUGO|S_IWUSR);
module_param_named(logging, ql2xextended_error_logging, int, S_IRUGO|S_IWUSR);
MODULE_PARM_DESC(ql2xextended_error_logging,
		"Option to enable extended error logging,\n"
		"\t\tDefault is 0 - no logging.  0x40000000 - Module Init & Probe.\n"
		"\t\t0x20000000 - Mailbox Cmnds. 0x10000000 - Device Discovery.\n"
		"\t\t0x08000000 - IO tracing.    0x04000000 - DPC Thread.\n"
		"\t\t0x02000000 - Async events.  0x01000000 - Timer routines.\n"
		"\t\t0x00800000 - User space.    0x00400000 - Task Management.\n"
		"\t\t0x00200000 - AER/EEH.       0x00100000 - Multi Q.\n"
		"\t\t0x00080000 - P3P Specific.  0x00040000 - Virtual Port.\n"
		"\t\t0x00020000 - Buffer Dump.   0x00010000 - Misc.\n"
		"\t\t0x00008000 - Verbose.       0x00004000 - Target.\n"
		"\t\t0x00002000 - Target Mgmt.   0x00001000 - Target TMF.\n"
		"\t\t0x7fffffff - For enabling all logs, can be too many logs.\n"
		"\t\t0x1e400000 - Preferred value for capturing essential "
		"debug information (equivalent to old "
		"ql2xextended_error_logging=1).\n"
		"\t\tDo LOGICAL OR of the value to enable more than one level");

int ql2xshiftctondsd = 6;
module_param(ql2xshiftctondsd, int, S_IRUGO);
MODULE_PARM_DESC(ql2xshiftctondsd,
		"Set to control shifting of command type processing "
		"based on total number of SG elements.");

int ql2xfdmienable = 1;
module_param(ql2xfdmienable, int, S_IRUGO|S_IWUSR);
module_param_named(fdmi, ql2xfdmienable, int, S_IRUGO|S_IWUSR);
MODULE_PARM_DESC(ql2xfdmienable,
		"Enables FDMI registrations. "
		"0 - no FDMI. Default is 1 - perform FDMI.");

#define MAX_Q_DEPTH	64
static int ql2xmaxqdepth = MAX_Q_DEPTH;
module_param(ql2xmaxqdepth, int, S_IRUGO|S_IWUSR);
MODULE_PARM_DESC(ql2xmaxqdepth,
		"Maximum queue depth to set for each LUN. "
		"Default is 64.");

#if (IS_ENABLED(CONFIG_NVME_FC))
int ql2xenabledif;
#else
int ql2xenabledif = 2;
#endif
module_param(ql2xenabledif, int, S_IRUGO);
MODULE_PARM_DESC(ql2xenabledif,
		" Enable T10-CRC-DIF:\n"
		" Default is 2.\n"
		"  0 -- No DIF Support\n"
		"  1 -- Enable DIF for all types\n"
		"  2 -- Enable DIF for all types, except Type 0.\n");

#if (IS_ENABLED(CONFIG_NVME_FC))
int ql2xnvmeenable = 1;
#else
int ql2xnvmeenable;
#endif
module_param(ql2xnvmeenable, int, 0644);
MODULE_PARM_DESC(ql2xnvmeenable,
    "Enables NVME support. "
    "0 - no NVMe.  Default is Y");

int ql2xenablehba_err_chk = 2;
module_param(ql2xenablehba_err_chk, int, S_IRUGO|S_IWUSR);
MODULE_PARM_DESC(ql2xenablehba_err_chk,
		" Enable T10-CRC-DIF Error isolation by HBA:\n"
		" Default is 2.\n"
		"  0 -- Error isolation disabled\n"
		"  1 -- Error isolation enabled only for DIX Type 0\n"
		"  2 -- Error isolation enabled for all Types\n");

int ql2xiidmaenable = 1;
module_param(ql2xiidmaenable, int, S_IRUGO);
MODULE_PARM_DESC(ql2xiidmaenable,
		"Enables iIDMA settings "
		"Default is 1 - perform iIDMA. 0 - no iIDMA.");

int ql2xmqsupport = 1;
module_param(ql2xmqsupport, int, S_IRUGO);
MODULE_PARM_DESC(ql2xmqsupport,
		"Enable on demand multiple queue pairs support "
		"Default is 1 for supported. "
		"Set it to 0 to turn off mq qpair support.");

int ql2xfwloadbin;
module_param(ql2xfwloadbin, int, S_IRUGO|S_IWUSR);
module_param_named(fwload, ql2xfwloadbin, int, S_IRUGO|S_IWUSR);
MODULE_PARM_DESC(ql2xfwloadbin,
		"Option to specify location from which to load ISP firmware:.\n"
		" 2 -- load firmware via the request_firmware() (hotplug).\n"
		"      interface.\n"
		" 1 -- load firmware from flash.\n"
		" 0 -- use default semantics.\n");

int ql2xetsenable;
module_param(ql2xetsenable, int, S_IRUGO);
MODULE_PARM_DESC(ql2xetsenable,
		"Enables firmware ETS burst."
		"Default is 0 - skip ETS enablement.");

int ql2xdbwr = 1;
module_param(ql2xdbwr, int, S_IRUGO|S_IWUSR);
MODULE_PARM_DESC(ql2xdbwr,
		"Option to specify scheme for request queue posting.\n"
		" 0 -- Regular doorbell.\n"
		" 1 -- CAMRAM doorbell (faster).\n");

int ql2xtargetreset = 1;
module_param(ql2xtargetreset, int, S_IRUGO);
MODULE_PARM_DESC(ql2xtargetreset,
		 "Enable target reset."
		 "Default is 1 - use hw defaults.");

int ql2xgffidenable;
module_param(ql2xgffidenable, int, S_IRUGO);
MODULE_PARM_DESC(ql2xgffidenable,
		"Enables GFF_ID checks of port type. "
		"Default is 0 - Do not use GFF_ID information.");

int ql2xasynctmfenable = 1;
module_param(ql2xasynctmfenable, int, S_IRUGO);
MODULE_PARM_DESC(ql2xasynctmfenable,
		"Enables issue of TM IOCBs asynchronously via IOCB mechanism"
		"Default is 1 - Issue TM IOCBs via mailbox mechanism.");

int ql2xdontresethba;
module_param(ql2xdontresethba, int, S_IRUGO|S_IWUSR);
MODULE_PARM_DESC(ql2xdontresethba,
		"Option to specify reset behaviour.\n"
		" 0 (Default) -- Reset on failure.\n"
		" 1 -- Do not reset on failure.\n");

uint64_t ql2xmaxlun = MAX_LUNS;
module_param(ql2xmaxlun, ullong, S_IRUGO);
MODULE_PARM_DESC(ql2xmaxlun,
		"Defines the maximum LU number to register with the SCSI "
		"midlayer. Default is 65535.");

int ql2xmdcapmask = 0x1F;
module_param(ql2xmdcapmask, int, S_IRUGO);
MODULE_PARM_DESC(ql2xmdcapmask,
		"Set the Minidump driver capture mask level. "
		"Default is 0x1F - Can be set to 0x3, 0x7, 0xF, 0x1F, 0x7F.");

int ql2xmdenable = 1;
module_param(ql2xmdenable, int, S_IRUGO);
MODULE_PARM_DESC(ql2xmdenable,
		"Enable/disable MiniDump. "
		"0 - MiniDump disabled. "
		"1 (Default) - MiniDump enabled.");

int ql2xexlogins;
module_param(ql2xexlogins, uint, S_IRUGO|S_IWUSR);
MODULE_PARM_DESC(ql2xexlogins,
		 "Number of extended Logins. "
		 "0 (Default)- Disabled.");

int ql2xexchoffld = 1024;
module_param(ql2xexchoffld, uint, 0644);
MODULE_PARM_DESC(ql2xexchoffld,
	"Number of target exchanges.");

int ql2xiniexchg = 1024;
module_param(ql2xiniexchg, uint, 0644);
MODULE_PARM_DESC(ql2xiniexchg,
	"Number of initiator exchanges.");

int ql2xfwholdabts;
module_param(ql2xfwholdabts, int, S_IRUGO);
MODULE_PARM_DESC(ql2xfwholdabts,
		"Allow FW to hold status IOCB until ABTS rsp received. "
		"0 (Default) Do not set fw option. "
		"1 - Set fw option to hold ABTS.");

int ql2xmvasynctoatio = 1;
module_param(ql2xmvasynctoatio, int, S_IRUGO|S_IWUSR);
MODULE_PARM_DESC(ql2xmvasynctoatio,
		"Move PUREX, ABTS RX and RIDA IOCBs to ATIOQ"
		"0 (Default). Do not move IOCBs"
		"1 - Move IOCBs.");

int ql2xautodetectsfp = 1;
module_param(ql2xautodetectsfp, int, 0444);
MODULE_PARM_DESC(ql2xautodetectsfp,
		 "Detect SFP range and set appropriate distance.\n"
		 "1 (Default): Enable\n");

int ql2xenablemsix = 1;
module_param(ql2xenablemsix, int, 0444);
MODULE_PARM_DESC(ql2xenablemsix,
		 "Set to enable MSI or MSI-X interrupt mechanism.\n"
		 " Default is 1, enable MSI-X interrupt mechanism.\n"
		 " 0 -- enable traditional pin-based mechanism.\n"
		 " 1 -- enable MSI-X interrupt mechanism.\n"
		 " 2 -- enable MSI interrupt mechanism.\n");

int qla2xuseresexchforels;
module_param(qla2xuseresexchforels, int, 0444);
MODULE_PARM_DESC(qla2xuseresexchforels,
		 "Reserve 1/2 of emergency exchanges for ELS.\n"
		 " 0 (default): disabled");

static int ql2xprotmask;
module_param(ql2xprotmask, int, 0644);
MODULE_PARM_DESC(ql2xprotmask,
		 "Override DIF/DIX protection capabilities mask\n"
		 "Default is 0 which sets protection mask based on "
		 "capabilities reported by HBA firmware.\n");

static int ql2xprotguard;
module_param(ql2xprotguard, int, 0644);
MODULE_PARM_DESC(ql2xprotguard, "Override choice of DIX checksum\n"
		 "  0 -- Let HBA firmware decide\n"
		 "  1 -- Force T10 CRC\n"
		 "  2 -- Force IP checksum\n");

int ql2xdifbundlinginternalbuffers;
module_param(ql2xdifbundlinginternalbuffers, int, 0644);
MODULE_PARM_DESC(ql2xdifbundlinginternalbuffers,
    "Force using internal buffers for DIF information\n"
    "0 (Default). Based on check.\n"
    "1 Force using internal buffers\n");

static void qla2x00_clear_drv_active(struct qla_hw_data *);
static void qla2x00_free_device(scsi_qla_host_t *);
static int qla2xxx_map_queues(struct Scsi_Host *shost);
static void qla2x00_destroy_deferred_work(struct qla_hw_data *);


static struct scsi_transport_template *qla2xxx_transport_template = NULL;
struct scsi_transport_template *qla2xxx_transport_vport_template = NULL;

/* TODO Convert to inlines
 *
 * Timer routines
 */

__inline__ void
qla2x00_start_timer(scsi_qla_host_t *vha, unsigned long interval)
{
	timer_setup(&vha->timer, qla2x00_timer, 0);
	vha->timer.expires = jiffies + interval * HZ;
	add_timer(&vha->timer);
	vha->timer_active = 1;
}

static inline void
qla2x00_restart_timer(scsi_qla_host_t *vha, unsigned long interval)
{
	/* Currently used for 82XX only. */
	if (vha->device_flags & DFLG_DEV_FAILED) {
		ql_dbg(ql_dbg_timer, vha, 0x600d,
		    "Device in a failed state, returning.\n");
		return;
	}

	mod_timer(&vha->timer, jiffies + interval * HZ);
}

static __inline__ void
qla2x00_stop_timer(scsi_qla_host_t *vha)
{
	del_timer_sync(&vha->timer);
	vha->timer_active = 0;
}

static int qla2x00_do_dpc(void *data);

static void qla2x00_rst_aen(scsi_qla_host_t *);

static int qla2x00_mem_alloc(struct qla_hw_data *, uint16_t, uint16_t,
	struct req_que **, struct rsp_que **);
static void qla2x00_free_fw_dump(struct qla_hw_data *);
static void qla2x00_mem_free(struct qla_hw_data *);
int qla2xxx_mqueuecommand(struct Scsi_Host *host, struct scsi_cmnd *cmd,
	struct qla_qpair *qpair);

/* -------------------------------------------------------------------------- */
static void qla_init_base_qpair(struct scsi_qla_host *vha, struct req_que *req,
    struct rsp_que *rsp)
{
	struct qla_hw_data *ha = vha->hw;

	rsp->qpair = ha->base_qpair;
	rsp->req = req;
	ha->base_qpair->hw = ha;
	ha->base_qpair->req = req;
	ha->base_qpair->rsp = rsp;
	ha->base_qpair->vha = vha;
	ha->base_qpair->qp_lock_ptr = &ha->hardware_lock;
	ha->base_qpair->use_shadow_reg = IS_SHADOW_REG_CAPABLE(ha) ? 1 : 0;
	ha->base_qpair->msix = &ha->msix_entries[QLA_MSIX_RSP_Q];
	ha->base_qpair->srb_mempool = ha->srb_mempool;
	INIT_LIST_HEAD(&ha->base_qpair->hints_list);
	ha->base_qpair->enable_class_2 = ql2xenableclass2;
	/* init qpair to this cpu. Will adjust at run time. */
	qla_cpu_update(rsp->qpair, raw_smp_processor_id());
	ha->base_qpair->pdev = ha->pdev;

	if (IS_QLA27XX(ha) || IS_QLA83XX(ha) || IS_QLA28XX(ha))
		ha->base_qpair->reqq_start_iocbs = qla_83xx_start_iocbs;
}

static int qla2x00_alloc_queues(struct qla_hw_data *ha, struct req_que *req,
				struct rsp_que *rsp)
{
	scsi_qla_host_t *vha = pci_get_drvdata(ha->pdev);

	ha->req_q_map = kcalloc(ha->max_req_queues, sizeof(struct req_que *),
				GFP_KERNEL);
	if (!ha->req_q_map) {
		ql_log(ql_log_fatal, vha, 0x003b,
		    "Unable to allocate memory for request queue ptrs.\n");
		goto fail_req_map;
	}

	ha->rsp_q_map = kcalloc(ha->max_rsp_queues, sizeof(struct rsp_que *),
				GFP_KERNEL);
	if (!ha->rsp_q_map) {
		ql_log(ql_log_fatal, vha, 0x003c,
		    "Unable to allocate memory for response queue ptrs.\n");
		goto fail_rsp_map;
	}

	ha->base_qpair = kzalloc(sizeof(struct qla_qpair), GFP_KERNEL);
	if (ha->base_qpair == NULL) {
		ql_log(ql_log_warn, vha, 0x00e0,
		    "Failed to allocate base queue pair memory.\n");
		goto fail_base_qpair;
	}

	qla_init_base_qpair(vha, req, rsp);

	if ((ql2xmqsupport || ql2xnvmeenable) && ha->max_qpairs) {
		ha->queue_pair_map = kcalloc(ha->max_qpairs, sizeof(struct qla_qpair *),
			GFP_KERNEL);
		if (!ha->queue_pair_map) {
			ql_log(ql_log_fatal, vha, 0x0180,
			    "Unable to allocate memory for queue pair ptrs.\n");
			goto fail_qpair_map;
		}
	}

	/*
	 * Make sure we record at least the request and response queue zero in
	 * case we need to free them if part of the probe fails.
	 */
	ha->rsp_q_map[0] = rsp;
	ha->req_q_map[0] = req;
	set_bit(0, ha->rsp_qid_map);
	set_bit(0, ha->req_qid_map);
	return 0;

fail_qpair_map:
	kfree(ha->base_qpair);
	ha->base_qpair = NULL;
fail_base_qpair:
	kfree(ha->rsp_q_map);
	ha->rsp_q_map = NULL;
fail_rsp_map:
	kfree(ha->req_q_map);
	ha->req_q_map = NULL;
fail_req_map:
	return -ENOMEM;
}

static void qla2x00_free_req_que(struct qla_hw_data *ha, struct req_que *req)
{
	if (IS_QLAFX00(ha)) {
		if (req && req->ring_fx00)
			dma_free_coherent(&ha->pdev->dev,
			    (req->length_fx00 + 1) * sizeof(request_t),
			    req->ring_fx00, req->dma_fx00);
	} else if (req && req->ring)
		dma_free_coherent(&ha->pdev->dev,
		(req->length + 1) * sizeof(request_t),
		req->ring, req->dma);

	if (req)
		kfree(req->outstanding_cmds);

	kfree(req);
}

static void qla2x00_free_rsp_que(struct qla_hw_data *ha, struct rsp_que *rsp)
{
	if (IS_QLAFX00(ha)) {
		if (rsp && rsp->ring_fx00)
			dma_free_coherent(&ha->pdev->dev,
			    (rsp->length_fx00 + 1) * sizeof(request_t),
			    rsp->ring_fx00, rsp->dma_fx00);
	} else if (rsp && rsp->ring) {
		dma_free_coherent(&ha->pdev->dev,
		(rsp->length + 1) * sizeof(response_t),
		rsp->ring, rsp->dma);
	}
	kfree(rsp);
}

static void qla2x00_free_queues(struct qla_hw_data *ha)
{
	struct req_que *req;
	struct rsp_que *rsp;
	int cnt;
	unsigned long flags;

	if (ha->queue_pair_map) {
		kfree(ha->queue_pair_map);
		ha->queue_pair_map = NULL;
	}
	if (ha->base_qpair) {
		kfree(ha->base_qpair);
		ha->base_qpair = NULL;
	}

	spin_lock_irqsave(&ha->hardware_lock, flags);
	for (cnt = 0; cnt < ha->max_req_queues; cnt++) {
		if (!test_bit(cnt, ha->req_qid_map))
			continue;

		req = ha->req_q_map[cnt];
		clear_bit(cnt, ha->req_qid_map);
		ha->req_q_map[cnt] = NULL;

		spin_unlock_irqrestore(&ha->hardware_lock, flags);
		qla2x00_free_req_que(ha, req);
		spin_lock_irqsave(&ha->hardware_lock, flags);
	}
	spin_unlock_irqrestore(&ha->hardware_lock, flags);

	kfree(ha->req_q_map);
	ha->req_q_map = NULL;


	spin_lock_irqsave(&ha->hardware_lock, flags);
	for (cnt = 0; cnt < ha->max_rsp_queues; cnt++) {
		if (!test_bit(cnt, ha->rsp_qid_map))
			continue;

		rsp = ha->rsp_q_map[cnt];
		clear_bit(cnt, ha->rsp_qid_map);
		ha->rsp_q_map[cnt] =  NULL;
		spin_unlock_irqrestore(&ha->hardware_lock, flags);
		qla2x00_free_rsp_que(ha, rsp);
		spin_lock_irqsave(&ha->hardware_lock, flags);
	}
	spin_unlock_irqrestore(&ha->hardware_lock, flags);

	kfree(ha->rsp_q_map);
	ha->rsp_q_map = NULL;
}

static char *
qla2x00_pci_info_str(struct scsi_qla_host *vha, char *str, size_t str_len)
{
	struct qla_hw_data *ha = vha->hw;
	static const char *const pci_bus_modes[] = {
		"33", "66", "100", "133",
	};
	uint16_t pci_bus;

	pci_bus = (ha->pci_attr & (BIT_9 | BIT_10)) >> 9;
	if (pci_bus) {
		snprintf(str, str_len, "PCI-X (%s MHz)",
			 pci_bus_modes[pci_bus]);
	} else {
		pci_bus = (ha->pci_attr & BIT_8) >> 8;
		snprintf(str, str_len, "PCI (%s MHz)", pci_bus_modes[pci_bus]);
	}

	return str;
}

static char *
qla24xx_pci_info_str(struct scsi_qla_host *vha, char *str, size_t str_len)
{
	static const char *const pci_bus_modes[] = {
		"33", "66", "100", "133",
	};
	struct qla_hw_data *ha = vha->hw;
	uint32_t pci_bus;

	if (pci_is_pcie(ha->pdev)) {
		uint32_t lstat, lspeed, lwidth;
		const char *speed_str;

		pcie_capability_read_dword(ha->pdev, PCI_EXP_LNKCAP, &lstat);
		lspeed = lstat & PCI_EXP_LNKCAP_SLS;
		lwidth = (lstat & PCI_EXP_LNKCAP_MLW) >> 4;

		switch (lspeed) {
		case 1:
			speed_str = "2.5GT/s";
			break;
		case 2:
			speed_str = "5.0GT/s";
			break;
		case 3:
			speed_str = "8.0GT/s";
			break;
		default:
			speed_str = "<unknown>";
			break;
		}
		snprintf(str, str_len, "PCIe (%s x%d)", speed_str, lwidth);

		return str;
	}

	pci_bus = (ha->pci_attr & CSRX_PCIX_BUS_MODE_MASK) >> 8;
	if (pci_bus == 0 || pci_bus == 8)
		snprintf(str, str_len, "PCI (%s MHz)",
			 pci_bus_modes[pci_bus >> 3]);
	else
		snprintf(str, str_len, "PCI-X Mode %d (%s MHz)",
			 pci_bus & 4 ? 2 : 1,
			 pci_bus_modes[pci_bus & 3]);

	return str;
}

static char *
qla2x00_fw_version_str(struct scsi_qla_host *vha, char *str, size_t size)
{
	char un_str[10];
	struct qla_hw_data *ha = vha->hw;

	snprintf(str, size, "%d.%02d.%02d ", ha->fw_major_version,
	    ha->fw_minor_version, ha->fw_subminor_version);

	if (ha->fw_attributes & BIT_9) {
		strcat(str, "FLX");
		return (str);
	}

	switch (ha->fw_attributes & 0xFF) {
	case 0x7:
		strcat(str, "EF");
		break;
	case 0x17:
		strcat(str, "TP");
		break;
	case 0x37:
		strcat(str, "IP");
		break;
	case 0x77:
		strcat(str, "VI");
		break;
	default:
		sprintf(un_str, "(%x)", ha->fw_attributes);
		strcat(str, un_str);
		break;
	}
	if (ha->fw_attributes & 0x100)
		strcat(str, "X");

	return (str);
}

static char *
qla24xx_fw_version_str(struct scsi_qla_host *vha, char *str, size_t size)
{
	struct qla_hw_data *ha = vha->hw;

	snprintf(str, size, "%d.%02d.%02d (%x)", ha->fw_major_version,
	    ha->fw_minor_version, ha->fw_subminor_version, ha->fw_attributes);
	return str;
}

void qla2x00_sp_free_dma(srb_t *sp)
{
	struct qla_hw_data *ha = sp->vha->hw;
	struct scsi_cmnd *cmd = GET_CMD_SP(sp);

	if (sp->flags & SRB_DMA_VALID) {
		scsi_dma_unmap(cmd);
		sp->flags &= ~SRB_DMA_VALID;
	}

	if (sp->flags & SRB_CRC_PROT_DMA_VALID) {
		dma_unmap_sg(&ha->pdev->dev, scsi_prot_sglist(cmd),
		    scsi_prot_sg_count(cmd), cmd->sc_data_direction);
		sp->flags &= ~SRB_CRC_PROT_DMA_VALID;
	}

	if (sp->flags & SRB_CRC_CTX_DSD_VALID) {
		/* List assured to be having elements */
		qla2x00_clean_dsd_pool(ha, sp->u.scmd.crc_ctx);
		sp->flags &= ~SRB_CRC_CTX_DSD_VALID;
	}

	if (sp->flags & SRB_CRC_CTX_DMA_VALID) {
		struct crc_context *ctx0 = sp->u.scmd.crc_ctx;

		dma_pool_free(ha->dl_dma_pool, ctx0, ctx0->crc_ctx_dma);
		sp->flags &= ~SRB_CRC_CTX_DMA_VALID;
	}

	if (sp->flags & SRB_FCP_CMND_DMA_VALID) {
		struct ct6_dsd *ctx1 = sp->u.scmd.ct6_ctx;

		dma_pool_free(ha->fcp_cmnd_dma_pool, ctx1->fcp_cmnd,
		    ctx1->fcp_cmnd_dma);
		list_splice(&ctx1->dsd_list, &ha->gbl_dsd_list);
		ha->gbl_dsd_inuse -= ctx1->dsd_use_cnt;
		ha->gbl_dsd_avail += ctx1->dsd_use_cnt;
		mempool_free(ctx1, ha->ctx_mempool);
	}
}

void qla2x00_sp_compl(srb_t *sp, int res)
{
	struct scsi_cmnd *cmd = GET_CMD_SP(sp);
	struct completion *comp = sp->comp;

	if (WARN_ON_ONCE(atomic_read(&sp->ref_count) == 0))
		return;

	atomic_dec(&sp->ref_count);

	sp->free(sp);
	cmd->result = res;
	CMD_SP(cmd) = NULL;
	cmd->scsi_done(cmd);
	if (comp)
		complete(comp);
}

void qla2xxx_qpair_sp_free_dma(srb_t *sp)
{
	struct scsi_cmnd *cmd = GET_CMD_SP(sp);
	struct qla_hw_data *ha = sp->fcport->vha->hw;

	if (sp->flags & SRB_DMA_VALID) {
		scsi_dma_unmap(cmd);
		sp->flags &= ~SRB_DMA_VALID;
	}

	if (sp->flags & SRB_CRC_PROT_DMA_VALID) {
		dma_unmap_sg(&ha->pdev->dev, scsi_prot_sglist(cmd),
		    scsi_prot_sg_count(cmd), cmd->sc_data_direction);
		sp->flags &= ~SRB_CRC_PROT_DMA_VALID;
	}

	if (sp->flags & SRB_CRC_CTX_DSD_VALID) {
		/* List assured to be having elements */
		qla2x00_clean_dsd_pool(ha, sp->u.scmd.crc_ctx);
		sp->flags &= ~SRB_CRC_CTX_DSD_VALID;
	}

	if (sp->flags & SRB_DIF_BUNDL_DMA_VALID) {
		struct crc_context *difctx = sp->u.scmd.crc_ctx;
		struct dsd_dma *dif_dsd, *nxt_dsd;

		list_for_each_entry_safe(dif_dsd, nxt_dsd,
		    &difctx->ldif_dma_hndl_list, list) {
			list_del(&dif_dsd->list);
			dma_pool_free(ha->dif_bundl_pool, dif_dsd->dsd_addr,
			    dif_dsd->dsd_list_dma);
			kfree(dif_dsd);
			difctx->no_dif_bundl--;
		}

		list_for_each_entry_safe(dif_dsd, nxt_dsd,
		    &difctx->ldif_dsd_list, list) {
			list_del(&dif_dsd->list);
			dma_pool_free(ha->dl_dma_pool, dif_dsd->dsd_addr,
			    dif_dsd->dsd_list_dma);
			kfree(dif_dsd);
			difctx->no_ldif_dsd--;
		}

		if (difctx->no_ldif_dsd) {
			ql_dbg(ql_dbg_tgt+ql_dbg_verbose, sp->vha, 0xe022,
			    "%s: difctx->no_ldif_dsd=%x\n",
			    __func__, difctx->no_ldif_dsd);
		}

		if (difctx->no_dif_bundl) {
			ql_dbg(ql_dbg_tgt+ql_dbg_verbose, sp->vha, 0xe022,
			    "%s: difctx->no_dif_bundl=%x\n",
			    __func__, difctx->no_dif_bundl);
		}
		sp->flags &= ~SRB_DIF_BUNDL_DMA_VALID;
	}

	if (sp->flags & SRB_FCP_CMND_DMA_VALID) {
		struct ct6_dsd *ctx1 = sp->u.scmd.ct6_ctx;

		dma_pool_free(ha->fcp_cmnd_dma_pool, ctx1->fcp_cmnd,
		    ctx1->fcp_cmnd_dma);
		list_splice(&ctx1->dsd_list, &ha->gbl_dsd_list);
		ha->gbl_dsd_inuse -= ctx1->dsd_use_cnt;
		ha->gbl_dsd_avail += ctx1->dsd_use_cnt;
		mempool_free(ctx1, ha->ctx_mempool);
		sp->flags &= ~SRB_FCP_CMND_DMA_VALID;
	}

	if (sp->flags & SRB_CRC_CTX_DMA_VALID) {
		struct crc_context *ctx0 = sp->u.scmd.crc_ctx;

		dma_pool_free(ha->dl_dma_pool, ctx0, ctx0->crc_ctx_dma);
		sp->flags &= ~SRB_CRC_CTX_DMA_VALID;
	}
}

void qla2xxx_qpair_sp_compl(srb_t *sp, int res)
{
	struct scsi_cmnd *cmd = GET_CMD_SP(sp);
	struct completion *comp = sp->comp;

	if (WARN_ON_ONCE(atomic_read(&sp->ref_count) == 0))
		return;

	atomic_dec(&sp->ref_count);

	sp->free(sp);
	cmd->result = res;
	CMD_SP(cmd) = NULL;
	cmd->scsi_done(cmd);
	if (comp)
		complete(comp);
}

static int
qla2xxx_queuecommand(struct Scsi_Host *host, struct scsi_cmnd *cmd)
{
	scsi_qla_host_t *vha = shost_priv(host);
	fc_port_t *fcport = (struct fc_port *) cmd->device->hostdata;
	struct fc_rport *rport = starget_to_rport(scsi_target(cmd->device));
	struct qla_hw_data *ha = vha->hw;
	struct scsi_qla_host *base_vha = pci_get_drvdata(ha->pdev);
	srb_t *sp;
	int rval;

	if (unlikely(test_bit(UNLOADING, &base_vha->dpc_flags)) ||
	    WARN_ON_ONCE(!rport)) {
		cmd->result = DID_NO_CONNECT << 16;
		goto qc24_fail_command;
	}

	if (ha->mqenable) {
		uint32_t tag;
		uint16_t hwq;
		struct qla_qpair *qpair = NULL;

		tag = blk_mq_unique_tag(cmd->request);
		hwq = blk_mq_unique_tag_to_hwq(tag);
		qpair = ha->queue_pair_map[hwq];

		if (qpair)
			return qla2xxx_mqueuecommand(host, cmd, qpair);
	}

	if (ha->flags.eeh_busy) {
		if (ha->flags.pci_channel_io_perm_failure) {
			ql_dbg(ql_dbg_aer, vha, 0x9010,
			    "PCI Channel IO permanent failure, exiting "
			    "cmd=%p.\n", cmd);
			cmd->result = DID_NO_CONNECT << 16;
		} else {
			ql_dbg(ql_dbg_aer, vha, 0x9011,
			    "EEH_Busy, Requeuing the cmd=%p.\n", cmd);
			cmd->result = DID_REQUEUE << 16;
		}
		goto qc24_fail_command;
	}

	rval = fc_remote_port_chkready(rport);
	if (rval) {
		cmd->result = rval;
		ql_dbg(ql_dbg_io + ql_dbg_verbose, vha, 0x3003,
		    "fc_remote_port_chkready failed for cmd=%p, rval=0x%x.\n",
		    cmd, rval);
		goto qc24_fail_command;
	}

	if (!vha->flags.difdix_supported &&
		scsi_get_prot_op(cmd) != SCSI_PROT_NORMAL) {
			ql_dbg(ql_dbg_io, vha, 0x3004,
			    "DIF Cap not reg, fail DIF capable cmd's:%p.\n",
			    cmd);
			cmd->result = DID_NO_CONNECT << 16;
			goto qc24_fail_command;
	}

	if (!fcport) {
		cmd->result = DID_NO_CONNECT << 16;
		goto qc24_fail_command;
	}

	if (atomic_read(&fcport->state) != FCS_ONLINE) {
		if (atomic_read(&fcport->state) == FCS_DEVICE_DEAD ||
			atomic_read(&base_vha->loop_state) == LOOP_DEAD) {
			ql_dbg(ql_dbg_io, vha, 0x3005,
			    "Returning DNC, fcport_state=%d loop_state=%d.\n",
			    atomic_read(&fcport->state),
			    atomic_read(&base_vha->loop_state));
			cmd->result = DID_NO_CONNECT << 16;
			goto qc24_fail_command;
		}
		goto qc24_target_busy;
	}

	/*
	 * Return target busy if we've received a non-zero retry_delay_timer
	 * in a FCP_RSP.
	 */
	if (fcport->retry_delay_timestamp == 0) {
		/* retry delay not set */
	} else if (time_after(jiffies, fcport->retry_delay_timestamp))
		fcport->retry_delay_timestamp = 0;
	else
		goto qc24_target_busy;

	sp = scsi_cmd_priv(cmd);
	qla2xxx_init_sp(sp, vha, vha->hw->base_qpair, fcport);

	sp->u.scmd.cmd = cmd;
	sp->type = SRB_SCSI_CMD;
	atomic_set(&sp->ref_count, 1);
	CMD_SP(cmd) = (void *)sp;
	sp->free = qla2x00_sp_free_dma;
	sp->done = qla2x00_sp_compl;

	rval = ha->isp_ops->start_scsi(sp);
	if (rval != QLA_SUCCESS) {
		ql_dbg(ql_dbg_io + ql_dbg_verbose, vha, 0x3013,
		    "Start scsi failed rval=%d for cmd=%p.\n", rval, cmd);
		goto qc24_host_busy_free_sp;
	}

	return 0;

qc24_host_busy_free_sp:
	sp->free(sp);

qc24_target_busy:
	return SCSI_MLQUEUE_TARGET_BUSY;

qc24_fail_command:
	cmd->scsi_done(cmd);

	return 0;
}

/* For MQ supported I/O */
int
qla2xxx_mqueuecommand(struct Scsi_Host *host, struct scsi_cmnd *cmd,
    struct qla_qpair *qpair)
{
	scsi_qla_host_t *vha = shost_priv(host);
	fc_port_t *fcport = (struct fc_port *) cmd->device->hostdata;
	struct fc_rport *rport = starget_to_rport(scsi_target(cmd->device));
	struct qla_hw_data *ha = vha->hw;
	struct scsi_qla_host *base_vha = pci_get_drvdata(ha->pdev);
	srb_t *sp;
	int rval;

	rval = rport ? fc_remote_port_chkready(rport) : FC_PORTSTATE_OFFLINE;
	if (rval) {
		cmd->result = rval;
		ql_dbg(ql_dbg_io + ql_dbg_verbose, vha, 0x3076,
		    "fc_remote_port_chkready failed for cmd=%p, rval=0x%x.\n",
		    cmd, rval);
		goto qc24_fail_command;
	}

	if (!fcport) {
		cmd->result = DID_NO_CONNECT << 16;
		goto qc24_fail_command;
	}

	if (atomic_read(&fcport->state) != FCS_ONLINE) {
		if (atomic_read(&fcport->state) == FCS_DEVICE_DEAD ||
			atomic_read(&base_vha->loop_state) == LOOP_DEAD) {
			ql_dbg(ql_dbg_io, vha, 0x3077,
			    "Returning DNC, fcport_state=%d loop_state=%d.\n",
			    atomic_read(&fcport->state),
			    atomic_read(&base_vha->loop_state));
			cmd->result = DID_NO_CONNECT << 16;
			goto qc24_fail_command;
		}
		goto qc24_target_busy;
	}

	/*
	 * Return target busy if we've received a non-zero retry_delay_timer
	 * in a FCP_RSP.
	 */
	if (fcport->retry_delay_timestamp == 0) {
		/* retry delay not set */
	} else if (time_after(jiffies, fcport->retry_delay_timestamp))
		fcport->retry_delay_timestamp = 0;
	else
		goto qc24_target_busy;

	sp = scsi_cmd_priv(cmd);
	qla2xxx_init_sp(sp, vha, qpair, fcport);

	sp->u.scmd.cmd = cmd;
	sp->type = SRB_SCSI_CMD;
	atomic_set(&sp->ref_count, 1);
	CMD_SP(cmd) = (void *)sp;
	sp->free = qla2xxx_qpair_sp_free_dma;
	sp->done = qla2xxx_qpair_sp_compl;
	sp->qpair = qpair;

	rval = ha->isp_ops->start_scsi_mq(sp);
	if (rval != QLA_SUCCESS) {
		ql_dbg(ql_dbg_io + ql_dbg_verbose, vha, 0x3078,
		    "Start scsi failed rval=%d for cmd=%p.\n", rval, cmd);
		if (rval == QLA_INTERFACE_ERROR)
			goto qc24_fail_command;
		goto qc24_host_busy_free_sp;
	}

	return 0;

qc24_host_busy_free_sp:
	sp->free(sp);

qc24_target_busy:
	return SCSI_MLQUEUE_TARGET_BUSY;

qc24_fail_command:
	cmd->scsi_done(cmd);

	return 0;
}

/*
 * qla2x00_eh_wait_on_command
 *    Waits for the command to be returned by the Firmware for some
 *    max time.
 *
 * Input:
 *    cmd = Scsi Command to wait on.
 *
 * Return:
 *    Completed in time : QLA_SUCCESS
 *    Did not complete in time : QLA_FUNCTION_FAILED
 */
static int
qla2x00_eh_wait_on_command(struct scsi_cmnd *cmd)
{
#define ABORT_POLLING_PERIOD	1000
#define ABORT_WAIT_ITER		((2 * 1000) / (ABORT_POLLING_PERIOD))
	unsigned long wait_iter = ABORT_WAIT_ITER;
	scsi_qla_host_t *vha = shost_priv(cmd->device->host);
	struct qla_hw_data *ha = vha->hw;
	int ret = QLA_SUCCESS;

	if (unlikely(pci_channel_offline(ha->pdev)) || ha->flags.eeh_busy) {
		ql_dbg(ql_dbg_taskm, vha, 0x8005,
		    "Return:eh_wait.\n");
		return ret;
	}

	while (CMD_SP(cmd) && wait_iter--) {
		msleep(ABORT_POLLING_PERIOD);
	}
	if (CMD_SP(cmd))
		ret = QLA_FUNCTION_FAILED;

	return ret;
}

/*
 * qla2x00_wait_for_hba_online
 *    Wait till the HBA is online after going through
 *    <= MAX_RETRIES_OF_ISP_ABORT  or
 *    finally HBA is disabled ie marked offline
 *
 * Input:
 *     ha - pointer to host adapter structure
 *
 * Note:
 *    Does context switching-Release SPIN_LOCK
 *    (if any) before calling this routine.
 *
 * Return:
 *    Success (Adapter is online) : 0
 *    Failed  (Adapter is offline/disabled) : 1
 */
int
qla2x00_wait_for_hba_online(scsi_qla_host_t *vha)
{
	int		return_status;
	unsigned long	wait_online;
	struct qla_hw_data *ha = vha->hw;
	scsi_qla_host_t *base_vha = pci_get_drvdata(ha->pdev);

	wait_online = jiffies + (MAX_LOOP_TIMEOUT * HZ);
	while (((test_bit(ISP_ABORT_NEEDED, &base_vha->dpc_flags)) ||
	    test_bit(ABORT_ISP_ACTIVE, &base_vha->dpc_flags) ||
	    test_bit(ISP_ABORT_RETRY, &base_vha->dpc_flags) ||
	    ha->dpc_active) && time_before(jiffies, wait_online)) {

		msleep(1000);
	}
	if (base_vha->flags.online)
		return_status = QLA_SUCCESS;
	else
		return_status = QLA_FUNCTION_FAILED;

	return (return_status);
}

static inline int test_fcport_count(scsi_qla_host_t *vha)
{
	struct qla_hw_data *ha = vha->hw;
	unsigned long flags;
	int res;

	spin_lock_irqsave(&ha->tgt.sess_lock, flags);
	ql_dbg(ql_dbg_init, vha, 0x00ec,
	    "tgt %p, fcport_count=%d\n",
	    vha, vha->fcport_count);
	res = (vha->fcport_count == 0);
	spin_unlock_irqrestore(&ha->tgt.sess_lock, flags);

	return res;
}

/*
 * qla2x00_wait_for_sess_deletion can only be called from remove_one.
 * it has dependency on UNLOADING flag to stop device discovery
 */
void
qla2x00_wait_for_sess_deletion(scsi_qla_host_t *vha)
{
	qla2x00_mark_all_devices_lost(vha, 0);

	wait_event_timeout(vha->fcport_waitQ, test_fcport_count(vha), 10*HZ);
}

/*
 * qla2x00_wait_for_hba_ready
 * Wait till the HBA is ready before doing driver unload
 *
 * Input:
 *     ha - pointer to host adapter structure
 *
 * Note:
 *    Does context switching-Release SPIN_LOCK
 *    (if any) before calling this routine.
 *
 */
static void
qla2x00_wait_for_hba_ready(scsi_qla_host_t *vha)
{
	struct qla_hw_data *ha = vha->hw;
	scsi_qla_host_t *base_vha = pci_get_drvdata(ha->pdev);

	while ((qla2x00_reset_active(vha) || ha->dpc_active ||
		ha->flags.mbox_busy) ||
	       test_bit(FX00_RESET_RECOVERY, &vha->dpc_flags) ||
	       test_bit(FX00_TARGET_SCAN, &vha->dpc_flags)) {
		if (test_bit(UNLOADING, &base_vha->dpc_flags))
			break;
		msleep(1000);
	}
}

int
qla2x00_wait_for_chip_reset(scsi_qla_host_t *vha)
{
	int		return_status;
	unsigned long	wait_reset;
	struct qla_hw_data *ha = vha->hw;
	scsi_qla_host_t *base_vha = pci_get_drvdata(ha->pdev);

	wait_reset = jiffies + (MAX_LOOP_TIMEOUT * HZ);
	while (((test_bit(ISP_ABORT_NEEDED, &base_vha->dpc_flags)) ||
	    test_bit(ABORT_ISP_ACTIVE, &base_vha->dpc_flags) ||
	    test_bit(ISP_ABORT_RETRY, &base_vha->dpc_flags) ||
	    ha->dpc_active) && time_before(jiffies, wait_reset)) {

		msleep(1000);

		if (!test_bit(ISP_ABORT_NEEDED, &base_vha->dpc_flags) &&
		    ha->flags.chip_reset_done)
			break;
	}
	if (ha->flags.chip_reset_done)
		return_status = QLA_SUCCESS;
	else
		return_status = QLA_FUNCTION_FAILED;

	return return_status;
}

static int
sp_get(struct srb *sp)
{
	if (!refcount_inc_not_zero((refcount_t *)&sp->ref_count))
		/* kref get fail */
		return ENXIO;
	else
		return 0;
}

#define ISP_REG_DISCONNECT 0xffffffffU
/**************************************************************************
* qla2x00_isp_reg_stat
*
* Description:
*	Read the host status register of ISP before aborting the command.
*
* Input:
*	ha = pointer to host adapter structure.
*
*
* Returns:
*	Either true or false.
*
* Note:	Return true if there is register disconnect.
**************************************************************************/
static inline
uint32_t qla2x00_isp_reg_stat(struct qla_hw_data *ha)
{
	struct device_reg_24xx __iomem *reg = &ha->iobase->isp24;
	struct device_reg_82xx __iomem *reg82 = &ha->iobase->isp82;

	if (IS_P3P_TYPE(ha))
		return ((RD_REG_DWORD(&reg82->host_int)) == ISP_REG_DISCONNECT);
	else
		return ((RD_REG_DWORD(&reg->host_status)) ==
			ISP_REG_DISCONNECT);
}

/**************************************************************************
* qla2xxx_eh_abort
*
* Description:
*    The abort function will abort the specified command.
*
* Input:
*    cmd = Linux SCSI command packet to be aborted.
*
* Returns:
*    Either SUCCESS or FAILED.
*
* Note:
*    Only return FAILED if command not returned by firmware.
**************************************************************************/
static int
qla2xxx_eh_abort(struct scsi_cmnd *cmd)
{
	scsi_qla_host_t *vha = shost_priv(cmd->device->host);
	DECLARE_COMPLETION_ONSTACK(comp);
	srb_t *sp;
	int ret;
	unsigned int id;
	uint64_t lun;
	int rval;
	struct qla_hw_data *ha = vha->hw;

	if (qla2x00_isp_reg_stat(ha)) {
		ql_log(ql_log_info, vha, 0x8042,
		    "PCI/Register disconnect, exiting.\n");
		return FAILED;
	}

	ret = fc_block_scsi_eh(cmd);
	if (ret != 0)
		return ret;

	sp = scsi_cmd_priv(cmd);

	if (sp->fcport && sp->fcport->deleted)
		return SUCCESS;

	/* Return if the command has already finished. */
	if (sp_get(sp))
		return SUCCESS;

	id = cmd->device->id;
	lun = cmd->device->lun;

	ql_dbg(ql_dbg_taskm, vha, 0x8002,
	    "Aborting from RISC nexus=%ld:%d:%llu sp=%p cmd=%p handle=%x\n",
	    vha->host_no, id, lun, sp, cmd, sp->handle);

	rval = ha->isp_ops->abort_command(sp);
	ql_dbg(ql_dbg_taskm, vha, 0x8003,
	       "Abort command mbx cmd=%p, rval=%x.\n", cmd, rval);

	switch (rval) {
	case QLA_SUCCESS:
		/*
		 * The command has been aborted. That means that the firmware
		 * won't report a completion.
		 */
		sp->done(sp, DID_ABORT << 16);
		ret = SUCCESS;
		break;
	case QLA_FUNCTION_PARAMETER_ERROR: {
		/* Wait for the command completion. */
		uint32_t ratov = ha->r_a_tov/10;
		uint32_t ratov_j = msecs_to_jiffies(4 * ratov * 1000);

		WARN_ON_ONCE(sp->comp);
		sp->comp = &comp;
		if (!wait_for_completion_timeout(&comp, ratov_j)) {
			ql_dbg(ql_dbg_taskm, vha, 0xffff,
			    "%s: Abort wait timer (4 * R_A_TOV[%d]) expired\n",
			    __func__, ha->r_a_tov);
			ret = FAILED;
		} else {
			ret = SUCCESS;
		}
		break;
	}
	default:
		/*
		 * Either abort failed or abort and completion raced. Let
		 * the SCSI core retry the abort in the former case.
		 */
		ret = FAILED;
		break;
	}

	sp->comp = NULL;
	atomic_dec(&sp->ref_count);
	ql_log(ql_log_info, vha, 0x801c,
	    "Abort command issued nexus=%ld:%d:%llu -- %x.\n",
	    vha->host_no, id, lun, ret);

	return ret;
}

/*
 * Returns: QLA_SUCCESS or QLA_FUNCTION_FAILED.
 */
int
qla2x00_eh_wait_for_pending_commands(scsi_qla_host_t *vha, unsigned int t,
	uint64_t l, enum nexus_wait_type type)
{
	int cnt, match, status;
	unsigned long flags;
	struct qla_hw_data *ha = vha->hw;
	struct req_que *req;
	srb_t *sp;
	struct scsi_cmnd *cmd;

	status = QLA_SUCCESS;

	spin_lock_irqsave(&ha->hardware_lock, flags);
	req = vha->req;
	for (cnt = 1; status == QLA_SUCCESS &&
		cnt < req->num_outstanding_cmds; cnt++) {
		sp = req->outstanding_cmds[cnt];
		if (!sp)
			continue;
		if (sp->type != SRB_SCSI_CMD)
			continue;
		if (vha->vp_idx != sp->vha->vp_idx)
			continue;
		match = 0;
		cmd = GET_CMD_SP(sp);
		switch (type) {
		case WAIT_HOST:
			match = 1;
			break;
		case WAIT_TARGET:
			match = cmd->device->id == t;
			break;
		case WAIT_LUN:
			match = (cmd->device->id == t &&
				cmd->device->lun == l);
			break;
		}
		if (!match)
			continue;

		spin_unlock_irqrestore(&ha->hardware_lock, flags);
		status = qla2x00_eh_wait_on_command(cmd);
		spin_lock_irqsave(&ha->hardware_lock, flags);
	}
	spin_unlock_irqrestore(&ha->hardware_lock, flags);

	return status;
}

static char *reset_errors[] = {
	"HBA not online",
	"HBA not ready",
	"Task management failed",
	"Waiting for command completions",
};

static int
__qla2xxx_eh_generic_reset(char *name, enum nexus_wait_type type,
    struct scsi_cmnd *cmd, int (*do_reset)(struct fc_port *, uint64_t, int))
{
	scsi_qla_host_t *vha = shost_priv(cmd->device->host);
	fc_port_t *fcport = (struct fc_port *) cmd->device->hostdata;
	int err;

	if (!fcport) {
		return FAILED;
	}

	err = fc_block_scsi_eh(cmd);
	if (err != 0)
		return err;

	if (fcport->deleted)
		return SUCCESS;

	ql_log(ql_log_info, vha, 0x8009,
	    "%s RESET ISSUED nexus=%ld:%d:%llu cmd=%p.\n", name, vha->host_no,
	    cmd->device->id, cmd->device->lun, cmd);

	err = 0;
	if (qla2x00_wait_for_hba_online(vha) != QLA_SUCCESS) {
		ql_log(ql_log_warn, vha, 0x800a,
		    "Wait for hba online failed for cmd=%p.\n", cmd);
		goto eh_reset_failed;
	}
	err = 2;
	if (do_reset(fcport, cmd->device->lun, 1)
		!= QLA_SUCCESS) {
		ql_log(ql_log_warn, vha, 0x800c,
		    "do_reset failed for cmd=%p.\n", cmd);
		goto eh_reset_failed;
	}
	err = 3;
	if (qla2x00_eh_wait_for_pending_commands(vha, cmd->device->id,
	    cmd->device->lun, type) != QLA_SUCCESS) {
		ql_log(ql_log_warn, vha, 0x800d,
		    "wait for pending cmds failed for cmd=%p.\n", cmd);
		goto eh_reset_failed;
	}

	ql_log(ql_log_info, vha, 0x800e,
	    "%s RESET SUCCEEDED nexus:%ld:%d:%llu cmd=%p.\n", name,
	    vha->host_no, cmd->device->id, cmd->device->lun, cmd);

	return SUCCESS;

eh_reset_failed:
	ql_log(ql_log_info, vha, 0x800f,
	    "%s RESET FAILED: %s nexus=%ld:%d:%llu cmd=%p.\n", name,
	    reset_errors[err], vha->host_no, cmd->device->id, cmd->device->lun,
	    cmd);
	return FAILED;
}

static int
qla2xxx_eh_device_reset(struct scsi_cmnd *cmd)
{
	scsi_qla_host_t *vha = shost_priv(cmd->device->host);
	struct qla_hw_data *ha = vha->hw;

	if (qla2x00_isp_reg_stat(ha)) {
		ql_log(ql_log_info, vha, 0x803e,
		    "PCI/Register disconnect, exiting.\n");
		return FAILED;
	}

	return __qla2xxx_eh_generic_reset("DEVICE", WAIT_LUN, cmd,
	    ha->isp_ops->lun_reset);
}

static int
qla2xxx_eh_target_reset(struct scsi_cmnd *cmd)
{
	scsi_qla_host_t *vha = shost_priv(cmd->device->host);
	struct qla_hw_data *ha = vha->hw;

	if (qla2x00_isp_reg_stat(ha)) {
		ql_log(ql_log_info, vha, 0x803f,
		    "PCI/Register disconnect, exiting.\n");
		return FAILED;
	}

	return __qla2xxx_eh_generic_reset("TARGET", WAIT_TARGET, cmd,
	    ha->isp_ops->target_reset);
}

/**************************************************************************
* qla2xxx_eh_bus_reset
*
* Description:
*    The bus reset function will reset the bus and abort any executing
*    commands.
*
* Input:
*    cmd = Linux SCSI command packet of the command that cause the
*          bus reset.
*
* Returns:
*    SUCCESS/FAILURE (defined as macro in scsi.h).
*
**************************************************************************/
static int
qla2xxx_eh_bus_reset(struct scsi_cmnd *cmd)
{
	scsi_qla_host_t *vha = shost_priv(cmd->device->host);
	fc_port_t *fcport = (struct fc_port *) cmd->device->hostdata;
	int ret = FAILED;
	unsigned int id;
	uint64_t lun;
	struct qla_hw_data *ha = vha->hw;

	if (qla2x00_isp_reg_stat(ha)) {
		ql_log(ql_log_info, vha, 0x8040,
		    "PCI/Register disconnect, exiting.\n");
		return FAILED;
	}

	id = cmd->device->id;
	lun = cmd->device->lun;

	if (!fcport) {
		return ret;
	}

	ret = fc_block_scsi_eh(cmd);
	if (ret != 0)
		return ret;
	ret = FAILED;

	if (qla2x00_chip_is_down(vha))
		return ret;

	ql_log(ql_log_info, vha, 0x8012,
	    "BUS RESET ISSUED nexus=%ld:%d:%llu.\n", vha->host_no, id, lun);

	if (qla2x00_wait_for_hba_online(vha) != QLA_SUCCESS) {
		ql_log(ql_log_fatal, vha, 0x8013,
		    "Wait for hba online failed board disabled.\n");
		goto eh_bus_reset_done;
	}

	if (qla2x00_loop_reset(vha) == QLA_SUCCESS)
		ret = SUCCESS;

	if (ret == FAILED)
		goto eh_bus_reset_done;

	/* Flush outstanding commands. */
	if (qla2x00_eh_wait_for_pending_commands(vha, 0, 0, WAIT_HOST) !=
	    QLA_SUCCESS) {
		ql_log(ql_log_warn, vha, 0x8014,
		    "Wait for pending commands failed.\n");
		ret = FAILED;
	}

eh_bus_reset_done:
	ql_log(ql_log_warn, vha, 0x802b,
	    "BUS RESET %s nexus=%ld:%d:%llu.\n",
	    (ret == FAILED) ? "FAILED" : "SUCCEEDED", vha->host_no, id, lun);

	return ret;
}

/**************************************************************************
* qla2xxx_eh_host_reset
*
* Description:
*    The reset function will reset the Adapter.
*
* Input:
*      cmd = Linux SCSI command packet of the command that cause the
*            adapter reset.
*
* Returns:
*      Either SUCCESS or FAILED.
*
* Note:
**************************************************************************/
static int
qla2xxx_eh_host_reset(struct scsi_cmnd *cmd)
{
	scsi_qla_host_t *vha = shost_priv(cmd->device->host);
	struct qla_hw_data *ha = vha->hw;
	int ret = FAILED;
	unsigned int id;
	uint64_t lun;
	scsi_qla_host_t *base_vha = pci_get_drvdata(ha->pdev);

	if (qla2x00_isp_reg_stat(ha)) {
		ql_log(ql_log_info, vha, 0x8041,
		    "PCI/Register disconnect, exiting.\n");
		schedule_work(&ha->board_disable);
		return SUCCESS;
	}

	id = cmd->device->id;
	lun = cmd->device->lun;

	ql_log(ql_log_info, vha, 0x8018,
	    "ADAPTER RESET ISSUED nexus=%ld:%d:%llu.\n", vha->host_no, id, lun);

	/*
	 * No point in issuing another reset if one is active.  Also do not
	 * attempt a reset if we are updating flash.
	 */
	if (qla2x00_reset_active(vha) || ha->optrom_state != QLA_SWAITING)
		goto eh_host_reset_lock;

	if (vha != base_vha) {
		if (qla2x00_vp_abort_isp(vha))
			goto eh_host_reset_lock;
	} else {
		if (IS_P3P_TYPE(vha->hw)) {
			if (!qla82xx_fcoe_ctx_reset(vha)) {
				/* Ctx reset success */
				ret = SUCCESS;
				goto eh_host_reset_lock;
			}
			/* fall thru if ctx reset failed */
		}
		if (ha->wq)
			flush_workqueue(ha->wq);

		set_bit(ABORT_ISP_ACTIVE, &base_vha->dpc_flags);
		if (ha->isp_ops->abort_isp(base_vha)) {
			clear_bit(ABORT_ISP_ACTIVE, &base_vha->dpc_flags);
			/* failed. schedule dpc to try */
			set_bit(ISP_ABORT_NEEDED, &base_vha->dpc_flags);

			if (qla2x00_wait_for_hba_online(vha) != QLA_SUCCESS) {
				ql_log(ql_log_warn, vha, 0x802a,
				    "wait for hba online failed.\n");
				goto eh_host_reset_lock;
			}
		}
		clear_bit(ABORT_ISP_ACTIVE, &base_vha->dpc_flags);
	}

	/* Waiting for command to be returned to OS.*/
	if (qla2x00_eh_wait_for_pending_commands(vha, 0, 0, WAIT_HOST) ==
		QLA_SUCCESS)
		ret = SUCCESS;

eh_host_reset_lock:
	ql_log(ql_log_info, vha, 0x8017,
	    "ADAPTER RESET %s nexus=%ld:%d:%llu.\n",
	    (ret == FAILED) ? "FAILED" : "SUCCEEDED", vha->host_no, id, lun);

	return ret;
}

/*
* qla2x00_loop_reset
*      Issue loop reset.
*
* Input:
*      ha = adapter block pointer.
*
* Returns:
*      0 = success
*/
int
qla2x00_loop_reset(scsi_qla_host_t *vha)
{
	int ret;
	struct fc_port *fcport;
	struct qla_hw_data *ha = vha->hw;

	if (IS_QLAFX00(ha)) {
		return qlafx00_loop_reset(vha);
	}

	if (ql2xtargetreset == 1 && ha->flags.enable_target_reset) {
		list_for_each_entry(fcport, &vha->vp_fcports, list) {
			if (fcport->port_type != FCT_TARGET)
				continue;

			ret = ha->isp_ops->target_reset(fcport, 0, 0);
			if (ret != QLA_SUCCESS) {
				ql_dbg(ql_dbg_taskm, vha, 0x802c,
				    "Bus Reset failed: Reset=%d "
				    "d_id=%x.\n", ret, fcport->d_id.b24);
			}
		}
	}


	if (ha->flags.enable_lip_full_login && !IS_CNA_CAPABLE(ha)) {
		atomic_set(&vha->loop_state, LOOP_DOWN);
		atomic_set(&vha->loop_down_timer, LOOP_DOWN_TIME);
		qla2x00_mark_all_devices_lost(vha, 0);
		ret = qla2x00_full_login_lip(vha);
		if (ret != QLA_SUCCESS) {
			ql_dbg(ql_dbg_taskm, vha, 0x802d,
			    "full_login_lip=%d.\n", ret);
		}
	}

	if (ha->flags.enable_lip_reset) {
		ret = qla2x00_lip_reset(vha);
		if (ret != QLA_SUCCESS)
			ql_dbg(ql_dbg_taskm, vha, 0x802e,
			    "lip_reset failed (%d).\n", ret);
	}

	/* Issue marker command only when we are going to start the I/O */
	vha->marker_needed = 1;

	return QLA_SUCCESS;
}

static void qla2x00_abort_srb(struct qla_qpair *qp, srb_t *sp, const int res,
			      unsigned long *flags)
	__releases(qp->qp_lock_ptr)
	__acquires(qp->qp_lock_ptr)
{
	DECLARE_COMPLETION_ONSTACK(comp);
	scsi_qla_host_t *vha = qp->vha;
	struct qla_hw_data *ha = vha->hw;
	int rval;

	if (sp_get(sp))
		return;

	if (sp->type == SRB_NVME_CMD || sp->type == SRB_NVME_LS ||
	    (sp->type == SRB_SCSI_CMD && !ha->flags.eeh_busy &&
	     !test_bit(ABORT_ISP_ACTIVE, &vha->dpc_flags) &&
	     !qla2x00_isp_reg_stat(ha))) {
		sp->comp = &comp;
		spin_unlock_irqrestore(qp->qp_lock_ptr, *flags);
		rval = ha->isp_ops->abort_command(sp);

		switch (rval) {
		case QLA_SUCCESS:
			sp->done(sp, res);
			break;
		case QLA_FUNCTION_PARAMETER_ERROR:
			wait_for_completion(&comp);
			break;
		}

		spin_lock_irqsave(qp->qp_lock_ptr, *flags);
		sp->comp = NULL;
	}

	atomic_dec(&sp->ref_count);
}

static void
__qla2x00_abort_all_cmds(struct qla_qpair *qp, int res)
{
	int cnt;
	unsigned long flags;
	srb_t *sp;
	scsi_qla_host_t *vha = qp->vha;
	struct qla_hw_data *ha = vha->hw;
	struct req_que *req;
	struct qla_tgt *tgt = vha->vha_tgt.qla_tgt;
	struct qla_tgt_cmd *cmd;

	if (!ha->req_q_map)
		return;
	spin_lock_irqsave(qp->qp_lock_ptr, flags);
	req = qp->req;
	for (cnt = 1; cnt < req->num_outstanding_cmds; cnt++) {
		sp = req->outstanding_cmds[cnt];
		if (sp) {
			req->outstanding_cmds[cnt] = NULL;
			switch (sp->cmd_type) {
			case TYPE_SRB:
				qla2x00_abort_srb(qp, sp, res, &flags);
				break;
			case TYPE_TGT_CMD:
				if (!vha->hw->tgt.tgt_ops || !tgt ||
				    qla_ini_mode_enabled(vha)) {
					ql_dbg(ql_dbg_tgt_mgt, vha, 0xf003,
					    "HOST-ABORT-HNDLR: dpc_flags=%lx. Target mode disabled\n",
					    vha->dpc_flags);
					continue;
				}
				cmd = (struct qla_tgt_cmd *)sp;
				cmd->aborted = 1;
				break;
			case TYPE_TGT_TMCMD:
				/* Skip task management functions. */
				break;
			default:
				break;
			}
		}
	}
	spin_unlock_irqrestore(qp->qp_lock_ptr, flags);
}

void
qla2x00_abort_all_cmds(scsi_qla_host_t *vha, int res)
{
	int que;
	struct qla_hw_data *ha = vha->hw;

	/* Continue only if initialization complete. */
	if (!ha->base_qpair)
		return;
	__qla2x00_abort_all_cmds(ha->base_qpair, res);

	if (!ha->queue_pair_map)
		return;
	for (que = 0; que < ha->max_qpairs; que++) {
		if (!ha->queue_pair_map[que])
			continue;

		__qla2x00_abort_all_cmds(ha->queue_pair_map[que], res);
	}
}

static int
qla2xxx_slave_alloc(struct scsi_device *sdev)
{
	struct fc_rport *rport = starget_to_rport(scsi_target(sdev));

	if (!rport || fc_remote_port_chkready(rport))
		return -ENXIO;

	sdev->hostdata = *(fc_port_t **)rport->dd_data;

	return 0;
}

static int
qla2xxx_slave_configure(struct scsi_device *sdev)
{
	scsi_qla_host_t *vha = shost_priv(sdev->host);
	struct req_que *req = vha->req;

	if (IS_T10_PI_CAPABLE(vha->hw))
		blk_queue_update_dma_alignment(sdev->request_queue, 0x7);

	scsi_change_queue_depth(sdev, req->max_q_depth);
	return 0;
}

static void
qla2xxx_slave_destroy(struct scsi_device *sdev)
{
	sdev->hostdata = NULL;
}

/**
 * qla2x00_config_dma_addressing() - Configure OS DMA addressing method.
 * @ha: HA context
 *
 * At exit, the @ha's flags.enable_64bit_addressing set to indicated
 * supported addressing method.
 */
static void
qla2x00_config_dma_addressing(struct qla_hw_data *ha)
{
	/* Assume a 32bit DMA mask. */
	ha->flags.enable_64bit_addressing = 0;

	if (!dma_set_mask(&ha->pdev->dev, DMA_BIT_MASK(64))) {
		/* Any upper-dword bits set? */
		if (MSD(dma_get_required_mask(&ha->pdev->dev)) &&
		    !pci_set_consistent_dma_mask(ha->pdev, DMA_BIT_MASK(64))) {
			/* Ok, a 64bit DMA mask is applicable. */
			ha->flags.enable_64bit_addressing = 1;
			ha->isp_ops->calc_req_entries = qla2x00_calc_iocbs_64;
			ha->isp_ops->build_iocbs = qla2x00_build_scsi_iocbs_64;
			return;
		}
	}

	dma_set_mask(&ha->pdev->dev, DMA_BIT_MASK(32));
	pci_set_consistent_dma_mask(ha->pdev, DMA_BIT_MASK(32));
}

static void
qla2x00_enable_intrs(struct qla_hw_data *ha)
{
	unsigned long flags = 0;
	struct device_reg_2xxx __iomem *reg = &ha->iobase->isp;

	spin_lock_irqsave(&ha->hardware_lock, flags);
	ha->interrupts_on = 1;
	/* enable risc and host interrupts */
	WRT_REG_WORD(&reg->ictrl, ICR_EN_INT | ICR_EN_RISC);
	RD_REG_WORD(&reg->ictrl);
	spin_unlock_irqrestore(&ha->hardware_lock, flags);

}

static void
qla2x00_disable_intrs(struct qla_hw_data *ha)
{
	unsigned long flags = 0;
	struct device_reg_2xxx __iomem *reg = &ha->iobase->isp;

	spin_lock_irqsave(&ha->hardware_lock, flags);
	ha->interrupts_on = 0;
	/* disable risc and host interrupts */
	WRT_REG_WORD(&reg->ictrl, 0);
	RD_REG_WORD(&reg->ictrl);
	spin_unlock_irqrestore(&ha->hardware_lock, flags);
}

static void
qla24xx_enable_intrs(struct qla_hw_data *ha)
{
	unsigned long flags = 0;
	struct device_reg_24xx __iomem *reg = &ha->iobase->isp24;

	spin_lock_irqsave(&ha->hardware_lock, flags);
	ha->interrupts_on = 1;
	WRT_REG_DWORD(&reg->ictrl, ICRX_EN_RISC_INT);
	RD_REG_DWORD(&reg->ictrl);
	spin_unlock_irqrestore(&ha->hardware_lock, flags);
}

static void
qla24xx_disable_intrs(struct qla_hw_data *ha)
{
	unsigned long flags = 0;
	struct device_reg_24xx __iomem *reg = &ha->iobase->isp24;

	if (IS_NOPOLLING_TYPE(ha))
		return;
	spin_lock_irqsave(&ha->hardware_lock, flags);
	ha->interrupts_on = 0;
	WRT_REG_DWORD(&reg->ictrl, 0);
	RD_REG_DWORD(&reg->ictrl);
	spin_unlock_irqrestore(&ha->hardware_lock, flags);
}

static int
qla2x00_iospace_config(struct qla_hw_data *ha)
{
	resource_size_t pio;
	uint16_t msix;

	if (pci_request_selected_regions(ha->pdev, ha->bars,
	    QLA2XXX_DRIVER_NAME)) {
		ql_log_pci(ql_log_fatal, ha->pdev, 0x0011,
		    "Failed to reserve PIO/MMIO regions (%s), aborting.\n",
		    pci_name(ha->pdev));
		goto iospace_error_exit;
	}
	if (!(ha->bars & 1))
		goto skip_pio;

	/* We only need PIO for Flash operations on ISP2312 v2 chips. */
	pio = pci_resource_start(ha->pdev, 0);
	if (pci_resource_flags(ha->pdev, 0) & IORESOURCE_IO) {
		if (pci_resource_len(ha->pdev, 0) < MIN_IOBASE_LEN) {
			ql_log_pci(ql_log_warn, ha->pdev, 0x0012,
			    "Invalid pci I/O region size (%s).\n",
			    pci_name(ha->pdev));
			pio = 0;
		}
	} else {
		ql_log_pci(ql_log_warn, ha->pdev, 0x0013,
		    "Region #0 no a PIO resource (%s).\n",
		    pci_name(ha->pdev));
		pio = 0;
	}
	ha->pio_address = pio;
	ql_dbg_pci(ql_dbg_init, ha->pdev, 0x0014,
	    "PIO address=%llu.\n",
	    (unsigned long long)ha->pio_address);

skip_pio:
	/* Use MMIO operations for all accesses. */
	if (!(pci_resource_flags(ha->pdev, 1) & IORESOURCE_MEM)) {
		ql_log_pci(ql_log_fatal, ha->pdev, 0x0015,
		    "Region #1 not an MMIO resource (%s), aborting.\n",
		    pci_name(ha->pdev));
		goto iospace_error_exit;
	}
	if (pci_resource_len(ha->pdev, 1) < MIN_IOBASE_LEN) {
		ql_log_pci(ql_log_fatal, ha->pdev, 0x0016,
		    "Invalid PCI mem region size (%s), aborting.\n",
		    pci_name(ha->pdev));
		goto iospace_error_exit;
	}

	ha->iobase = ioremap(pci_resource_start(ha->pdev, 1), MIN_IOBASE_LEN);
	if (!ha->iobase) {
		ql_log_pci(ql_log_fatal, ha->pdev, 0x0017,
		    "Cannot remap MMIO (%s), aborting.\n",
		    pci_name(ha->pdev));
		goto iospace_error_exit;
	}

	/* Determine queue resources */
	ha->max_req_queues = ha->max_rsp_queues = 1;
	ha->msix_count = QLA_BASE_VECTORS;
	if (!ql2xmqsupport || !ql2xnvmeenable ||
	    (!IS_QLA25XX(ha) && !IS_QLA81XX(ha)))
		goto mqiobase_exit;

	ha->mqiobase = ioremap(pci_resource_start(ha->pdev, 3),
			pci_resource_len(ha->pdev, 3));
	if (ha->mqiobase) {
		ql_dbg_pci(ql_dbg_init, ha->pdev, 0x0018,
		    "MQIO Base=%p.\n", ha->mqiobase);
		/* Read MSIX vector size of the board */
		pci_read_config_word(ha->pdev, QLA_PCI_MSIX_CONTROL, &msix);
		ha->msix_count = msix + 1;
		/* Max queues are bounded by available msix vectors */
		/* MB interrupt uses 1 vector */
		ha->max_req_queues = ha->msix_count - 1;
		ha->max_rsp_queues = ha->max_req_queues;
		/* Queue pairs is the max value minus the base queue pair */
		ha->max_qpairs = ha->max_rsp_queues - 1;
		ql_dbg_pci(ql_dbg_init, ha->pdev, 0x0188,
		    "Max no of queues pairs: %d.\n", ha->max_qpairs);

		ql_log_pci(ql_log_info, ha->pdev, 0x001a,
		    "MSI-X vector count: %d.\n", ha->msix_count);
	} else
		ql_log_pci(ql_log_info, ha->pdev, 0x001b,
		    "BAR 3 not enabled.\n");

mqiobase_exit:
	ql_dbg_pci(ql_dbg_init, ha->pdev, 0x001c,
	    "MSIX Count: %d.\n", ha->msix_count);
	return (0);

iospace_error_exit:
	return (-ENOMEM);
}


static int
qla83xx_iospace_config(struct qla_hw_data *ha)
{
	uint16_t msix;

	if (pci_request_selected_regions(ha->pdev, ha->bars,
	    QLA2XXX_DRIVER_NAME)) {
		ql_log_pci(ql_log_fatal, ha->pdev, 0x0117,
		    "Failed to reserve PIO/MMIO regions (%s), aborting.\n",
		    pci_name(ha->pdev));

		goto iospace_error_exit;
	}

	/* Use MMIO operations for all accesses. */
	if (!(pci_resource_flags(ha->pdev, 0) & IORESOURCE_MEM)) {
		ql_log_pci(ql_log_warn, ha->pdev, 0x0118,
		    "Invalid pci I/O region size (%s).\n",
		    pci_name(ha->pdev));
		goto iospace_error_exit;
	}
	if (pci_resource_len(ha->pdev, 0) < MIN_IOBASE_LEN) {
		ql_log_pci(ql_log_warn, ha->pdev, 0x0119,
		    "Invalid PCI mem region size (%s), aborting\n",
			pci_name(ha->pdev));
		goto iospace_error_exit;
	}

	ha->iobase = ioremap(pci_resource_start(ha->pdev, 0), MIN_IOBASE_LEN);
	if (!ha->iobase) {
		ql_log_pci(ql_log_fatal, ha->pdev, 0x011a,
		    "Cannot remap MMIO (%s), aborting.\n",
		    pci_name(ha->pdev));
		goto iospace_error_exit;
	}

	/* 64bit PCI BAR - BAR2 will correspoond to region 4 */
	/* 83XX 26XX always use MQ type access for queues
	 * - mbar 2, a.k.a region 4 */
	ha->max_req_queues = ha->max_rsp_queues = 1;
	ha->msix_count = QLA_BASE_VECTORS;
	ha->mqiobase = ioremap(pci_resource_start(ha->pdev, 4),
			pci_resource_len(ha->pdev, 4));

	if (!ha->mqiobase) {
		ql_log_pci(ql_log_fatal, ha->pdev, 0x011d,
		    "BAR2/region4 not enabled\n");
		goto mqiobase_exit;
	}

	ha->msixbase = ioremap(pci_resource_start(ha->pdev, 2),
			pci_resource_len(ha->pdev, 2));
	if (ha->msixbase) {
		/* Read MSIX vector size of the board */
		pci_read_config_word(ha->pdev,
		    QLA_83XX_PCI_MSIX_CONTROL, &msix);
		ha->msix_count = (msix & PCI_MSIX_FLAGS_QSIZE)  + 1;
		/*
		 * By default, driver uses at least two msix vectors
		 * (default & rspq)
		 */
		if (ql2xmqsupport || ql2xnvmeenable) {
			/* MB interrupt uses 1 vector */
			ha->max_req_queues = ha->msix_count - 1;

			/* ATIOQ needs 1 vector. That's 1 less QPair */
			if (QLA_TGT_MODE_ENABLED())
				ha->max_req_queues--;

			ha->max_rsp_queues = ha->max_req_queues;

			/* Queue pairs is the max value minus
			 * the base queue pair */
			ha->max_qpairs = ha->max_req_queues - 1;
			ql_dbg_pci(ql_dbg_init, ha->pdev, 0x00e3,
			    "Max no of queues pairs: %d.\n", ha->max_qpairs);
		}
		ql_log_pci(ql_log_info, ha->pdev, 0x011c,
		    "MSI-X vector count: %d.\n", ha->msix_count);
	} else
		ql_log_pci(ql_log_info, ha->pdev, 0x011e,
		    "BAR 1 not enabled.\n");

mqiobase_exit:
	ql_dbg_pci(ql_dbg_init, ha->pdev, 0x011f,
	    "MSIX Count: %d.\n", ha->msix_count);
	return 0;

iospace_error_exit:
	return -ENOMEM;
}

static struct isp_operations qla2100_isp_ops = {
	.pci_config		= qla2100_pci_config,
	.reset_chip		= qla2x00_reset_chip,
	.chip_diag		= qla2x00_chip_diag,
	.config_rings		= qla2x00_config_rings,
	.reset_adapter		= qla2x00_reset_adapter,
	.nvram_config		= qla2x00_nvram_config,
	.update_fw_options	= qla2x00_update_fw_options,
	.load_risc		= qla2x00_load_risc,
	.pci_info_str		= qla2x00_pci_info_str,
	.fw_version_str		= qla2x00_fw_version_str,
	.intr_handler		= qla2100_intr_handler,
	.enable_intrs		= qla2x00_enable_intrs,
	.disable_intrs		= qla2x00_disable_intrs,
	.abort_command		= qla2x00_abort_command,
	.target_reset		= qla2x00_abort_target,
	.lun_reset		= qla2x00_lun_reset,
	.fabric_login		= qla2x00_login_fabric,
	.fabric_logout		= qla2x00_fabric_logout,
	.calc_req_entries	= qla2x00_calc_iocbs_32,
	.build_iocbs		= qla2x00_build_scsi_iocbs_32,
	.prep_ms_iocb		= qla2x00_prep_ms_iocb,
	.prep_ms_fdmi_iocb	= qla2x00_prep_ms_fdmi_iocb,
	.read_nvram		= qla2x00_read_nvram_data,
	.write_nvram		= qla2x00_write_nvram_data,
	.fw_dump		= qla2100_fw_dump,
	.beacon_on		= NULL,
	.beacon_off		= NULL,
	.beacon_blink		= NULL,
	.read_optrom		= qla2x00_read_optrom_data,
	.write_optrom		= qla2x00_write_optrom_data,
	.get_flash_version	= qla2x00_get_flash_version,
	.start_scsi		= qla2x00_start_scsi,
	.start_scsi_mq          = NULL,
	.abort_isp		= qla2x00_abort_isp,
	.iospace_config     	= qla2x00_iospace_config,
	.initialize_adapter	= qla2x00_initialize_adapter,
};

static struct isp_operations qla2300_isp_ops = {
	.pci_config		= qla2300_pci_config,
	.reset_chip		= qla2x00_reset_chip,
	.chip_diag		= qla2x00_chip_diag,
	.config_rings		= qla2x00_config_rings,
	.reset_adapter		= qla2x00_reset_adapter,
	.nvram_config		= qla2x00_nvram_config,
	.update_fw_options	= qla2x00_update_fw_options,
	.load_risc		= qla2x00_load_risc,
	.pci_info_str		= qla2x00_pci_info_str,
	.fw_version_str		= qla2x00_fw_version_str,
	.intr_handler		= qla2300_intr_handler,
	.enable_intrs		= qla2x00_enable_intrs,
	.disable_intrs		= qla2x00_disable_intrs,
	.abort_command		= qla2x00_abort_command,
	.target_reset		= qla2x00_abort_target,
	.lun_reset		= qla2x00_lun_reset,
	.fabric_login		= qla2x00_login_fabric,
	.fabric_logout		= qla2x00_fabric_logout,
	.calc_req_entries	= qla2x00_calc_iocbs_32,
	.build_iocbs		= qla2x00_build_scsi_iocbs_32,
	.prep_ms_iocb		= qla2x00_prep_ms_iocb,
	.prep_ms_fdmi_iocb	= qla2x00_prep_ms_fdmi_iocb,
	.read_nvram		= qla2x00_read_nvram_data,
	.write_nvram		= qla2x00_write_nvram_data,
	.fw_dump		= qla2300_fw_dump,
	.beacon_on		= qla2x00_beacon_on,
	.beacon_off		= qla2x00_beacon_off,
	.beacon_blink		= qla2x00_beacon_blink,
	.read_optrom		= qla2x00_read_optrom_data,
	.write_optrom		= qla2x00_write_optrom_data,
	.get_flash_version	= qla2x00_get_flash_version,
	.start_scsi		= qla2x00_start_scsi,
	.start_scsi_mq          = NULL,
	.abort_isp		= qla2x00_abort_isp,
	.iospace_config		= qla2x00_iospace_config,
	.initialize_adapter	= qla2x00_initialize_adapter,
};

static struct isp_operations qla24xx_isp_ops = {
	.pci_config		= qla24xx_pci_config,
	.reset_chip		= qla24xx_reset_chip,
	.chip_diag		= qla24xx_chip_diag,
	.config_rings		= qla24xx_config_rings,
	.reset_adapter		= qla24xx_reset_adapter,
	.nvram_config		= qla24xx_nvram_config,
	.update_fw_options	= qla24xx_update_fw_options,
	.load_risc		= qla24xx_load_risc,
	.pci_info_str		= qla24xx_pci_info_str,
	.fw_version_str		= qla24xx_fw_version_str,
	.intr_handler		= qla24xx_intr_handler,
	.enable_intrs		= qla24xx_enable_intrs,
	.disable_intrs		= qla24xx_disable_intrs,
	.abort_command		= qla24xx_abort_command,
	.target_reset		= qla24xx_abort_target,
	.lun_reset		= qla24xx_lun_reset,
	.fabric_login		= qla24xx_login_fabric,
	.fabric_logout		= qla24xx_fabric_logout,
	.calc_req_entries	= NULL,
	.build_iocbs		= NULL,
	.prep_ms_iocb		= qla24xx_prep_ms_iocb,
	.prep_ms_fdmi_iocb	= qla24xx_prep_ms_fdmi_iocb,
	.read_nvram		= qla24xx_read_nvram_data,
	.write_nvram		= qla24xx_write_nvram_data,
	.fw_dump		= qla24xx_fw_dump,
	.beacon_on		= qla24xx_beacon_on,
	.beacon_off		= qla24xx_beacon_off,
	.beacon_blink		= qla24xx_beacon_blink,
	.read_optrom		= qla24xx_read_optrom_data,
	.write_optrom		= qla24xx_write_optrom_data,
	.get_flash_version	= qla24xx_get_flash_version,
	.start_scsi		= qla24xx_start_scsi,
	.start_scsi_mq          = NULL,
	.abort_isp		= qla2x00_abort_isp,
	.iospace_config		= qla2x00_iospace_config,
	.initialize_adapter	= qla2x00_initialize_adapter,
};

static struct isp_operations qla25xx_isp_ops = {
	.pci_config		= qla25xx_pci_config,
	.reset_chip		= qla24xx_reset_chip,
	.chip_diag		= qla24xx_chip_diag,
	.config_rings		= qla24xx_config_rings,
	.reset_adapter		= qla24xx_reset_adapter,
	.nvram_config		= qla24xx_nvram_config,
	.update_fw_options	= qla24xx_update_fw_options,
	.load_risc		= qla24xx_load_risc,
	.pci_info_str		= qla24xx_pci_info_str,
	.fw_version_str		= qla24xx_fw_version_str,
	.intr_handler		= qla24xx_intr_handler,
	.enable_intrs		= qla24xx_enable_intrs,
	.disable_intrs		= qla24xx_disable_intrs,
	.abort_command		= qla24xx_abort_command,
	.target_reset		= qla24xx_abort_target,
	.lun_reset		= qla24xx_lun_reset,
	.fabric_login		= qla24xx_login_fabric,
	.fabric_logout		= qla24xx_fabric_logout,
	.calc_req_entries	= NULL,
	.build_iocbs		= NULL,
	.prep_ms_iocb		= qla24xx_prep_ms_iocb,
	.prep_ms_fdmi_iocb	= qla24xx_prep_ms_fdmi_iocb,
	.read_nvram		= qla25xx_read_nvram_data,
	.write_nvram		= qla25xx_write_nvram_data,
	.fw_dump		= qla25xx_fw_dump,
	.beacon_on		= qla24xx_beacon_on,
	.beacon_off		= qla24xx_beacon_off,
	.beacon_blink		= qla24xx_beacon_blink,
	.read_optrom		= qla25xx_read_optrom_data,
	.write_optrom		= qla24xx_write_optrom_data,
	.get_flash_version	= qla24xx_get_flash_version,
	.start_scsi		= qla24xx_dif_start_scsi,
	.start_scsi_mq          = qla2xxx_dif_start_scsi_mq,
	.abort_isp		= qla2x00_abort_isp,
	.iospace_config		= qla2x00_iospace_config,
	.initialize_adapter	= qla2x00_initialize_adapter,
};

static struct isp_operations qla81xx_isp_ops = {
	.pci_config		= qla25xx_pci_config,
	.reset_chip		= qla24xx_reset_chip,
	.chip_diag		= qla24xx_chip_diag,
	.config_rings		= qla24xx_config_rings,
	.reset_adapter		= qla24xx_reset_adapter,
	.nvram_config		= qla81xx_nvram_config,
	.update_fw_options	= qla81xx_update_fw_options,
	.load_risc		= qla81xx_load_risc,
	.pci_info_str		= qla24xx_pci_info_str,
	.fw_version_str		= qla24xx_fw_version_str,
	.intr_handler		= qla24xx_intr_handler,
	.enable_intrs		= qla24xx_enable_intrs,
	.disable_intrs		= qla24xx_disable_intrs,
	.abort_command		= qla24xx_abort_command,
	.target_reset		= qla24xx_abort_target,
	.lun_reset		= qla24xx_lun_reset,
	.fabric_login		= qla24xx_login_fabric,
	.fabric_logout		= qla24xx_fabric_logout,
	.calc_req_entries	= NULL,
	.build_iocbs		= NULL,
	.prep_ms_iocb		= qla24xx_prep_ms_iocb,
	.prep_ms_fdmi_iocb	= qla24xx_prep_ms_fdmi_iocb,
	.read_nvram		= NULL,
	.write_nvram		= NULL,
	.fw_dump		= qla81xx_fw_dump,
	.beacon_on		= qla24xx_beacon_on,
	.beacon_off		= qla24xx_beacon_off,
	.beacon_blink		= qla83xx_beacon_blink,
	.read_optrom		= qla25xx_read_optrom_data,
	.write_optrom		= qla24xx_write_optrom_data,
	.get_flash_version	= qla24xx_get_flash_version,
	.start_scsi		= qla24xx_dif_start_scsi,
	.start_scsi_mq          = qla2xxx_dif_start_scsi_mq,
	.abort_isp		= qla2x00_abort_isp,
	.iospace_config		= qla2x00_iospace_config,
	.initialize_adapter	= qla2x00_initialize_adapter,
};

static struct isp_operations qla82xx_isp_ops = {
	.pci_config		= qla82xx_pci_config,
	.reset_chip		= qla82xx_reset_chip,
	.chip_diag		= qla24xx_chip_diag,
	.config_rings		= qla82xx_config_rings,
	.reset_adapter		= qla24xx_reset_adapter,
	.nvram_config		= qla81xx_nvram_config,
	.update_fw_options	= qla24xx_update_fw_options,
	.load_risc		= qla82xx_load_risc,
	.pci_info_str		= qla24xx_pci_info_str,
	.fw_version_str		= qla24xx_fw_version_str,
	.intr_handler		= qla82xx_intr_handler,
	.enable_intrs		= qla82xx_enable_intrs,
	.disable_intrs		= qla82xx_disable_intrs,
	.abort_command		= qla24xx_abort_command,
	.target_reset		= qla24xx_abort_target,
	.lun_reset		= qla24xx_lun_reset,
	.fabric_login		= qla24xx_login_fabric,
	.fabric_logout		= qla24xx_fabric_logout,
	.calc_req_entries	= NULL,
	.build_iocbs		= NULL,
	.prep_ms_iocb		= qla24xx_prep_ms_iocb,
	.prep_ms_fdmi_iocb	= qla24xx_prep_ms_fdmi_iocb,
	.read_nvram		= qla24xx_read_nvram_data,
	.write_nvram		= qla24xx_write_nvram_data,
	.fw_dump		= qla82xx_fw_dump,
	.beacon_on		= qla82xx_beacon_on,
	.beacon_off		= qla82xx_beacon_off,
	.beacon_blink		= NULL,
	.read_optrom		= qla82xx_read_optrom_data,
	.write_optrom		= qla82xx_write_optrom_data,
	.get_flash_version	= qla82xx_get_flash_version,
	.start_scsi             = qla82xx_start_scsi,
	.start_scsi_mq          = NULL,
	.abort_isp		= qla82xx_abort_isp,
	.iospace_config     	= qla82xx_iospace_config,
	.initialize_adapter	= qla2x00_initialize_adapter,
};

static struct isp_operations qla8044_isp_ops = {
	.pci_config		= qla82xx_pci_config,
	.reset_chip		= qla82xx_reset_chip,
	.chip_diag		= qla24xx_chip_diag,
	.config_rings		= qla82xx_config_rings,
	.reset_adapter		= qla24xx_reset_adapter,
	.nvram_config		= qla81xx_nvram_config,
	.update_fw_options	= qla24xx_update_fw_options,
	.load_risc		= qla82xx_load_risc,
	.pci_info_str		= qla24xx_pci_info_str,
	.fw_version_str		= qla24xx_fw_version_str,
	.intr_handler		= qla8044_intr_handler,
	.enable_intrs		= qla82xx_enable_intrs,
	.disable_intrs		= qla82xx_disable_intrs,
	.abort_command		= qla24xx_abort_command,
	.target_reset		= qla24xx_abort_target,
	.lun_reset		= qla24xx_lun_reset,
	.fabric_login		= qla24xx_login_fabric,
	.fabric_logout		= qla24xx_fabric_logout,
	.calc_req_entries	= NULL,
	.build_iocbs		= NULL,
	.prep_ms_iocb		= qla24xx_prep_ms_iocb,
	.prep_ms_fdmi_iocb	= qla24xx_prep_ms_fdmi_iocb,
	.read_nvram		= NULL,
	.write_nvram		= NULL,
	.fw_dump		= qla8044_fw_dump,
	.beacon_on		= qla82xx_beacon_on,
	.beacon_off		= qla82xx_beacon_off,
	.beacon_blink		= NULL,
	.read_optrom		= qla8044_read_optrom_data,
	.write_optrom		= qla8044_write_optrom_data,
	.get_flash_version	= qla82xx_get_flash_version,
	.start_scsi             = qla82xx_start_scsi,
	.start_scsi_mq          = NULL,
	.abort_isp		= qla8044_abort_isp,
	.iospace_config		= qla82xx_iospace_config,
	.initialize_adapter	= qla2x00_initialize_adapter,
};

static struct isp_operations qla83xx_isp_ops = {
	.pci_config		= qla25xx_pci_config,
	.reset_chip		= qla24xx_reset_chip,
	.chip_diag		= qla24xx_chip_diag,
	.config_rings		= qla24xx_config_rings,
	.reset_adapter		= qla24xx_reset_adapter,
	.nvram_config		= qla81xx_nvram_config,
	.update_fw_options	= qla81xx_update_fw_options,
	.load_risc		= qla81xx_load_risc,
	.pci_info_str		= qla24xx_pci_info_str,
	.fw_version_str		= qla24xx_fw_version_str,
	.intr_handler		= qla24xx_intr_handler,
	.enable_intrs		= qla24xx_enable_intrs,
	.disable_intrs		= qla24xx_disable_intrs,
	.abort_command		= qla24xx_abort_command,
	.target_reset		= qla24xx_abort_target,
	.lun_reset		= qla24xx_lun_reset,
	.fabric_login		= qla24xx_login_fabric,
	.fabric_logout		= qla24xx_fabric_logout,
	.calc_req_entries	= NULL,
	.build_iocbs		= NULL,
	.prep_ms_iocb		= qla24xx_prep_ms_iocb,
	.prep_ms_fdmi_iocb	= qla24xx_prep_ms_fdmi_iocb,
	.read_nvram		= NULL,
	.write_nvram		= NULL,
	.fw_dump		= qla83xx_fw_dump,
	.beacon_on		= qla24xx_beacon_on,
	.beacon_off		= qla24xx_beacon_off,
	.beacon_blink		= qla83xx_beacon_blink,
	.read_optrom		= qla25xx_read_optrom_data,
	.write_optrom		= qla24xx_write_optrom_data,
	.get_flash_version	= qla24xx_get_flash_version,
	.start_scsi		= qla24xx_dif_start_scsi,
	.start_scsi_mq          = qla2xxx_dif_start_scsi_mq,
	.abort_isp		= qla2x00_abort_isp,
	.iospace_config		= qla83xx_iospace_config,
	.initialize_adapter	= qla2x00_initialize_adapter,
};

static struct isp_operations qlafx00_isp_ops = {
	.pci_config		= qlafx00_pci_config,
	.reset_chip		= qlafx00_soft_reset,
	.chip_diag		= qlafx00_chip_diag,
	.config_rings		= qlafx00_config_rings,
	.reset_adapter		= qlafx00_soft_reset,
	.nvram_config		= NULL,
	.update_fw_options	= NULL,
	.load_risc		= NULL,
	.pci_info_str		= qlafx00_pci_info_str,
	.fw_version_str		= qlafx00_fw_version_str,
	.intr_handler		= qlafx00_intr_handler,
	.enable_intrs		= qlafx00_enable_intrs,
	.disable_intrs		= qlafx00_disable_intrs,
	.abort_command		= qla24xx_async_abort_command,
	.target_reset		= qlafx00_abort_target,
	.lun_reset		= qlafx00_lun_reset,
	.fabric_login		= NULL,
	.fabric_logout		= NULL,
	.calc_req_entries	= NULL,
	.build_iocbs		= NULL,
	.prep_ms_iocb		= qla24xx_prep_ms_iocb,
	.prep_ms_fdmi_iocb	= qla24xx_prep_ms_fdmi_iocb,
	.read_nvram		= qla24xx_read_nvram_data,
	.write_nvram		= qla24xx_write_nvram_data,
	.fw_dump		= NULL,
	.beacon_on		= qla24xx_beacon_on,
	.beacon_off		= qla24xx_beacon_off,
	.beacon_blink		= NULL,
	.read_optrom		= qla24xx_read_optrom_data,
	.write_optrom		= qla24xx_write_optrom_data,
	.get_flash_version	= qla24xx_get_flash_version,
	.start_scsi		= qlafx00_start_scsi,
	.start_scsi_mq          = NULL,
	.abort_isp		= qlafx00_abort_isp,
	.iospace_config		= qlafx00_iospace_config,
	.initialize_adapter	= qlafx00_initialize_adapter,
};

static struct isp_operations qla27xx_isp_ops = {
	.pci_config		= qla25xx_pci_config,
	.reset_chip		= qla24xx_reset_chip,
	.chip_diag		= qla24xx_chip_diag,
	.config_rings		= qla24xx_config_rings,
	.reset_adapter		= qla24xx_reset_adapter,
	.nvram_config		= qla81xx_nvram_config,
	.update_fw_options	= qla24xx_update_fw_options,
	.load_risc		= qla81xx_load_risc,
	.pci_info_str		= qla24xx_pci_info_str,
	.fw_version_str		= qla24xx_fw_version_str,
	.intr_handler		= qla24xx_intr_handler,
	.enable_intrs		= qla24xx_enable_intrs,
	.disable_intrs		= qla24xx_disable_intrs,
	.abort_command		= qla24xx_abort_command,
	.target_reset		= qla24xx_abort_target,
	.lun_reset		= qla24xx_lun_reset,
	.fabric_login		= qla24xx_login_fabric,
	.fabric_logout		= qla24xx_fabric_logout,
	.calc_req_entries	= NULL,
	.build_iocbs		= NULL,
	.prep_ms_iocb		= qla24xx_prep_ms_iocb,
	.prep_ms_fdmi_iocb	= qla24xx_prep_ms_fdmi_iocb,
	.read_nvram		= NULL,
	.write_nvram		= NULL,
	.fw_dump		= qla27xx_fwdump,
	.beacon_on		= qla24xx_beacon_on,
	.beacon_off		= qla24xx_beacon_off,
	.beacon_blink		= qla83xx_beacon_blink,
	.read_optrom		= qla25xx_read_optrom_data,
	.write_optrom		= qla24xx_write_optrom_data,
	.get_flash_version	= qla24xx_get_flash_version,
	.start_scsi		= qla24xx_dif_start_scsi,
	.start_scsi_mq          = qla2xxx_dif_start_scsi_mq,
	.abort_isp		= qla2x00_abort_isp,
	.iospace_config		= qla83xx_iospace_config,
	.initialize_adapter	= qla2x00_initialize_adapter,
};

static inline void
qla2x00_set_isp_flags(struct qla_hw_data *ha)
{
	ha->device_type = DT_EXTENDED_IDS;
	switch (ha->pdev->device) {
	case PCI_DEVICE_ID_QLOGIC_ISP2100:
		ha->isp_type |= DT_ISP2100;
		ha->device_type &= ~DT_EXTENDED_IDS;
		ha->fw_srisc_address = RISC_START_ADDRESS_2100;
		break;
	case PCI_DEVICE_ID_QLOGIC_ISP2200:
		ha->isp_type |= DT_ISP2200;
		ha->device_type &= ~DT_EXTENDED_IDS;
		ha->fw_srisc_address = RISC_START_ADDRESS_2100;
		break;
	case PCI_DEVICE_ID_QLOGIC_ISP2300:
		ha->isp_type |= DT_ISP2300;
		ha->device_type |= DT_ZIO_SUPPORTED;
		ha->fw_srisc_address = RISC_START_ADDRESS_2300;
		break;
	case PCI_DEVICE_ID_QLOGIC_ISP2312:
		ha->isp_type |= DT_ISP2312;
		ha->device_type |= DT_ZIO_SUPPORTED;
		ha->fw_srisc_address = RISC_START_ADDRESS_2300;
		break;
	case PCI_DEVICE_ID_QLOGIC_ISP2322:
		ha->isp_type |= DT_ISP2322;
		ha->device_type |= DT_ZIO_SUPPORTED;
		if (ha->pdev->subsystem_vendor == 0x1028 &&
		    ha->pdev->subsystem_device == 0x0170)
			ha->device_type |= DT_OEM_001;
		ha->fw_srisc_address = RISC_START_ADDRESS_2300;
		break;
	case PCI_DEVICE_ID_QLOGIC_ISP6312:
		ha->isp_type |= DT_ISP6312;
		ha->fw_srisc_address = RISC_START_ADDRESS_2300;
		break;
	case PCI_DEVICE_ID_QLOGIC_ISP6322:
		ha->isp_type |= DT_ISP6322;
		ha->fw_srisc_address = RISC_START_ADDRESS_2300;
		break;
	case PCI_DEVICE_ID_QLOGIC_ISP2422:
		ha->isp_type |= DT_ISP2422;
		ha->device_type |= DT_ZIO_SUPPORTED;
		ha->device_type |= DT_FWI2;
		ha->device_type |= DT_IIDMA;
		ha->fw_srisc_address = RISC_START_ADDRESS_2400;
		break;
	case PCI_DEVICE_ID_QLOGIC_ISP2432:
		ha->isp_type |= DT_ISP2432;
		ha->device_type |= DT_ZIO_SUPPORTED;
		ha->device_type |= DT_FWI2;
		ha->device_type |= DT_IIDMA;
		ha->fw_srisc_address = RISC_START_ADDRESS_2400;
		break;
	case PCI_DEVICE_ID_QLOGIC_ISP8432:
		ha->isp_type |= DT_ISP8432;
		ha->device_type |= DT_ZIO_SUPPORTED;
		ha->device_type |= DT_FWI2;
		ha->device_type |= DT_IIDMA;
		ha->fw_srisc_address = RISC_START_ADDRESS_2400;
		break;
	case PCI_DEVICE_ID_QLOGIC_ISP5422:
		ha->isp_type |= DT_ISP5422;
		ha->device_type |= DT_FWI2;
		ha->fw_srisc_address = RISC_START_ADDRESS_2400;
		break;
	case PCI_DEVICE_ID_QLOGIC_ISP5432:
		ha->isp_type |= DT_ISP5432;
		ha->device_type |= DT_FWI2;
		ha->fw_srisc_address = RISC_START_ADDRESS_2400;
		break;
	case PCI_DEVICE_ID_QLOGIC_ISP2532:
		ha->isp_type |= DT_ISP2532;
		ha->device_type |= DT_ZIO_SUPPORTED;
		ha->device_type |= DT_FWI2;
		ha->device_type |= DT_IIDMA;
		ha->fw_srisc_address = RISC_START_ADDRESS_2400;
		break;
	case PCI_DEVICE_ID_QLOGIC_ISP8001:
		ha->isp_type |= DT_ISP8001;
		ha->device_type |= DT_ZIO_SUPPORTED;
		ha->device_type |= DT_FWI2;
		ha->device_type |= DT_IIDMA;
		ha->fw_srisc_address = RISC_START_ADDRESS_2400;
		break;
	case PCI_DEVICE_ID_QLOGIC_ISP8021:
		ha->isp_type |= DT_ISP8021;
		ha->device_type |= DT_ZIO_SUPPORTED;
		ha->device_type |= DT_FWI2;
		ha->fw_srisc_address = RISC_START_ADDRESS_2400;
		/* Initialize 82XX ISP flags */
		qla82xx_init_flags(ha);
		break;
	 case PCI_DEVICE_ID_QLOGIC_ISP8044:
		ha->isp_type |= DT_ISP8044;
		ha->device_type |= DT_ZIO_SUPPORTED;
		ha->device_type |= DT_FWI2;
		ha->fw_srisc_address = RISC_START_ADDRESS_2400;
		/* Initialize 82XX ISP flags */
		qla82xx_init_flags(ha);
		break;
	case PCI_DEVICE_ID_QLOGIC_ISP2031:
		ha->isp_type |= DT_ISP2031;
		ha->device_type |= DT_ZIO_SUPPORTED;
		ha->device_type |= DT_FWI2;
		ha->device_type |= DT_IIDMA;
		ha->device_type |= DT_T10_PI;
		ha->fw_srisc_address = RISC_START_ADDRESS_2400;
		break;
	case PCI_DEVICE_ID_QLOGIC_ISP8031:
		ha->isp_type |= DT_ISP8031;
		ha->device_type |= DT_ZIO_SUPPORTED;
		ha->device_type |= DT_FWI2;
		ha->device_type |= DT_IIDMA;
		ha->device_type |= DT_T10_PI;
		ha->fw_srisc_address = RISC_START_ADDRESS_2400;
		break;
	case PCI_DEVICE_ID_QLOGIC_ISPF001:
		ha->isp_type |= DT_ISPFX00;
		break;
	case PCI_DEVICE_ID_QLOGIC_ISP2071:
		ha->isp_type |= DT_ISP2071;
		ha->device_type |= DT_ZIO_SUPPORTED;
		ha->device_type |= DT_FWI2;
		ha->device_type |= DT_IIDMA;
		ha->device_type |= DT_T10_PI;
		ha->fw_srisc_address = RISC_START_ADDRESS_2400;
		break;
	case PCI_DEVICE_ID_QLOGIC_ISP2271:
		ha->isp_type |= DT_ISP2271;
		ha->device_type |= DT_ZIO_SUPPORTED;
		ha->device_type |= DT_FWI2;
		ha->device_type |= DT_IIDMA;
		ha->device_type |= DT_T10_PI;
		ha->fw_srisc_address = RISC_START_ADDRESS_2400;
		break;
	case PCI_DEVICE_ID_QLOGIC_ISP2261:
		ha->isp_type |= DT_ISP2261;
		ha->device_type |= DT_ZIO_SUPPORTED;
		ha->device_type |= DT_FWI2;
		ha->device_type |= DT_IIDMA;
		ha->device_type |= DT_T10_PI;
		ha->fw_srisc_address = RISC_START_ADDRESS_2400;
		break;
	case PCI_DEVICE_ID_QLOGIC_ISP2081:
	case PCI_DEVICE_ID_QLOGIC_ISP2089:
		ha->isp_type |= DT_ISP2081;
		ha->device_type |= DT_ZIO_SUPPORTED;
		ha->device_type |= DT_FWI2;
		ha->device_type |= DT_IIDMA;
		ha->device_type |= DT_T10_PI;
		ha->fw_srisc_address = RISC_START_ADDRESS_2400;
		break;
	case PCI_DEVICE_ID_QLOGIC_ISP2281:
	case PCI_DEVICE_ID_QLOGIC_ISP2289:
		ha->isp_type |= DT_ISP2281;
		ha->device_type |= DT_ZIO_SUPPORTED;
		ha->device_type |= DT_FWI2;
		ha->device_type |= DT_IIDMA;
		ha->device_type |= DT_T10_PI;
		ha->fw_srisc_address = RISC_START_ADDRESS_2400;
		break;
	}

	if (IS_QLA82XX(ha))
		ha->port_no = ha->portnum & 1;
	else {
		/* Get adapter physical port no from interrupt pin register. */
		pci_read_config_byte(ha->pdev, PCI_INTERRUPT_PIN, &ha->port_no);
		if (IS_QLA25XX(ha) || IS_QLA2031(ha) ||
		    IS_QLA27XX(ha) || IS_QLA28XX(ha))
			ha->port_no--;
		else
			ha->port_no = !(ha->port_no & 1);
	}

	ql_dbg_pci(ql_dbg_init, ha->pdev, 0x000b,
	    "device_type=0x%x port=%d fw_srisc_address=0x%x.\n",
	    ha->device_type, ha->port_no, ha->fw_srisc_address);
}

static void
qla2xxx_scan_start(struct Scsi_Host *shost)
{
	scsi_qla_host_t *vha = shost_priv(shost);

	if (vha->hw->flags.running_gold_fw)
		return;

	set_bit(LOOP_RESYNC_NEEDED, &vha->dpc_flags);
	set_bit(LOCAL_LOOP_UPDATE, &vha->dpc_flags);
	set_bit(RSCN_UPDATE, &vha->dpc_flags);
	set_bit(NPIV_CONFIG_NEEDED, &vha->dpc_flags);
}

static int
qla2xxx_scan_finished(struct Scsi_Host *shost, unsigned long time)
{
	scsi_qla_host_t *vha = shost_priv(shost);

	if (test_bit(UNLOADING, &vha->dpc_flags))
		return 1;
	if (!vha->host)
		return 1;
	if (time > vha->hw->loop_reset_delay * HZ)
		return 1;

	return atomic_read(&vha->loop_state) == LOOP_READY;
}

static void qla2x00_iocb_work_fn(struct work_struct *work)
{
	struct scsi_qla_host *vha = container_of(work,
		struct scsi_qla_host, iocb_work);
	struct qla_hw_data *ha = vha->hw;
	struct scsi_qla_host *base_vha = pci_get_drvdata(ha->pdev);
	int i = 2;
	unsigned long flags;

	if (test_bit(UNLOADING, &base_vha->dpc_flags))
		return;

	while (!list_empty(&vha->work_list) && i > 0) {
		qla2x00_do_work(vha);
		i--;
	}

	spin_lock_irqsave(&vha->work_lock, flags);
	clear_bit(IOCB_WORK_ACTIVE, &vha->dpc_flags);
	spin_unlock_irqrestore(&vha->work_lock, flags);
}

/*
 * PCI driver interface
 */
static int
qla2x00_probe_one(struct pci_dev *pdev, const struct pci_device_id *id)
{
	int	ret = -ENODEV;
	struct Scsi_Host *host;
	scsi_qla_host_t *base_vha = NULL;
	struct qla_hw_data *ha;
	char pci_info[30];
	char fw_str[30], wq_name[30];
	struct scsi_host_template *sht;
	int bars, mem_only = 0;
	uint16_t req_length = 0, rsp_length = 0;
	struct req_que *req = NULL;
	struct rsp_que *rsp = NULL;
	int i;

	bars = pci_select_bars(pdev, IORESOURCE_MEM | IORESOURCE_IO);
	sht = &qla2xxx_driver_template;
	if (pdev->device == PCI_DEVICE_ID_QLOGIC_ISP2422 ||
	    pdev->device == PCI_DEVICE_ID_QLOGIC_ISP2432 ||
	    pdev->device == PCI_DEVICE_ID_QLOGIC_ISP8432 ||
	    pdev->device == PCI_DEVICE_ID_QLOGIC_ISP5422 ||
	    pdev->device == PCI_DEVICE_ID_QLOGIC_ISP5432 ||
	    pdev->device == PCI_DEVICE_ID_QLOGIC_ISP2532 ||
	    pdev->device == PCI_DEVICE_ID_QLOGIC_ISP8001 ||
	    pdev->device == PCI_DEVICE_ID_QLOGIC_ISP8021 ||
	    pdev->device == PCI_DEVICE_ID_QLOGIC_ISP2031 ||
	    pdev->device == PCI_DEVICE_ID_QLOGIC_ISP8031 ||
	    pdev->device == PCI_DEVICE_ID_QLOGIC_ISPF001 ||
	    pdev->device == PCI_DEVICE_ID_QLOGIC_ISP8044 ||
	    pdev->device == PCI_DEVICE_ID_QLOGIC_ISP2071 ||
	    pdev->device == PCI_DEVICE_ID_QLOGIC_ISP2271 ||
	    pdev->device == PCI_DEVICE_ID_QLOGIC_ISP2261 ||
	    pdev->device == PCI_DEVICE_ID_QLOGIC_ISP2081 ||
	    pdev->device == PCI_DEVICE_ID_QLOGIC_ISP2281 ||
	    pdev->device == PCI_DEVICE_ID_QLOGIC_ISP2089 ||
	    pdev->device == PCI_DEVICE_ID_QLOGIC_ISP2289) {
		bars = pci_select_bars(pdev, IORESOURCE_MEM);
		mem_only = 1;
		ql_dbg_pci(ql_dbg_init, pdev, 0x0007,
		    "Mem only adapter.\n");
	}
	ql_dbg_pci(ql_dbg_init, pdev, 0x0008,
	    "Bars=%d.\n", bars);

	if (mem_only) {
		if (pci_enable_device_mem(pdev))
			return ret;
	} else {
		if (pci_enable_device(pdev))
			return ret;
	}

	/* This may fail but that's ok */
	pci_enable_pcie_error_reporting(pdev);

	/* Turn off T10-DIF when FC-NVMe is enabled */
	if (ql2xnvmeenable)
		ql2xenabledif = 0;

	ha = kzalloc(sizeof(struct qla_hw_data), GFP_KERNEL);
	if (!ha) {
		ql_log_pci(ql_log_fatal, pdev, 0x0009,
		    "Unable to allocate memory for ha.\n");
		goto disable_device;
	}
	ql_dbg_pci(ql_dbg_init, pdev, 0x000a,
	    "Memory allocated for ha=%p.\n", ha);
	ha->pdev = pdev;
	INIT_LIST_HEAD(&ha->tgt.q_full_list);
	spin_lock_init(&ha->tgt.q_full_lock);
	spin_lock_init(&ha->tgt.sess_lock);
	spin_lock_init(&ha->tgt.atio_lock);

	atomic_set(&ha->nvme_active_aen_cnt, 0);

	/* Clear our data area */
	ha->bars = bars;
	ha->mem_only = mem_only;
	spin_lock_init(&ha->hardware_lock);
	spin_lock_init(&ha->vport_slock);
	mutex_init(&ha->selflogin_lock);
	mutex_init(&ha->optrom_mutex);

	/* Set ISP-type information. */
	qla2x00_set_isp_flags(ha);

	/* Set EEH reset type to fundamental if required by hba */
	if (IS_QLA24XX(ha) || IS_QLA25XX(ha) || IS_QLA81XX(ha) ||
	    IS_QLA83XX(ha) || IS_QLA27XX(ha) || IS_QLA28XX(ha))
		pdev->needs_freset = 1;

	ha->prev_topology = 0;
	ha->init_cb_size = sizeof(init_cb_t);
	ha->link_data_rate = PORT_SPEED_UNKNOWN;
	ha->optrom_size = OPTROM_SIZE_2300;
	ha->max_exchg = FW_MAX_EXCHANGES_CNT;
	atomic_set(&ha->num_pend_mbx_stage1, 0);
	atomic_set(&ha->num_pend_mbx_stage2, 0);
	atomic_set(&ha->num_pend_mbx_stage3, 0);
	atomic_set(&ha->zio_threshold, DEFAULT_ZIO_THRESHOLD);
	ha->last_zio_threshold = DEFAULT_ZIO_THRESHOLD;

	/* Assign ISP specific operations. */
	if (IS_QLA2100(ha)) {
		ha->max_fibre_devices = MAX_FIBRE_DEVICES_2100;
		ha->mbx_count = MAILBOX_REGISTER_COUNT_2100;
		req_length = REQUEST_ENTRY_CNT_2100;
		rsp_length = RESPONSE_ENTRY_CNT_2100;
		ha->max_loop_id = SNS_LAST_LOOP_ID_2100;
		ha->gid_list_info_size = 4;
		ha->flash_conf_off = ~0;
		ha->flash_data_off = ~0;
		ha->nvram_conf_off = ~0;
		ha->nvram_data_off = ~0;
		ha->isp_ops = &qla2100_isp_ops;
	} else if (IS_QLA2200(ha)) {
		ha->max_fibre_devices = MAX_FIBRE_DEVICES_2100;
		ha->mbx_count = MAILBOX_REGISTER_COUNT_2200;
		req_length = REQUEST_ENTRY_CNT_2200;
		rsp_length = RESPONSE_ENTRY_CNT_2100;
		ha->max_loop_id = SNS_LAST_LOOP_ID_2100;
		ha->gid_list_info_size = 4;
		ha->flash_conf_off = ~0;
		ha->flash_data_off = ~0;
		ha->nvram_conf_off = ~0;
		ha->nvram_data_off = ~0;
		ha->isp_ops = &qla2100_isp_ops;
	} else if (IS_QLA23XX(ha)) {
		ha->max_fibre_devices = MAX_FIBRE_DEVICES_2100;
		ha->mbx_count = MAILBOX_REGISTER_COUNT;
		req_length = REQUEST_ENTRY_CNT_2200;
		rsp_length = RESPONSE_ENTRY_CNT_2300;
		ha->max_loop_id = SNS_LAST_LOOP_ID_2300;
		ha->gid_list_info_size = 6;
		if (IS_QLA2322(ha) || IS_QLA6322(ha))
			ha->optrom_size = OPTROM_SIZE_2322;
		ha->flash_conf_off = ~0;
		ha->flash_data_off = ~0;
		ha->nvram_conf_off = ~0;
		ha->nvram_data_off = ~0;
		ha->isp_ops = &qla2300_isp_ops;
	} else if (IS_QLA24XX_TYPE(ha)) {
		ha->max_fibre_devices = MAX_FIBRE_DEVICES_2400;
		ha->mbx_count = MAILBOX_REGISTER_COUNT;
		req_length = REQUEST_ENTRY_CNT_24XX;
		rsp_length = RESPONSE_ENTRY_CNT_2300;
		ha->tgt.atio_q_length = ATIO_ENTRY_CNT_24XX;
		ha->max_loop_id = SNS_LAST_LOOP_ID_2300;
		ha->init_cb_size = sizeof(struct mid_init_cb_24xx);
		ha->gid_list_info_size = 8;
		ha->optrom_size = OPTROM_SIZE_24XX;
		ha->nvram_npiv_size = QLA_MAX_VPORTS_QLA24XX;
		ha->isp_ops = &qla24xx_isp_ops;
		ha->flash_conf_off = FARX_ACCESS_FLASH_CONF;
		ha->flash_data_off = FARX_ACCESS_FLASH_DATA;
		ha->nvram_conf_off = FARX_ACCESS_NVRAM_CONF;
		ha->nvram_data_off = FARX_ACCESS_NVRAM_DATA;
	} else if (IS_QLA25XX(ha)) {
		ha->max_fibre_devices = MAX_FIBRE_DEVICES_2400;
		ha->mbx_count = MAILBOX_REGISTER_COUNT;
		req_length = REQUEST_ENTRY_CNT_24XX;
		rsp_length = RESPONSE_ENTRY_CNT_2300;
		ha->tgt.atio_q_length = ATIO_ENTRY_CNT_24XX;
		ha->max_loop_id = SNS_LAST_LOOP_ID_2300;
		ha->init_cb_size = sizeof(struct mid_init_cb_24xx);
		ha->gid_list_info_size = 8;
		ha->optrom_size = OPTROM_SIZE_25XX;
		ha->nvram_npiv_size = QLA_MAX_VPORTS_QLA25XX;
		ha->isp_ops = &qla25xx_isp_ops;
		ha->flash_conf_off = FARX_ACCESS_FLASH_CONF;
		ha->flash_data_off = FARX_ACCESS_FLASH_DATA;
		ha->nvram_conf_off = FARX_ACCESS_NVRAM_CONF;
		ha->nvram_data_off = FARX_ACCESS_NVRAM_DATA;
	} else if (IS_QLA81XX(ha)) {
		ha->max_fibre_devices = MAX_FIBRE_DEVICES_2400;
		ha->mbx_count = MAILBOX_REGISTER_COUNT;
		req_length = REQUEST_ENTRY_CNT_24XX;
		rsp_length = RESPONSE_ENTRY_CNT_2300;
		ha->tgt.atio_q_length = ATIO_ENTRY_CNT_24XX;
		ha->max_loop_id = SNS_LAST_LOOP_ID_2300;
		ha->init_cb_size = sizeof(struct mid_init_cb_81xx);
		ha->gid_list_info_size = 8;
		ha->optrom_size = OPTROM_SIZE_81XX;
		ha->nvram_npiv_size = QLA_MAX_VPORTS_QLA25XX;
		ha->isp_ops = &qla81xx_isp_ops;
		ha->flash_conf_off = FARX_ACCESS_FLASH_CONF_81XX;
		ha->flash_data_off = FARX_ACCESS_FLASH_DATA_81XX;
		ha->nvram_conf_off = ~0;
		ha->nvram_data_off = ~0;
	} else if (IS_QLA82XX(ha)) {
		ha->max_fibre_devices = MAX_FIBRE_DEVICES_2400;
		ha->mbx_count = MAILBOX_REGISTER_COUNT;
		req_length = REQUEST_ENTRY_CNT_82XX;
		rsp_length = RESPONSE_ENTRY_CNT_82XX;
		ha->max_loop_id = SNS_LAST_LOOP_ID_2300;
		ha->init_cb_size = sizeof(struct mid_init_cb_81xx);
		ha->gid_list_info_size = 8;
		ha->optrom_size = OPTROM_SIZE_82XX;
		ha->nvram_npiv_size = QLA_MAX_VPORTS_QLA25XX;
		ha->isp_ops = &qla82xx_isp_ops;
		ha->flash_conf_off = FARX_ACCESS_FLASH_CONF;
		ha->flash_data_off = FARX_ACCESS_FLASH_DATA;
		ha->nvram_conf_off = FARX_ACCESS_NVRAM_CONF;
		ha->nvram_data_off = FARX_ACCESS_NVRAM_DATA;
	} else if (IS_QLA8044(ha)) {
		ha->max_fibre_devices = MAX_FIBRE_DEVICES_2400;
		ha->mbx_count = MAILBOX_REGISTER_COUNT;
		req_length = REQUEST_ENTRY_CNT_82XX;
		rsp_length = RESPONSE_ENTRY_CNT_82XX;
		ha->max_loop_id = SNS_LAST_LOOP_ID_2300;
		ha->init_cb_size = sizeof(struct mid_init_cb_81xx);
		ha->gid_list_info_size = 8;
		ha->optrom_size = OPTROM_SIZE_83XX;
		ha->nvram_npiv_size = QLA_MAX_VPORTS_QLA25XX;
		ha->isp_ops = &qla8044_isp_ops;
		ha->flash_conf_off = FARX_ACCESS_FLASH_CONF;
		ha->flash_data_off = FARX_ACCESS_FLASH_DATA;
		ha->nvram_conf_off = FARX_ACCESS_NVRAM_CONF;
		ha->nvram_data_off = FARX_ACCESS_NVRAM_DATA;
	} else if (IS_QLA83XX(ha)) {
		ha->portnum = PCI_FUNC(ha->pdev->devfn);
		ha->max_fibre_devices = MAX_FIBRE_DEVICES_2400;
		ha->mbx_count = MAILBOX_REGISTER_COUNT;
		req_length = REQUEST_ENTRY_CNT_83XX;
		rsp_length = RESPONSE_ENTRY_CNT_83XX;
		ha->tgt.atio_q_length = ATIO_ENTRY_CNT_24XX;
		ha->max_loop_id = SNS_LAST_LOOP_ID_2300;
		ha->init_cb_size = sizeof(struct mid_init_cb_81xx);
		ha->gid_list_info_size = 8;
		ha->optrom_size = OPTROM_SIZE_83XX;
		ha->nvram_npiv_size = QLA_MAX_VPORTS_QLA25XX;
		ha->isp_ops = &qla83xx_isp_ops;
		ha->flash_conf_off = FARX_ACCESS_FLASH_CONF_81XX;
		ha->flash_data_off = FARX_ACCESS_FLASH_DATA_81XX;
		ha->nvram_conf_off = ~0;
		ha->nvram_data_off = ~0;
	}  else if (IS_QLAFX00(ha)) {
		ha->max_fibre_devices = MAX_FIBRE_DEVICES_FX00;
		ha->mbx_count = MAILBOX_REGISTER_COUNT_FX00;
		ha->aen_mbx_count = AEN_MAILBOX_REGISTER_COUNT_FX00;
		req_length = REQUEST_ENTRY_CNT_FX00;
		rsp_length = RESPONSE_ENTRY_CNT_FX00;
		ha->isp_ops = &qlafx00_isp_ops;
		ha->port_down_retry_count = 30; /* default value */
		ha->mr.fw_hbt_cnt = QLAFX00_HEARTBEAT_INTERVAL;
		ha->mr.fw_reset_timer_tick = QLAFX00_RESET_INTERVAL;
		ha->mr.fw_critemp_timer_tick = QLAFX00_CRITEMP_INTERVAL;
		ha->mr.fw_hbt_en = 1;
		ha->mr.host_info_resend = false;
		ha->mr.hinfo_resend_timer_tick = QLAFX00_HINFO_RESEND_INTERVAL;
	} else if (IS_QLA27XX(ha)) {
		ha->portnum = PCI_FUNC(ha->pdev->devfn);
		ha->max_fibre_devices = MAX_FIBRE_DEVICES_2400;
		ha->mbx_count = MAILBOX_REGISTER_COUNT;
		req_length = REQUEST_ENTRY_CNT_83XX;
		rsp_length = RESPONSE_ENTRY_CNT_83XX;
		ha->tgt.atio_q_length = ATIO_ENTRY_CNT_24XX;
		ha->max_loop_id = SNS_LAST_LOOP_ID_2300;
		ha->init_cb_size = sizeof(struct mid_init_cb_81xx);
		ha->gid_list_info_size = 8;
		ha->optrom_size = OPTROM_SIZE_83XX;
		ha->nvram_npiv_size = QLA_MAX_VPORTS_QLA25XX;
		ha->isp_ops = &qla27xx_isp_ops;
		ha->flash_conf_off = FARX_ACCESS_FLASH_CONF_81XX;
		ha->flash_data_off = FARX_ACCESS_FLASH_DATA_81XX;
		ha->nvram_conf_off = ~0;
		ha->nvram_data_off = ~0;
	} else if (IS_QLA28XX(ha)) {
		ha->portnum = PCI_FUNC(ha->pdev->devfn);
		ha->max_fibre_devices = MAX_FIBRE_DEVICES_2400;
		ha->mbx_count = MAILBOX_REGISTER_COUNT;
		req_length = REQUEST_ENTRY_CNT_24XX;
		rsp_length = RESPONSE_ENTRY_CNT_2300;
		ha->tgt.atio_q_length = ATIO_ENTRY_CNT_24XX;
		ha->max_loop_id = SNS_LAST_LOOP_ID_2300;
		ha->init_cb_size = sizeof(struct mid_init_cb_81xx);
		ha->gid_list_info_size = 8;
		ha->optrom_size = OPTROM_SIZE_28XX;
		ha->nvram_npiv_size = QLA_MAX_VPORTS_QLA25XX;
		ha->isp_ops = &qla27xx_isp_ops;
		ha->flash_conf_off = FARX_ACCESS_FLASH_CONF_28XX;
		ha->flash_data_off = FARX_ACCESS_FLASH_DATA_28XX;
		ha->nvram_conf_off = ~0;
		ha->nvram_data_off = ~0;
	}

	ql_dbg_pci(ql_dbg_init, pdev, 0x001e,
	    "mbx_count=%d, req_length=%d, "
	    "rsp_length=%d, max_loop_id=%d, init_cb_size=%d, "
	    "gid_list_info_size=%d, optrom_size=%d, nvram_npiv_size=%d, "
	    "max_fibre_devices=%d.\n",
	    ha->mbx_count, req_length, rsp_length, ha->max_loop_id,
	    ha->init_cb_size, ha->gid_list_info_size, ha->optrom_size,
	    ha->nvram_npiv_size, ha->max_fibre_devices);
	ql_dbg_pci(ql_dbg_init, pdev, 0x001f,
	    "isp_ops=%p, flash_conf_off=%d, "
	    "flash_data_off=%d, nvram_conf_off=%d, nvram_data_off=%d.\n",
	    ha->isp_ops, ha->flash_conf_off, ha->flash_data_off,
	    ha->nvram_conf_off, ha->nvram_data_off);

	/* Configure PCI I/O space */
	ret = ha->isp_ops->iospace_config(ha);
	if (ret)
		goto iospace_config_failed;

	ql_log_pci(ql_log_info, pdev, 0x001d,
	    "Found an ISP%04X irq %d iobase 0x%p.\n",
	    pdev->device, pdev->irq, ha->iobase);
	mutex_init(&ha->vport_lock);
	mutex_init(&ha->mq_lock);
	init_completion(&ha->mbx_cmd_comp);
	complete(&ha->mbx_cmd_comp);
	init_completion(&ha->mbx_intr_comp);
	init_completion(&ha->dcbx_comp);
	init_completion(&ha->lb_portup_comp);

	set_bit(0, (unsigned long *) ha->vp_idx_map);

	qla2x00_config_dma_addressing(ha);
	ql_dbg_pci(ql_dbg_init, pdev, 0x0020,
	    "64 Bit addressing is %s.\n",
	    ha->flags.enable_64bit_addressing ? "enable" :
	    "disable");
	ret = qla2x00_mem_alloc(ha, req_length, rsp_length, &req, &rsp);
	if (ret) {
		ql_log_pci(ql_log_fatal, pdev, 0x0031,
		    "Failed to allocate memory for adapter, aborting.\n");

		goto probe_hw_failed;
	}

	req->max_q_depth = MAX_Q_DEPTH;
	if (ql2xmaxqdepth != 0 && ql2xmaxqdepth <= 0xffffU)
		req->max_q_depth = ql2xmaxqdepth;


	base_vha = qla2x00_create_host(sht, ha);
	if (!base_vha) {
		ret = -ENOMEM;
		goto probe_hw_failed;
	}

	pci_set_drvdata(pdev, base_vha);
	set_bit(PFLG_DRIVER_PROBING, &base_vha->pci_flags);

	host = base_vha->host;
	base_vha->req = req;
	if (IS_QLA2XXX_MIDTYPE(ha))
		base_vha->mgmt_svr_loop_id =
			qla2x00_reserve_mgmt_server_loop_id(base_vha);
	else
		base_vha->mgmt_svr_loop_id = MANAGEMENT_SERVER +
						base_vha->vp_idx;

	/* Setup fcport template structure. */
	ha->mr.fcport.vha = base_vha;
	ha->mr.fcport.port_type = FCT_UNKNOWN;
	ha->mr.fcport.loop_id = FC_NO_LOOP_ID;
	qla2x00_set_fcport_state(&ha->mr.fcport, FCS_UNCONFIGURED);
	ha->mr.fcport.supported_classes = FC_COS_UNSPECIFIED;
	ha->mr.fcport.scan_state = 1;

	/* Set the SG table size based on ISP type */
	if (!IS_FWI2_CAPABLE(ha)) {
		if (IS_QLA2100(ha))
			host->sg_tablesize = 32;
	} else {
		if (!IS_QLA82XX(ha))
			host->sg_tablesize = QLA_SG_ALL;
	}
	host->max_id = ha->max_fibre_devices;
	host->cmd_per_lun = 3;
	host->unique_id = host->host_no;
	if (IS_T10_PI_CAPABLE(ha) && ql2xenabledif)
		host->max_cmd_len = 32;
	else
		host->max_cmd_len = MAX_CMDSZ;
	host->max_channel = MAX_BUSES - 1;
	/* Older HBAs support only 16-bit LUNs */
	if (!IS_QLAFX00(ha) && !IS_FWI2_CAPABLE(ha) &&
	    ql2xmaxlun > 0xffff)
		host->max_lun = 0xffff;
	else
		host->max_lun = ql2xmaxlun;
	host->transportt = qla2xxx_transport_template;
	sht->vendor_id = (SCSI_NL_VID_TYPE_PCI | PCI_VENDOR_ID_QLOGIC);

	ql_dbg(ql_dbg_init, base_vha, 0x0033,
	    "max_id=%d this_id=%d "
	    "cmd_per_len=%d unique_id=%d max_cmd_len=%d max_channel=%d "
	    "max_lun=%llu transportt=%p, vendor_id=%llu.\n", host->max_id,
	    host->this_id, host->cmd_per_lun, host->unique_id,
	    host->max_cmd_len, host->max_channel, host->max_lun,
	    host->transportt, sht->vendor_id);

	INIT_WORK(&base_vha->iocb_work, qla2x00_iocb_work_fn);

	/* Set up the irqs */
	ret = qla2x00_request_irqs(ha, rsp);
	if (ret)
		goto probe_failed;

	/* Alloc arrays of request and response ring ptrs */
	ret = qla2x00_alloc_queues(ha, req, rsp);
	if (ret) {
		ql_log(ql_log_fatal, base_vha, 0x003d,
		    "Failed to allocate memory for queue pointers..."
		    "aborting.\n");
		ret = -ENODEV;
		goto probe_failed;
	}

	if (ha->mqenable) {
		/* number of hardware queues supported by blk/scsi-mq*/
		host->nr_hw_queues = ha->max_qpairs;

		ql_dbg(ql_dbg_init, base_vha, 0x0192,
			"blk/scsi-mq enabled, HW queues = %d.\n", host->nr_hw_queues);
	} else {
		if (ql2xnvmeenable) {
			host->nr_hw_queues = ha->max_qpairs;
			ql_dbg(ql_dbg_init, base_vha, 0x0194,
			    "FC-NVMe support is enabled, HW queues=%d\n",
			    host->nr_hw_queues);
		} else {
			ql_dbg(ql_dbg_init, base_vha, 0x0193,
			    "blk/scsi-mq disabled.\n");
		}
	}

	qlt_probe_one_stage1(base_vha, ha);

	pci_save_state(pdev);

	/* Assign back pointers */
	rsp->req = req;
	req->rsp = rsp;

	if (IS_QLAFX00(ha)) {
		ha->rsp_q_map[0] = rsp;
		ha->req_q_map[0] = req;
		set_bit(0, ha->req_qid_map);
		set_bit(0, ha->rsp_qid_map);
	}

	/* FWI2-capable only. */
	req->req_q_in = &ha->iobase->isp24.req_q_in;
	req->req_q_out = &ha->iobase->isp24.req_q_out;
	rsp->rsp_q_in = &ha->iobase->isp24.rsp_q_in;
	rsp->rsp_q_out = &ha->iobase->isp24.rsp_q_out;
	if (ha->mqenable || IS_QLA83XX(ha) || IS_QLA27XX(ha) ||
	    IS_QLA28XX(ha)) {
		req->req_q_in = &ha->mqiobase->isp25mq.req_q_in;
		req->req_q_out = &ha->mqiobase->isp25mq.req_q_out;
		rsp->rsp_q_in = &ha->mqiobase->isp25mq.rsp_q_in;
		rsp->rsp_q_out =  &ha->mqiobase->isp25mq.rsp_q_out;
	}

	if (IS_QLAFX00(ha)) {
		req->req_q_in = &ha->iobase->ispfx00.req_q_in;
		req->req_q_out = &ha->iobase->ispfx00.req_q_out;
		rsp->rsp_q_in = &ha->iobase->ispfx00.rsp_q_in;
		rsp->rsp_q_out = &ha->iobase->ispfx00.rsp_q_out;
	}

	if (IS_P3P_TYPE(ha)) {
		req->req_q_out = &ha->iobase->isp82.req_q_out[0];
		rsp->rsp_q_in = &ha->iobase->isp82.rsp_q_in[0];
		rsp->rsp_q_out = &ha->iobase->isp82.rsp_q_out[0];
	}

	ql_dbg(ql_dbg_multiq, base_vha, 0xc009,
	    "rsp_q_map=%p req_q_map=%p rsp->req=%p req->rsp=%p.\n",
	    ha->rsp_q_map, ha->req_q_map, rsp->req, req->rsp);
	ql_dbg(ql_dbg_multiq, base_vha, 0xc00a,
	    "req->req_q_in=%p req->req_q_out=%p "
	    "rsp->rsp_q_in=%p rsp->rsp_q_out=%p.\n",
	    req->req_q_in, req->req_q_out,
	    rsp->rsp_q_in, rsp->rsp_q_out);
	ql_dbg(ql_dbg_init, base_vha, 0x003e,
	    "rsp_q_map=%p req_q_map=%p rsp->req=%p req->rsp=%p.\n",
	    ha->rsp_q_map, ha->req_q_map, rsp->req, req->rsp);
	ql_dbg(ql_dbg_init, base_vha, 0x003f,
	    "req->req_q_in=%p req->req_q_out=%p rsp->rsp_q_in=%p rsp->rsp_q_out=%p.\n",
	    req->req_q_in, req->req_q_out, rsp->rsp_q_in, rsp->rsp_q_out);

	ha->wq = alloc_workqueue("qla2xxx_wq", 0, 0);

	if (ha->isp_ops->initialize_adapter(base_vha)) {
		ql_log(ql_log_fatal, base_vha, 0x00d6,
		    "Failed to initialize adapter - Adapter flags %x.\n",
		    base_vha->device_flags);

		if (IS_QLA82XX(ha)) {
			qla82xx_idc_lock(ha);
			qla82xx_wr_32(ha, QLA82XX_CRB_DEV_STATE,
				QLA8XXX_DEV_FAILED);
			qla82xx_idc_unlock(ha);
			ql_log(ql_log_fatal, base_vha, 0x00d7,
			    "HW State: FAILED.\n");
		} else if (IS_QLA8044(ha)) {
			qla8044_idc_lock(ha);
			qla8044_wr_direct(base_vha,
				QLA8044_CRB_DEV_STATE_INDEX,
				QLA8XXX_DEV_FAILED);
			qla8044_idc_unlock(ha);
			ql_log(ql_log_fatal, base_vha, 0x0150,
			    "HW State: FAILED.\n");
		}

		ret = -ENODEV;
		goto probe_failed;
	}

	if (IS_QLAFX00(ha))
		host->can_queue = QLAFX00_MAX_CANQUEUE;
	else
		host->can_queue = req->num_outstanding_cmds - 10;

	ql_dbg(ql_dbg_init, base_vha, 0x0032,
	    "can_queue=%d, req=%p, mgmt_svr_loop_id=%d, sg_tablesize=%d.\n",
	    host->can_queue, base_vha->req,
	    base_vha->mgmt_svr_loop_id, host->sg_tablesize);

	if (ha->mqenable) {
		bool startit = false;

		if (QLA_TGT_MODE_ENABLED())
			startit = false;

		if (ql2x_ini_mode == QLA2XXX_INI_MODE_ENABLED)
			startit = true;

		/* Create start of day qpairs for Block MQ */
		for (i = 0; i < ha->max_qpairs; i++)
			qla2xxx_create_qpair(base_vha, 5, 0, startit);
	}

	if (ha->flags.running_gold_fw)
		goto skip_dpc;

	/*
	 * Startup the kernel thread for this host adapter
	 */
	ha->dpc_thread = kthread_create(qla2x00_do_dpc, ha,
	    "%s_dpc", base_vha->host_str);
	if (IS_ERR(ha->dpc_thread)) {
		ql_log(ql_log_fatal, base_vha, 0x00ed,
		    "Failed to start DPC thread.\n");
		ret = PTR_ERR(ha->dpc_thread);
		ha->dpc_thread = NULL;
		goto probe_failed;
	}
	ql_dbg(ql_dbg_init, base_vha, 0x00ee,
	    "DPC thread started successfully.\n");

	/*
	 * If we're not coming up in initiator mode, we might sit for
	 * a while without waking up the dpc thread, which leads to a
	 * stuck process warning.  So just kick the dpc once here and
	 * let the kthread start (and go back to sleep in qla2x00_do_dpc).
	 */
	qla2xxx_wake_dpc(base_vha);

	INIT_WORK(&ha->board_disable, qla2x00_disable_board_on_pci_error);

	if (IS_QLA8031(ha) || IS_MCTP_CAPABLE(ha)) {
		sprintf(wq_name, "qla2xxx_%lu_dpc_lp_wq", base_vha->host_no);
		ha->dpc_lp_wq = create_singlethread_workqueue(wq_name);
		INIT_WORK(&ha->idc_aen, qla83xx_service_idc_aen);

		sprintf(wq_name, "qla2xxx_%lu_dpc_hp_wq", base_vha->host_no);
		ha->dpc_hp_wq = create_singlethread_workqueue(wq_name);
		INIT_WORK(&ha->nic_core_reset, qla83xx_nic_core_reset_work);
		INIT_WORK(&ha->idc_state_handler,
		    qla83xx_idc_state_handler_work);
		INIT_WORK(&ha->nic_core_unrecoverable,
		    qla83xx_nic_core_unrecoverable_work);
	}

skip_dpc:
	list_add_tail(&base_vha->list, &ha->vp_list);
	base_vha->host->irq = ha->pdev->irq;

	/* Initialized the timer */
	qla2x00_start_timer(base_vha, WATCH_INTERVAL);
	ql_dbg(ql_dbg_init, base_vha, 0x00ef,
	    "Started qla2x00_timer with "
	    "interval=%d.\n", WATCH_INTERVAL);
	ql_dbg(ql_dbg_init, base_vha, 0x00f0,
	    "Detected hba at address=%p.\n",
	    ha);

	if (IS_T10_PI_CAPABLE(ha) && ql2xenabledif) {
		if (ha->fw_attributes & BIT_4) {
			int prot = 0, guard;

			base_vha->flags.difdix_supported = 1;
			ql_dbg(ql_dbg_init, base_vha, 0x00f1,
			    "Registering for DIF/DIX type 1 and 3 protection.\n");
			if (ql2xenabledif == 1)
				prot = SHOST_DIX_TYPE0_PROTECTION;
			if (ql2xprotmask)
				scsi_host_set_prot(host, ql2xprotmask);
			else
				scsi_host_set_prot(host,
				    prot | SHOST_DIF_TYPE1_PROTECTION
				    | SHOST_DIF_TYPE2_PROTECTION
				    | SHOST_DIF_TYPE3_PROTECTION
				    | SHOST_DIX_TYPE1_PROTECTION
				    | SHOST_DIX_TYPE2_PROTECTION
				    | SHOST_DIX_TYPE3_PROTECTION);

			guard = SHOST_DIX_GUARD_CRC;

			if (IS_PI_IPGUARD_CAPABLE(ha) &&
			    (ql2xenabledif > 1 || IS_PI_DIFB_DIX0_CAPABLE(ha)))
				guard |= SHOST_DIX_GUARD_IP;

			if (ql2xprotguard)
				scsi_host_set_guard(host, ql2xprotguard);
			else
				scsi_host_set_guard(host, guard);
		} else
			base_vha->flags.difdix_supported = 0;
	}

	ha->isp_ops->enable_intrs(ha);

	if (IS_QLAFX00(ha)) {
		ret = qlafx00_fx_disc(base_vha,
			&base_vha->hw->mr.fcport, FXDISC_GET_CONFIG_INFO);
		host->sg_tablesize = (ha->mr.extended_io_enabled) ?
		    QLA_SG_ALL : 128;
	}

	ret = scsi_add_host(host, &pdev->dev);
	if (ret)
		goto probe_failed;

	base_vha->flags.init_done = 1;
	base_vha->flags.online = 1;
	ha->prev_minidump_failed = 0;

	ql_dbg(ql_dbg_init, base_vha, 0x00f2,
	    "Init done and hba is online.\n");

	if (qla_ini_mode_enabled(base_vha) ||
		qla_dual_mode_enabled(base_vha))
		scsi_scan_host(host);
	else
		ql_dbg(ql_dbg_init, base_vha, 0x0122,
			"skipping scsi_scan_host() for non-initiator port\n");

	qla2x00_alloc_sysfs_attr(base_vha);

	if (IS_QLAFX00(ha)) {
		ret = qlafx00_fx_disc(base_vha,
			&base_vha->hw->mr.fcport, FXDISC_GET_PORT_INFO);

		/* Register system information */
		ret =  qlafx00_fx_disc(base_vha,
			&base_vha->hw->mr.fcport, FXDISC_REG_HOST_INFO);
	}

	qla2x00_init_host_attr(base_vha);

	qla2x00_dfs_setup(base_vha);

	ql_log(ql_log_info, base_vha, 0x00fb,
	    "QLogic %s - %s.\n", ha->model_number, ha->model_desc);
	ql_log(ql_log_info, base_vha, 0x00fc,
	    "ISP%04X: %s @ %s hdma%c host#=%ld fw=%s.\n",
	    pdev->device, ha->isp_ops->pci_info_str(base_vha, pci_info,
						       sizeof(pci_info)),
	    pci_name(pdev), ha->flags.enable_64bit_addressing ? '+' : '-',
	    base_vha->host_no,
	    ha->isp_ops->fw_version_str(base_vha, fw_str, sizeof(fw_str)));

	qlt_add_target(ha, base_vha);

	clear_bit(PFLG_DRIVER_PROBING, &base_vha->pci_flags);

	if (test_bit(UNLOADING, &base_vha->dpc_flags))
		return -ENODEV;

	if (ha->flags.detected_lr_sfp) {
		ql_log(ql_log_info, base_vha, 0xffff,
		    "Reset chip to pick up LR SFP setting\n");
		set_bit(ISP_ABORT_NEEDED, &base_vha->dpc_flags);
		qla2xxx_wake_dpc(base_vha);
	}

	return 0;

probe_failed:
	if (base_vha->gnl.l) {
		dma_free_coherent(&ha->pdev->dev, base_vha->gnl.size,
				base_vha->gnl.l, base_vha->gnl.ldma);
		base_vha->gnl.l = NULL;
	}

	if (base_vha->timer_active)
		qla2x00_stop_timer(base_vha);
	base_vha->flags.online = 0;
	if (ha->dpc_thread) {
		struct task_struct *t = ha->dpc_thread;

		ha->dpc_thread = NULL;
		kthread_stop(t);
	}

	qla2x00_free_device(base_vha);
	scsi_host_put(base_vha->host);
	/*
	 * Need to NULL out local req/rsp after
	 * qla2x00_free_device => qla2x00_free_queues frees
	 * what these are pointing to. Or else we'll
	 * fall over below in qla2x00_free_req/rsp_que.
	 */
	req = NULL;
	rsp = NULL;

probe_hw_failed:
	qla2x00_mem_free(ha);
	qla2x00_free_req_que(ha, req);
	qla2x00_free_rsp_que(ha, rsp);
	qla2x00_clear_drv_active(ha);

iospace_config_failed:
	if (IS_P3P_TYPE(ha)) {
		if (!ha->nx_pcibase)
			iounmap((device_reg_t *)ha->nx_pcibase);
		if (!ql2xdbwr)
			iounmap((device_reg_t *)ha->nxdb_wr_ptr);
	} else {
		if (ha->iobase)
			iounmap(ha->iobase);
		if (ha->cregbase)
			iounmap(ha->cregbase);
	}
	pci_release_selected_regions(ha->pdev, ha->bars);
	kfree(ha);

disable_device:
	pci_disable_device(pdev);
	return ret;
}

static void
qla2x00_shutdown(struct pci_dev *pdev)
{
	scsi_qla_host_t *vha;
	struct qla_hw_data  *ha;

	vha = pci_get_drvdata(pdev);
	ha = vha->hw;

	ql_log(ql_log_info, vha, 0xfffa,
		"Adapter shutdown\n");

	/*
	 * Prevent future board_disable and wait
	 * until any pending board_disable has completed.
	 */
	set_bit(PFLG_DRIVER_REMOVING, &vha->pci_flags);
	cancel_work_sync(&ha->board_disable);

	if (!atomic_read(&pdev->enable_cnt))
		return;

	/* Notify ISPFX00 firmware */
	if (IS_QLAFX00(ha))
		qlafx00_driver_shutdown(vha, 20);

	/* Turn-off FCE trace */
	if (ha->flags.fce_enabled) {
		qla2x00_disable_fce_trace(vha, NULL, NULL);
		ha->flags.fce_enabled = 0;
	}

	/* Turn-off EFT trace */
	if (ha->eft)
		qla2x00_disable_eft_trace(vha);

	if (IS_QLA25XX(ha) ||  IS_QLA2031(ha) || IS_QLA27XX(ha) ||
	    IS_QLA28XX(ha)) {
		if (ha->flags.fw_started)
			qla2x00_abort_isp_cleanup(vha);
	} else {
		/* Stop currently executing firmware. */
		qla2x00_try_to_stop_firmware(vha);
	}

	/* Turn adapter off line */
	vha->flags.online = 0;

	/* turn-off interrupts on the card */
	if (ha->interrupts_on) {
		vha->flags.init_done = 0;
		ha->isp_ops->disable_intrs(ha);
	}

	qla2x00_free_irqs(vha);

	qla2x00_free_fw_dump(ha);

	pci_disable_device(pdev);
	ql_log(ql_log_info, vha, 0xfffe,
		"Adapter shutdown successfully.\n");
}

/* Deletes all the virtual ports for a given ha */
static void
qla2x00_delete_all_vps(struct qla_hw_data *ha, scsi_qla_host_t *base_vha)
{
	scsi_qla_host_t *vha;
	unsigned long flags;

	mutex_lock(&ha->vport_lock);
	while (ha->cur_vport_count) {
		spin_lock_irqsave(&ha->vport_slock, flags);

		BUG_ON(base_vha->list.next == &ha->vp_list);
		/* This assumes first entry in ha->vp_list is always base vha */
		vha = list_first_entry(&base_vha->list, scsi_qla_host_t, list);
		scsi_host_get(vha->host);

		spin_unlock_irqrestore(&ha->vport_slock, flags);
		mutex_unlock(&ha->vport_lock);

		qla_nvme_delete(vha);

		fc_vport_terminate(vha->fc_vport);
		scsi_host_put(vha->host);

		mutex_lock(&ha->vport_lock);
	}
	mutex_unlock(&ha->vport_lock);
}

/* Stops all deferred work threads */
static void
qla2x00_destroy_deferred_work(struct qla_hw_data *ha)
{
	/* Cancel all work and destroy DPC workqueues */
	if (ha->dpc_lp_wq) {
		cancel_work_sync(&ha->idc_aen);
		destroy_workqueue(ha->dpc_lp_wq);
		ha->dpc_lp_wq = NULL;
	}

	if (ha->dpc_hp_wq) {
		cancel_work_sync(&ha->nic_core_reset);
		cancel_work_sync(&ha->idc_state_handler);
		cancel_work_sync(&ha->nic_core_unrecoverable);
		destroy_workqueue(ha->dpc_hp_wq);
		ha->dpc_hp_wq = NULL;
	}

	/* Kill the kernel thread for this host */
	if (ha->dpc_thread) {
		struct task_struct *t = ha->dpc_thread;

		/*
		 * qla2xxx_wake_dpc checks for ->dpc_thread
		 * so we need to zero it out.
		 */
		ha->dpc_thread = NULL;
		kthread_stop(t);
	}
}

static void
qla2x00_unmap_iobases(struct qla_hw_data *ha)
{
	if (IS_QLA82XX(ha)) {

		iounmap((device_reg_t *)ha->nx_pcibase);
		if (!ql2xdbwr)
			iounmap((device_reg_t *)ha->nxdb_wr_ptr);
	} else {
		if (ha->iobase)
			iounmap(ha->iobase);

		if (ha->cregbase)
			iounmap(ha->cregbase);

		if (ha->mqiobase)
			iounmap(ha->mqiobase);

		if ((IS_QLA83XX(ha) || IS_QLA27XX(ha) || IS_QLA28XX(ha)) &&
		    ha->msixbase)
			iounmap(ha->msixbase);
	}
}

static void
qla2x00_clear_drv_active(struct qla_hw_data *ha)
{
	if (IS_QLA8044(ha)) {
		qla8044_idc_lock(ha);
		qla8044_clear_drv_active(ha);
		qla8044_idc_unlock(ha);
	} else if (IS_QLA82XX(ha)) {
		qla82xx_idc_lock(ha);
		qla82xx_clear_drv_active(ha);
		qla82xx_idc_unlock(ha);
	}
}

static void
qla2x00_remove_one(struct pci_dev *pdev)
{
	scsi_qla_host_t *base_vha;
	struct qla_hw_data  *ha;

	base_vha = pci_get_drvdata(pdev);
	ha = base_vha->hw;
	ql_log(ql_log_info, base_vha, 0xb079,
	    "Removing driver\n");

	/* Indicate device removal to prevent future board_disable and wait
	 * until any pending board_disable has completed. */
	set_bit(PFLG_DRIVER_REMOVING, &base_vha->pci_flags);
	cancel_work_sync(&ha->board_disable);

	/*
	 * If the PCI device is disabled then there was a PCI-disconnect and
	 * qla2x00_disable_board_on_pci_error has taken care of most of the
	 * resources.
	 */
	if (!atomic_read(&pdev->enable_cnt)) {
		dma_free_coherent(&ha->pdev->dev, base_vha->gnl.size,
		    base_vha->gnl.l, base_vha->gnl.ldma);
		base_vha->gnl.l = NULL;
		scsi_host_put(base_vha->host);
		kfree(ha);
		pci_set_drvdata(pdev, NULL);
		return;
	}
	qla2x00_wait_for_hba_ready(base_vha);

	if (IS_QLA25XX(ha) || IS_QLA2031(ha) || IS_QLA27XX(ha) ||
	    IS_QLA28XX(ha)) {
		if (ha->flags.fw_started)
			qla2x00_abort_isp_cleanup(base_vha);
	} else if (!IS_QLAFX00(ha)) {
		if (IS_QLA8031(ha)) {
			ql_dbg(ql_dbg_p3p, base_vha, 0xb07e,
			    "Clearing fcoe driver presence.\n");
			if (qla83xx_clear_drv_presence(base_vha) != QLA_SUCCESS)
				ql_dbg(ql_dbg_p3p, base_vha, 0xb079,
				    "Error while clearing DRV-Presence.\n");
		}

		qla2x00_try_to_stop_firmware(base_vha);
	}

	qla2x00_wait_for_sess_deletion(base_vha);

	/*
	 * if UNLOAD flag is already set, then continue unload,
	 * where it was set first.
	 */
	if (test_bit(UNLOADING, &base_vha->dpc_flags))
		return;

	set_bit(UNLOADING, &base_vha->dpc_flags);

	qla_nvme_delete(base_vha);

	dma_free_coherent(&ha->pdev->dev,
		base_vha->gnl.size, base_vha->gnl.l, base_vha->gnl.ldma);

	base_vha->gnl.l = NULL;

	vfree(base_vha->scan.l);

	if (IS_QLAFX00(ha))
		qlafx00_driver_shutdown(base_vha, 20);

	qla2x00_delete_all_vps(ha, base_vha);

	qla2x00_dfs_remove(base_vha);

	qla84xx_put_chip(base_vha);

	/* Disable timer */
	if (base_vha->timer_active)
		qla2x00_stop_timer(base_vha);

	base_vha->flags.online = 0;

	/* free DMA memory */
	if (ha->exlogin_buf)
		qla2x00_free_exlogin_buffer(ha);

	/* free DMA memory */
	if (ha->exchoffld_buf)
		qla2x00_free_exchoffld_buffer(ha);

	qla2x00_destroy_deferred_work(ha);

	qlt_remove_target(ha, base_vha);

	qla2x00_free_sysfs_attr(base_vha, true);

	fc_remove_host(base_vha->host);
	qlt_remove_target_resources(ha);

	scsi_remove_host(base_vha->host);

	qla2x00_free_device(base_vha);

	qla2x00_clear_drv_active(ha);

	scsi_host_put(base_vha->host);

	qla2x00_unmap_iobases(ha);

	pci_release_selected_regions(ha->pdev, ha->bars);
	kfree(ha);

	pci_disable_pcie_error_reporting(pdev);

	pci_disable_device(pdev);
}

static void
qla2x00_free_device(scsi_qla_host_t *vha)
{
	struct qla_hw_data *ha = vha->hw;

	qla2x00_abort_all_cmds(vha, DID_NO_CONNECT << 16);

	/* Disable timer */
	if (vha->timer_active)
		qla2x00_stop_timer(vha);

	qla25xx_delete_queues(vha);
	vha->flags.online = 0;

	/* turn-off interrupts on the card */
	if (ha->interrupts_on) {
		vha->flags.init_done = 0;
		ha->isp_ops->disable_intrs(ha);
	}

	qla2x00_free_fcports(vha);

	qla2x00_free_irqs(vha);

	/* Flush the work queue and remove it */
	if (ha->wq) {
		flush_workqueue(ha->wq);
		destroy_workqueue(ha->wq);
		ha->wq = NULL;
	}


	qla2x00_mem_free(ha);

	qla82xx_md_free(vha);

	qla2x00_free_queues(ha);
}

void qla2x00_free_fcports(struct scsi_qla_host *vha)
{
	fc_port_t *fcport, *tfcport;

	list_for_each_entry_safe(fcport, tfcport, &vha->vp_fcports, list)
		qla2x00_free_fcport(fcport);
}

static inline void
qla2x00_schedule_rport_del(struct scsi_qla_host *vha, fc_port_t *fcport,
    int defer)
{
	struct fc_rport *rport;
	scsi_qla_host_t *base_vha;
	unsigned long flags;

	if (!fcport->rport)
		return;

	rport = fcport->rport;
	if (defer) {
		base_vha = pci_get_drvdata(vha->hw->pdev);
		spin_lock_irqsave(vha->host->host_lock, flags);
		fcport->drport = rport;
		spin_unlock_irqrestore(vha->host->host_lock, flags);
		qlt_do_generation_tick(vha, &base_vha->total_fcport_update_gen);
		set_bit(FCPORT_UPDATE_NEEDED, &base_vha->dpc_flags);
		qla2xxx_wake_dpc(base_vha);
	} else {
		int now;

		if (rport) {
			ql_dbg(ql_dbg_disc, fcport->vha, 0x2109,
			    "%s %8phN. rport %p roles %x\n",
			    __func__, fcport->port_name, rport,
			    rport->roles);
			fc_remote_port_delete(rport);
		}
		qlt_do_generation_tick(vha, &now);
	}
}

/*
 * qla2x00_mark_device_lost Updates fcport state when device goes offline.
 *
 * Input: ha = adapter block pointer.  fcport = port structure pointer.
 *
 * Return: None.
 *
 * Context:
 */
void qla2x00_mark_device_lost(scsi_qla_host_t *vha, fc_port_t *fcport,
    int do_login, int defer)
{
	if (IS_QLAFX00(vha->hw)) {
		qla2x00_set_fcport_state(fcport, FCS_DEVICE_LOST);
		qla2x00_schedule_rport_del(vha, fcport, defer);
		return;
	}

	if (atomic_read(&fcport->state) == FCS_ONLINE &&
	    vha->vp_idx == fcport->vha->vp_idx) {
		qla2x00_set_fcport_state(fcport, FCS_DEVICE_LOST);
		qla2x00_schedule_rport_del(vha, fcport, defer);
	}
	/*
	 * We may need to retry the login, so don't change the state of the
	 * port but do the retries.
	 */
	if (atomic_read(&fcport->state) != FCS_DEVICE_DEAD)
		qla2x00_set_fcport_state(fcport, FCS_DEVICE_LOST);

	if (!do_login)
		return;

	set_bit(RELOGIN_NEEDED, &vha->dpc_flags);
}

/*
 * qla2x00_mark_all_devices_lost
 *	Updates fcport state when device goes offline.
 *
 * Input:
 *	ha = adapter block pointer.
 *	fcport = port structure pointer.
 *
 * Return:
 *	None.
 *
 * Context:
 */
void
qla2x00_mark_all_devices_lost(scsi_qla_host_t *vha, int defer)
{
	fc_port_t *fcport;

	ql_dbg(ql_dbg_disc, vha, 0x20f1,
	    "Mark all dev lost\n");

	list_for_each_entry(fcport, &vha->vp_fcports, list) {
		fcport->scan_state = 0;
		qlt_schedule_sess_for_deletion(fcport);

		if (vha->vp_idx != 0 && vha->vp_idx != fcport->vha->vp_idx)
			continue;

		/*
		 * No point in marking the device as lost, if the device is
		 * already DEAD.
		 */
		if (atomic_read(&fcport->state) == FCS_DEVICE_DEAD)
			continue;
		if (atomic_read(&fcport->state) == FCS_ONLINE) {
			qla2x00_set_fcport_state(fcport, FCS_DEVICE_LOST);
			if (defer)
				qla2x00_schedule_rport_del(vha, fcport, defer);
			else if (vha->vp_idx == fcport->vha->vp_idx)
				qla2x00_schedule_rport_del(vha, fcport, defer);
		}
	}
}

static void qla2x00_set_reserved_loop_ids(struct qla_hw_data *ha)
{
	int i;

	if (IS_FWI2_CAPABLE(ha))
		return;

	for (i = 0; i < SNS_FIRST_LOOP_ID; i++)
		set_bit(i, ha->loop_id_map);
	set_bit(MANAGEMENT_SERVER, ha->loop_id_map);
	set_bit(BROADCAST, ha->loop_id_map);
}

/*
* qla2x00_mem_alloc
*      Allocates adapter memory.
*
* Returns:
*      0  = success.
*      !0  = failure.
*/
static int
qla2x00_mem_alloc(struct qla_hw_data *ha, uint16_t req_len, uint16_t rsp_len,
	struct req_que **req, struct rsp_que **rsp)
{
	char	name[16];

	ha->init_cb = dma_alloc_coherent(&ha->pdev->dev, ha->init_cb_size,
		&ha->init_cb_dma, GFP_KERNEL);
	if (!ha->init_cb)
		goto fail;

	if (qlt_mem_alloc(ha) < 0)
		goto fail_free_init_cb;

	ha->gid_list = dma_alloc_coherent(&ha->pdev->dev,
		qla2x00_gid_list_size(ha), &ha->gid_list_dma, GFP_KERNEL);
	if (!ha->gid_list)
		goto fail_free_tgt_mem;

	ha->srb_mempool = mempool_create_slab_pool(SRB_MIN_REQ, srb_cachep);
	if (!ha->srb_mempool)
		goto fail_free_gid_list;

	if (IS_P3P_TYPE(ha)) {
		/* Allocate cache for CT6 Ctx. */
		if (!ctx_cachep) {
			ctx_cachep = kmem_cache_create("qla2xxx_ctx",
				sizeof(struct ct6_dsd), 0,
				SLAB_HWCACHE_ALIGN, NULL);
			if (!ctx_cachep)
				goto fail_free_srb_mempool;
		}
		ha->ctx_mempool = mempool_create_slab_pool(SRB_MIN_REQ,
			ctx_cachep);
		if (!ha->ctx_mempool)
			goto fail_free_srb_mempool;
		ql_dbg_pci(ql_dbg_init, ha->pdev, 0x0021,
		    "ctx_cachep=%p ctx_mempool=%p.\n",
		    ctx_cachep, ha->ctx_mempool);
	}

	/* Get memory for cached NVRAM */
	ha->nvram = kzalloc(MAX_NVRAM_SIZE, GFP_KERNEL);
	if (!ha->nvram)
		goto fail_free_ctx_mempool;

	snprintf(name, sizeof(name), "%s_%d", QLA2XXX_DRIVER_NAME,
		ha->pdev->device);
	ha->s_dma_pool = dma_pool_create(name, &ha->pdev->dev,
		DMA_POOL_SIZE, 8, 0);
	if (!ha->s_dma_pool)
		goto fail_free_nvram;

	ql_dbg_pci(ql_dbg_init, ha->pdev, 0x0022,
	    "init_cb=%p gid_list=%p, srb_mempool=%p s_dma_pool=%p.\n",
	    ha->init_cb, ha->gid_list, ha->srb_mempool, ha->s_dma_pool);

	if (IS_P3P_TYPE(ha) || ql2xenabledif) {
		ha->dl_dma_pool = dma_pool_create(name, &ha->pdev->dev,
			DSD_LIST_DMA_POOL_SIZE, 8, 0);
		if (!ha->dl_dma_pool) {
			ql_log_pci(ql_log_fatal, ha->pdev, 0x0023,
			    "Failed to allocate memory for dl_dma_pool.\n");
			goto fail_s_dma_pool;
		}

		ha->fcp_cmnd_dma_pool = dma_pool_create(name, &ha->pdev->dev,
			FCP_CMND_DMA_POOL_SIZE, 8, 0);
		if (!ha->fcp_cmnd_dma_pool) {
			ql_log_pci(ql_log_fatal, ha->pdev, 0x0024,
			    "Failed to allocate memory for fcp_cmnd_dma_pool.\n");
			goto fail_dl_dma_pool;
		}

		if (ql2xenabledif) {
			u64 bufsize = DIF_BUNDLING_DMA_POOL_SIZE;
			struct dsd_dma *dsd, *nxt;
			uint i;
			/* Creata a DMA pool of buffers for DIF bundling */
			ha->dif_bundl_pool = dma_pool_create(name,
			    &ha->pdev->dev, DIF_BUNDLING_DMA_POOL_SIZE, 8, 0);
			if (!ha->dif_bundl_pool) {
				ql_dbg_pci(ql_dbg_init, ha->pdev, 0x0024,
				    "%s: failed create dif_bundl_pool\n",
				    __func__);
				goto fail_dif_bundl_dma_pool;
			}

			INIT_LIST_HEAD(&ha->pool.good.head);
			INIT_LIST_HEAD(&ha->pool.unusable.head);
			ha->pool.good.count = 0;
			ha->pool.unusable.count = 0;
			for (i = 0; i < 128; i++) {
				dsd = kzalloc(sizeof(*dsd), GFP_ATOMIC);
				if (!dsd) {
					ql_dbg_pci(ql_dbg_init, ha->pdev,
					    0xe0ee, "%s: failed alloc dsd\n",
					    __func__);
					return 1;
				}
				ha->dif_bundle_kallocs++;

				dsd->dsd_addr = dma_pool_alloc(
				    ha->dif_bundl_pool, GFP_ATOMIC,
				    &dsd->dsd_list_dma);
				if (!dsd->dsd_addr) {
					ql_dbg_pci(ql_dbg_init, ha->pdev,
					    0xe0ee,
					    "%s: failed alloc ->dsd_addr\n",
					    __func__);
					kfree(dsd);
					ha->dif_bundle_kallocs--;
					continue;
				}
				ha->dif_bundle_dma_allocs++;

				/*
				 * if DMA buffer crosses 4G boundary,
				 * put it on bad list
				 */
				if (MSD(dsd->dsd_list_dma) ^
				    MSD(dsd->dsd_list_dma + bufsize)) {
					list_add_tail(&dsd->list,
					    &ha->pool.unusable.head);
					ha->pool.unusable.count++;
				} else {
					list_add_tail(&dsd->list,
					    &ha->pool.good.head);
					ha->pool.good.count++;
				}
			}

			/* return the good ones back to the pool */
			list_for_each_entry_safe(dsd, nxt,
			    &ha->pool.good.head, list) {
				list_del(&dsd->list);
				dma_pool_free(ha->dif_bundl_pool,
				    dsd->dsd_addr, dsd->dsd_list_dma);
				ha->dif_bundle_dma_allocs--;
				kfree(dsd);
				ha->dif_bundle_kallocs--;
			}

			ql_dbg_pci(ql_dbg_init, ha->pdev, 0x0024,
			    "%s: dif dma pool (good=%u unusable=%u)\n",
			    __func__, ha->pool.good.count,
			    ha->pool.unusable.count);
		}

		ql_dbg_pci(ql_dbg_init, ha->pdev, 0x0025,
		    "dl_dma_pool=%p fcp_cmnd_dma_pool=%p dif_bundl_pool=%p.\n",
		    ha->dl_dma_pool, ha->fcp_cmnd_dma_pool,
		    ha->dif_bundl_pool);
	}

	/* Allocate memory for SNS commands */
	if (IS_QLA2100(ha) || IS_QLA2200(ha)) {
	/* Get consistent memory allocated for SNS commands */
		ha->sns_cmd = dma_alloc_coherent(&ha->pdev->dev,
		sizeof(struct sns_cmd_pkt), &ha->sns_cmd_dma, GFP_KERNEL);
		if (!ha->sns_cmd)
			goto fail_dma_pool;
		ql_dbg_pci(ql_dbg_init, ha->pdev, 0x0026,
		    "sns_cmd: %p.\n", ha->sns_cmd);
	} else {
	/* Get consistent memory allocated for MS IOCB */
		ha->ms_iocb = dma_pool_alloc(ha->s_dma_pool, GFP_KERNEL,
			&ha->ms_iocb_dma);
		if (!ha->ms_iocb)
			goto fail_dma_pool;
	/* Get consistent memory allocated for CT SNS commands */
		ha->ct_sns = dma_alloc_coherent(&ha->pdev->dev,
			sizeof(struct ct_sns_pkt), &ha->ct_sns_dma, GFP_KERNEL);
		if (!ha->ct_sns)
			goto fail_free_ms_iocb;
		ql_dbg_pci(ql_dbg_init, ha->pdev, 0x0027,
		    "ms_iocb=%p ct_sns=%p.\n",
		    ha->ms_iocb, ha->ct_sns);
	}

	/* Allocate memory for request ring */
	*req = kzalloc(sizeof(struct req_que), GFP_KERNEL);
	if (!*req) {
		ql_log_pci(ql_log_fatal, ha->pdev, 0x0028,
		    "Failed to allocate memory for req.\n");
		goto fail_req;
	}
	(*req)->length = req_len;
	(*req)->ring = dma_alloc_coherent(&ha->pdev->dev,
		((*req)->length + 1) * sizeof(request_t),
		&(*req)->dma, GFP_KERNEL);
	if (!(*req)->ring) {
		ql_log_pci(ql_log_fatal, ha->pdev, 0x0029,
		    "Failed to allocate memory for req_ring.\n");
		goto fail_req_ring;
	}
	/* Allocate memory for response ring */
	*rsp = kzalloc(sizeof(struct rsp_que), GFP_KERNEL);
	if (!*rsp) {
		ql_log_pci(ql_log_fatal, ha->pdev, 0x002a,
		    "Failed to allocate memory for rsp.\n");
		goto fail_rsp;
	}
	(*rsp)->hw = ha;
	(*rsp)->length = rsp_len;
	(*rsp)->ring = dma_alloc_coherent(&ha->pdev->dev,
		((*rsp)->length + 1) * sizeof(response_t),
		&(*rsp)->dma, GFP_KERNEL);
	if (!(*rsp)->ring) {
		ql_log_pci(ql_log_fatal, ha->pdev, 0x002b,
		    "Failed to allocate memory for rsp_ring.\n");
		goto fail_rsp_ring;
	}
	(*req)->rsp = *rsp;
	(*rsp)->req = *req;
	ql_dbg_pci(ql_dbg_init, ha->pdev, 0x002c,
	    "req=%p req->length=%d req->ring=%p rsp=%p "
	    "rsp->length=%d rsp->ring=%p.\n",
	    *req, (*req)->length, (*req)->ring, *rsp, (*rsp)->length,
	    (*rsp)->ring);
	/* Allocate memory for NVRAM data for vports */
	if (ha->nvram_npiv_size) {
		ha->npiv_info = kcalloc(ha->nvram_npiv_size,
					sizeof(struct qla_npiv_entry),
					GFP_KERNEL);
		if (!ha->npiv_info) {
			ql_log_pci(ql_log_fatal, ha->pdev, 0x002d,
			    "Failed to allocate memory for npiv_info.\n");
			goto fail_npiv_info;
		}
	} else
		ha->npiv_info = NULL;

	/* Get consistent memory allocated for EX-INIT-CB. */
	if (IS_CNA_CAPABLE(ha) || IS_QLA2031(ha) || IS_QLA27XX(ha) ||
	    IS_QLA28XX(ha)) {
		ha->ex_init_cb = dma_pool_alloc(ha->s_dma_pool, GFP_KERNEL,
		    &ha->ex_init_cb_dma);
		if (!ha->ex_init_cb)
			goto fail_ex_init_cb;
		ql_dbg_pci(ql_dbg_init, ha->pdev, 0x002e,
		    "ex_init_cb=%p.\n", ha->ex_init_cb);
	}

	INIT_LIST_HEAD(&ha->gbl_dsd_list);

	/* Get consistent memory allocated for Async Port-Database. */
	if (!IS_FWI2_CAPABLE(ha)) {
		ha->async_pd = dma_pool_alloc(ha->s_dma_pool, GFP_KERNEL,
			&ha->async_pd_dma);
		if (!ha->async_pd)
			goto fail_async_pd;
		ql_dbg_pci(ql_dbg_init, ha->pdev, 0x002f,
		    "async_pd=%p.\n", ha->async_pd);
	}

	INIT_LIST_HEAD(&ha->vp_list);

	/* Allocate memory for our loop_id bitmap */
	ha->loop_id_map = kcalloc(BITS_TO_LONGS(LOOPID_MAP_SIZE),
				  sizeof(long),
				  GFP_KERNEL);
	if (!ha->loop_id_map)
		goto fail_loop_id_map;
	else {
		qla2x00_set_reserved_loop_ids(ha);
		ql_dbg_pci(ql_dbg_init, ha->pdev, 0x0123,
		    "loop_id_map=%p.\n", ha->loop_id_map);
	}

	ha->sfp_data = dma_alloc_coherent(&ha->pdev->dev,
	    SFP_DEV_SIZE, &ha->sfp_data_dma, GFP_KERNEL);
	if (!ha->sfp_data) {
		ql_dbg_pci(ql_dbg_init, ha->pdev, 0x011b,
		    "Unable to allocate memory for SFP read-data.\n");
		goto fail_sfp_data;
	}

	ha->flt = dma_alloc_coherent(&ha->pdev->dev,
	    sizeof(struct qla_flt_header) + FLT_REGIONS_SIZE, &ha->flt_dma,
	    GFP_KERNEL);
	if (!ha->flt) {
		ql_dbg_pci(ql_dbg_init, ha->pdev, 0x011b,
		    "Unable to allocate memory for FLT.\n");
		goto fail_flt_buffer;
	}

	return 0;

fail_flt_buffer:
	dma_free_coherent(&ha->pdev->dev, SFP_DEV_SIZE,
	    ha->sfp_data, ha->sfp_data_dma);
fail_sfp_data:
	kfree(ha->loop_id_map);
fail_loop_id_map:
	dma_pool_free(ha->s_dma_pool, ha->async_pd, ha->async_pd_dma);
fail_async_pd:
	dma_pool_free(ha->s_dma_pool, ha->ex_init_cb, ha->ex_init_cb_dma);
fail_ex_init_cb:
	kfree(ha->npiv_info);
fail_npiv_info:
	dma_free_coherent(&ha->pdev->dev, ((*rsp)->length + 1) *
		sizeof(response_t), (*rsp)->ring, (*rsp)->dma);
	(*rsp)->ring = NULL;
	(*rsp)->dma = 0;
fail_rsp_ring:
	kfree(*rsp);
	*rsp = NULL;
fail_rsp:
	dma_free_coherent(&ha->pdev->dev, ((*req)->length + 1) *
		sizeof(request_t), (*req)->ring, (*req)->dma);
	(*req)->ring = NULL;
	(*req)->dma = 0;
fail_req_ring:
	kfree(*req);
	*req = NULL;
fail_req:
	dma_free_coherent(&ha->pdev->dev, sizeof(struct ct_sns_pkt),
		ha->ct_sns, ha->ct_sns_dma);
	ha->ct_sns = NULL;
	ha->ct_sns_dma = 0;
fail_free_ms_iocb:
	dma_pool_free(ha->s_dma_pool, ha->ms_iocb, ha->ms_iocb_dma);
	ha->ms_iocb = NULL;
	ha->ms_iocb_dma = 0;

	if (ha->sns_cmd)
		dma_free_coherent(&ha->pdev->dev, sizeof(struct sns_cmd_pkt),
		    ha->sns_cmd, ha->sns_cmd_dma);
fail_dma_pool:
	if (ql2xenabledif) {
		struct dsd_dma *dsd, *nxt;

		list_for_each_entry_safe(dsd, nxt, &ha->pool.unusable.head,
		    list) {
			list_del(&dsd->list);
			dma_pool_free(ha->dif_bundl_pool, dsd->dsd_addr,
			    dsd->dsd_list_dma);
			ha->dif_bundle_dma_allocs--;
			kfree(dsd);
			ha->dif_bundle_kallocs--;
			ha->pool.unusable.count--;
		}
		dma_pool_destroy(ha->dif_bundl_pool);
		ha->dif_bundl_pool = NULL;
	}

fail_dif_bundl_dma_pool:
	if (IS_QLA82XX(ha) || ql2xenabledif) {
		dma_pool_destroy(ha->fcp_cmnd_dma_pool);
		ha->fcp_cmnd_dma_pool = NULL;
	}
fail_dl_dma_pool:
	if (IS_QLA82XX(ha) || ql2xenabledif) {
		dma_pool_destroy(ha->dl_dma_pool);
		ha->dl_dma_pool = NULL;
	}
fail_s_dma_pool:
	dma_pool_destroy(ha->s_dma_pool);
	ha->s_dma_pool = NULL;
fail_free_nvram:
	kfree(ha->nvram);
	ha->nvram = NULL;
fail_free_ctx_mempool:
	mempool_destroy(ha->ctx_mempool);
	ha->ctx_mempool = NULL;
fail_free_srb_mempool:
	mempool_destroy(ha->srb_mempool);
	ha->srb_mempool = NULL;
fail_free_gid_list:
	dma_free_coherent(&ha->pdev->dev, qla2x00_gid_list_size(ha),
	ha->gid_list,
	ha->gid_list_dma);
	ha->gid_list = NULL;
	ha->gid_list_dma = 0;
fail_free_tgt_mem:
	qlt_mem_free(ha);
fail_free_init_cb:
	dma_free_coherent(&ha->pdev->dev, ha->init_cb_size, ha->init_cb,
	ha->init_cb_dma);
	ha->init_cb = NULL;
	ha->init_cb_dma = 0;
fail:
	ql_log(ql_log_fatal, NULL, 0x0030,
	    "Memory allocation failure.\n");
	return -ENOMEM;
}

int
qla2x00_set_exlogins_buffer(scsi_qla_host_t *vha)
{
	int rval;
	uint16_t	size, max_cnt, temp;
	struct qla_hw_data *ha = vha->hw;

	/* Return if we don't need to alloacate any extended logins */
	if (!ql2xexlogins)
		return QLA_SUCCESS;

	if (!IS_EXLOGIN_OFFLD_CAPABLE(ha))
		return QLA_SUCCESS;

	ql_log(ql_log_info, vha, 0xd021, "EXLOGIN count: %d.\n", ql2xexlogins);
	max_cnt = 0;
	rval = qla_get_exlogin_status(vha, &size, &max_cnt);
	if (rval != QLA_SUCCESS) {
		ql_log_pci(ql_log_fatal, ha->pdev, 0xd029,
		    "Failed to get exlogin status.\n");
		return rval;
	}

	temp = (ql2xexlogins > max_cnt) ? max_cnt : ql2xexlogins;
	temp *= size;

	if (temp != ha->exlogin_size) {
		qla2x00_free_exlogin_buffer(ha);
		ha->exlogin_size = temp;

		ql_log(ql_log_info, vha, 0xd024,
		    "EXLOGIN: max_logins=%d, portdb=0x%x, total=%d.\n",
		    max_cnt, size, temp);

		ql_log(ql_log_info, vha, 0xd025,
		    "EXLOGIN: requested size=0x%x\n", ha->exlogin_size);

		/* Get consistent memory for extended logins */
		ha->exlogin_buf = dma_alloc_coherent(&ha->pdev->dev,
			ha->exlogin_size, &ha->exlogin_buf_dma, GFP_KERNEL);
		if (!ha->exlogin_buf) {
			ql_log_pci(ql_log_fatal, ha->pdev, 0xd02a,
		    "Failed to allocate memory for exlogin_buf_dma.\n");
			return -ENOMEM;
		}
	}

	/* Now configure the dma buffer */
	rval = qla_set_exlogin_mem_cfg(vha, ha->exlogin_buf_dma);
	if (rval) {
		ql_log(ql_log_fatal, vha, 0xd033,
		    "Setup extended login buffer  ****FAILED****.\n");
		qla2x00_free_exlogin_buffer(ha);
	}

	return rval;
}

/*
* qla2x00_free_exlogin_buffer
*
* Input:
*	ha = adapter block pointer
*/
void
qla2x00_free_exlogin_buffer(struct qla_hw_data *ha)
{
	if (ha->exlogin_buf) {
		dma_free_coherent(&ha->pdev->dev, ha->exlogin_size,
		    ha->exlogin_buf, ha->exlogin_buf_dma);
		ha->exlogin_buf = NULL;
		ha->exlogin_size = 0;
	}
}

static void
qla2x00_number_of_exch(scsi_qla_host_t *vha, u32 *ret_cnt, u16 max_cnt)
{
	u32 temp;
	struct init_cb_81xx *icb = (struct init_cb_81xx *)&vha->hw->init_cb;
	*ret_cnt = FW_DEF_EXCHANGES_CNT;

	if (max_cnt > vha->hw->max_exchg)
		max_cnt = vha->hw->max_exchg;

	if (qla_ini_mode_enabled(vha)) {
		if (vha->ql2xiniexchg > max_cnt)
			vha->ql2xiniexchg = max_cnt;

		if (vha->ql2xiniexchg > FW_DEF_EXCHANGES_CNT)
			*ret_cnt = vha->ql2xiniexchg;

	} else if (qla_tgt_mode_enabled(vha)) {
		if (vha->ql2xexchoffld > max_cnt) {
			vha->ql2xexchoffld = max_cnt;
			icb->exchange_count = cpu_to_le16(vha->ql2xexchoffld);
		}

		if (vha->ql2xexchoffld > FW_DEF_EXCHANGES_CNT)
			*ret_cnt = vha->ql2xexchoffld;
	} else if (qla_dual_mode_enabled(vha)) {
		temp = vha->ql2xiniexchg + vha->ql2xexchoffld;
		if (temp > max_cnt) {
			vha->ql2xiniexchg -= (temp - max_cnt)/2;
			vha->ql2xexchoffld -= (((temp - max_cnt)/2) + 1);
			temp = max_cnt;
			icb->exchange_count = cpu_to_le16(vha->ql2xexchoffld);
		}

		if (temp > FW_DEF_EXCHANGES_CNT)
			*ret_cnt = temp;
	}
}

int
qla2x00_set_exchoffld_buffer(scsi_qla_host_t *vha)
{
	int rval;
	u16	size, max_cnt;
	u32 actual_cnt, totsz;
	struct qla_hw_data *ha = vha->hw;

	if (!ha->flags.exchoffld_enabled)
		return QLA_SUCCESS;

	if (!IS_EXCHG_OFFLD_CAPABLE(ha))
		return QLA_SUCCESS;

	max_cnt = 0;
	rval = qla_get_exchoffld_status(vha, &size, &max_cnt);
	if (rval != QLA_SUCCESS) {
		ql_log_pci(ql_log_fatal, ha->pdev, 0xd012,
		    "Failed to get exlogin status.\n");
		return rval;
	}

	qla2x00_number_of_exch(vha, &actual_cnt, max_cnt);
	ql_log(ql_log_info, vha, 0xd014,
	    "Actual exchange offload count: %d.\n", actual_cnt);

	totsz = actual_cnt * size;

	if (totsz != ha->exchoffld_size) {
		qla2x00_free_exchoffld_buffer(ha);
		if (actual_cnt <= FW_DEF_EXCHANGES_CNT) {
			ha->exchoffld_size = 0;
			ha->flags.exchoffld_enabled = 0;
			return QLA_SUCCESS;
		}

		ha->exchoffld_size = totsz;

		ql_log(ql_log_info, vha, 0xd016,
		    "Exchange offload: max_count=%d, actual count=%d entry sz=0x%x, total sz=0x%x\n",
		    max_cnt, actual_cnt, size, totsz);

		ql_log(ql_log_info, vha, 0xd017,
		    "Exchange Buffers requested size = 0x%x\n",
		    ha->exchoffld_size);

		/* Get consistent memory for extended logins */
		ha->exchoffld_buf = dma_alloc_coherent(&ha->pdev->dev,
			ha->exchoffld_size, &ha->exchoffld_buf_dma, GFP_KERNEL);
		if (!ha->exchoffld_buf) {
			ql_log_pci(ql_log_fatal, ha->pdev, 0xd013,
			"Failed to allocate memory for Exchange Offload.\n");

			if (ha->max_exchg >
			    (FW_DEF_EXCHANGES_CNT + REDUCE_EXCHANGES_CNT)) {
				ha->max_exchg -= REDUCE_EXCHANGES_CNT;
			} else if (ha->max_exchg >
			    (FW_DEF_EXCHANGES_CNT + 512)) {
				ha->max_exchg -= 512;
			} else {
				ha->flags.exchoffld_enabled = 0;
				ql_log_pci(ql_log_fatal, ha->pdev, 0xd013,
				    "Disabling Exchange offload due to lack of memory\n");
			}
			ha->exchoffld_size = 0;

			return -ENOMEM;
		}
	} else if (!ha->exchoffld_buf || (actual_cnt <= FW_DEF_EXCHANGES_CNT)) {
		/* pathological case */
		qla2x00_free_exchoffld_buffer(ha);
		ha->exchoffld_size = 0;
		ha->flags.exchoffld_enabled = 0;
		ql_log(ql_log_info, vha, 0xd016,
		    "Exchange offload not enable: offld size=%d, actual count=%d entry sz=0x%x, total sz=0x%x.\n",
		    ha->exchoffld_size, actual_cnt, size, totsz);
		return 0;
	}

	/* Now configure the dma buffer */
	rval = qla_set_exchoffld_mem_cfg(vha);
	if (rval) {
		ql_log(ql_log_fatal, vha, 0xd02e,
		    "Setup exchange offload buffer ****FAILED****.\n");
		qla2x00_free_exchoffld_buffer(ha);
	} else {
		/* re-adjust number of target exchange */
		struct init_cb_81xx *icb = (struct init_cb_81xx *)ha->init_cb;

		if (qla_ini_mode_enabled(vha))
			icb->exchange_count = 0;
		else
			icb->exchange_count = cpu_to_le16(vha->ql2xexchoffld);
	}

	return rval;
}

/*
* qla2x00_free_exchoffld_buffer
*
* Input:
*	ha = adapter block pointer
*/
void
qla2x00_free_exchoffld_buffer(struct qla_hw_data *ha)
{
	if (ha->exchoffld_buf) {
		dma_free_coherent(&ha->pdev->dev, ha->exchoffld_size,
		    ha->exchoffld_buf, ha->exchoffld_buf_dma);
		ha->exchoffld_buf = NULL;
		ha->exchoffld_size = 0;
	}
}

/*
* qla2x00_free_fw_dump
*	Frees fw dump stuff.
*
* Input:
*	ha = adapter block pointer
*/
static void
qla2x00_free_fw_dump(struct qla_hw_data *ha)
{
	struct fwdt *fwdt = ha->fwdt;
	uint j;

	if (ha->fce)
		dma_free_coherent(&ha->pdev->dev,
		    FCE_SIZE, ha->fce, ha->fce_dma);

	if (ha->eft)
		dma_free_coherent(&ha->pdev->dev,
		    EFT_SIZE, ha->eft, ha->eft_dma);

	if (ha->fw_dump)
		vfree(ha->fw_dump);

	ha->fce = NULL;
	ha->fce_dma = 0;
	ha->flags.fce_enabled = 0;
	ha->eft = NULL;
	ha->eft_dma = 0;
	ha->fw_dumped = 0;
	ha->fw_dump_cap_flags = 0;
	ha->fw_dump_reading = 0;
	ha->fw_dump = NULL;
	ha->fw_dump_len = 0;

	for (j = 0; j < 2; j++, fwdt++) {
		if (fwdt->template)
			vfree(fwdt->template);
		fwdt->template = NULL;
		fwdt->length = 0;
	}
}

/*
* qla2x00_mem_free
*      Frees all adapter allocated memory.
*
* Input:
*      ha = adapter block pointer.
*/
static void
qla2x00_mem_free(struct qla_hw_data *ha)
{
	qla2x00_free_fw_dump(ha);

	if (ha->mctp_dump)
		dma_free_coherent(&ha->pdev->dev, MCTP_DUMP_SIZE, ha->mctp_dump,
		    ha->mctp_dump_dma);
	ha->mctp_dump = NULL;

	mempool_destroy(ha->srb_mempool);
	ha->srb_mempool = NULL;

	if (ha->dcbx_tlv)
		dma_free_coherent(&ha->pdev->dev, DCBX_TLV_DATA_SIZE,
		    ha->dcbx_tlv, ha->dcbx_tlv_dma);
	ha->dcbx_tlv = NULL;

	if (ha->xgmac_data)
		dma_free_coherent(&ha->pdev->dev, XGMAC_DATA_SIZE,
		    ha->xgmac_data, ha->xgmac_data_dma);
	ha->xgmac_data = NULL;

	if (ha->sns_cmd)
		dma_free_coherent(&ha->pdev->dev, sizeof(struct sns_cmd_pkt),
		ha->sns_cmd, ha->sns_cmd_dma);
	ha->sns_cmd = NULL;
	ha->sns_cmd_dma = 0;

	if (ha->ct_sns)
		dma_free_coherent(&ha->pdev->dev, sizeof(struct ct_sns_pkt),
		ha->ct_sns, ha->ct_sns_dma);
	ha->ct_sns = NULL;
	ha->ct_sns_dma = 0;

	if (ha->sfp_data)
		dma_free_coherent(&ha->pdev->dev, SFP_DEV_SIZE, ha->sfp_data,
		    ha->sfp_data_dma);
	ha->sfp_data = NULL;

	if (ha->flt)
		dma_free_coherent(&ha->pdev->dev, SFP_DEV_SIZE,
		    ha->flt, ha->flt_dma);
	ha->flt = NULL;
	ha->flt_dma = 0;

	if (ha->ms_iocb)
		dma_pool_free(ha->s_dma_pool, ha->ms_iocb, ha->ms_iocb_dma);
	ha->ms_iocb = NULL;
	ha->ms_iocb_dma = 0;

	if (ha->ex_init_cb)
		dma_pool_free(ha->s_dma_pool,
			ha->ex_init_cb, ha->ex_init_cb_dma);
	ha->ex_init_cb = NULL;
	ha->ex_init_cb_dma = 0;

	if (ha->async_pd)
		dma_pool_free(ha->s_dma_pool, ha->async_pd, ha->async_pd_dma);
	ha->async_pd = NULL;
	ha->async_pd_dma = 0;

	dma_pool_destroy(ha->s_dma_pool);
	ha->s_dma_pool = NULL;

	if (ha->gid_list)
		dma_free_coherent(&ha->pdev->dev, qla2x00_gid_list_size(ha),
		ha->gid_list, ha->gid_list_dma);
	ha->gid_list = NULL;
	ha->gid_list_dma = 0;

	if (IS_QLA82XX(ha)) {
		if (!list_empty(&ha->gbl_dsd_list)) {
			struct dsd_dma *dsd_ptr, *tdsd_ptr;

			/* clean up allocated prev pool */
			list_for_each_entry_safe(dsd_ptr,
				tdsd_ptr, &ha->gbl_dsd_list, list) {
				dma_pool_free(ha->dl_dma_pool,
				dsd_ptr->dsd_addr, dsd_ptr->dsd_list_dma);
				list_del(&dsd_ptr->list);
				kfree(dsd_ptr);
			}
		}
	}

	dma_pool_destroy(ha->dl_dma_pool);
	ha->dl_dma_pool = NULL;

	dma_pool_destroy(ha->fcp_cmnd_dma_pool);
	ha->fcp_cmnd_dma_pool = NULL;

	mempool_destroy(ha->ctx_mempool);
	ha->ctx_mempool = NULL;

	if (ql2xenabledif && ha->dif_bundl_pool) {
		struct dsd_dma *dsd, *nxt;

		list_for_each_entry_safe(dsd, nxt, &ha->pool.unusable.head,
					 list) {
			list_del(&dsd->list);
			dma_pool_free(ha->dif_bundl_pool, dsd->dsd_addr,
				      dsd->dsd_list_dma);
			ha->dif_bundle_dma_allocs--;
			kfree(dsd);
			ha->dif_bundle_kallocs--;
			ha->pool.unusable.count--;
		}
		list_for_each_entry_safe(dsd, nxt, &ha->pool.good.head, list) {
			list_del(&dsd->list);
			dma_pool_free(ha->dif_bundl_pool, dsd->dsd_addr,
				      dsd->dsd_list_dma);
			ha->dif_bundle_dma_allocs--;
			kfree(dsd);
			ha->dif_bundle_kallocs--;
		}
	}

	dma_pool_destroy(ha->dif_bundl_pool);
	ha->dif_bundl_pool = NULL;

	qlt_mem_free(ha);

	if (ha->init_cb)
		dma_free_coherent(&ha->pdev->dev, ha->init_cb_size,
			ha->init_cb, ha->init_cb_dma);
	ha->init_cb = NULL;
	ha->init_cb_dma = 0;

	vfree(ha->optrom_buffer);
	ha->optrom_buffer = NULL;
	kfree(ha->nvram);
	ha->nvram = NULL;
	kfree(ha->npiv_info);
	ha->npiv_info = NULL;
	kfree(ha->swl);
	ha->swl = NULL;
	kfree(ha->loop_id_map);
	ha->loop_id_map = NULL;
}

struct scsi_qla_host *qla2x00_create_host(struct scsi_host_template *sht,
						struct qla_hw_data *ha)
{
	struct Scsi_Host *host;
	struct scsi_qla_host *vha = NULL;

	host = scsi_host_alloc(sht, sizeof(scsi_qla_host_t));
	if (!host) {
		ql_log_pci(ql_log_fatal, ha->pdev, 0x0107,
		    "Failed to allocate host from the scsi layer, aborting.\n");
		return NULL;
	}

	/* Clear our data area */
	vha = shost_priv(host);
	memset(vha, 0, sizeof(scsi_qla_host_t));

	vha->host = host;
	vha->host_no = host->host_no;
	vha->hw = ha;

	vha->qlini_mode = ql2x_ini_mode;
	vha->ql2xexchoffld = ql2xexchoffld;
	vha->ql2xiniexchg = ql2xiniexchg;

	INIT_LIST_HEAD(&vha->vp_fcports);
	INIT_LIST_HEAD(&vha->work_list);
	INIT_LIST_HEAD(&vha->list);
	INIT_LIST_HEAD(&vha->qla_cmd_list);
	INIT_LIST_HEAD(&vha->qla_sess_op_cmd_list);
	INIT_LIST_HEAD(&vha->logo_list);
	INIT_LIST_HEAD(&vha->plogi_ack_list);
	INIT_LIST_HEAD(&vha->qp_list);
	INIT_LIST_HEAD(&vha->gnl.fcports);
	INIT_LIST_HEAD(&vha->gpnid_list);
	INIT_WORK(&vha->iocb_work, qla2x00_iocb_work_fn);

	spin_lock_init(&vha->work_lock);
	spin_lock_init(&vha->cmd_list_lock);
	init_waitqueue_head(&vha->fcport_waitQ);
	init_waitqueue_head(&vha->vref_waitq);

	vha->gnl.size = sizeof(struct get_name_list_extended) *
			(ha->max_loop_id + 1);
	vha->gnl.l = dma_alloc_coherent(&ha->pdev->dev,
	    vha->gnl.size, &vha->gnl.ldma, GFP_KERNEL);
	if (!vha->gnl.l) {
		ql_log(ql_log_fatal, vha, 0xd04a,
		    "Alloc failed for name list.\n");
		scsi_host_put(vha->host);
		return NULL;
	}

	/* todo: what about ext login? */
	vha->scan.size = ha->max_fibre_devices * sizeof(struct fab_scan_rp);
	vha->scan.l = vmalloc(vha->scan.size);
	if (!vha->scan.l) {
		ql_log(ql_log_fatal, vha, 0xd04a,
		    "Alloc failed for scan database.\n");
		dma_free_coherent(&ha->pdev->dev, vha->gnl.size,
		    vha->gnl.l, vha->gnl.ldma);
<<<<<<< HEAD
		vha->gnl.l = NULL;
		scsi_remove_host(vha->host);
=======
		scsi_host_put(vha->host);
>>>>>>> e74006ed
		return NULL;
	}
	INIT_DELAYED_WORK(&vha->scan.scan_work, qla_scan_work_fn);

	sprintf(vha->host_str, "%s_%ld", QLA2XXX_DRIVER_NAME, vha->host_no);
	ql_dbg(ql_dbg_init, vha, 0x0041,
	    "Allocated the host=%p hw=%p vha=%p dev_name=%s",
	    vha->host, vha->hw, vha,
	    dev_name(&(ha->pdev->dev)));

	return vha;
}

struct qla_work_evt *
qla2x00_alloc_work(struct scsi_qla_host *vha, enum qla_work_type type)
{
	struct qla_work_evt *e;
	uint8_t bail;

	QLA_VHA_MARK_BUSY(vha, bail);
	if (bail)
		return NULL;

	e = kzalloc(sizeof(struct qla_work_evt), GFP_ATOMIC);
	if (!e) {
		QLA_VHA_MARK_NOT_BUSY(vha);
		return NULL;
	}

	INIT_LIST_HEAD(&e->list);
	e->type = type;
	e->flags = QLA_EVT_FLAG_FREE;
	return e;
}

int
qla2x00_post_work(struct scsi_qla_host *vha, struct qla_work_evt *e)
{
	unsigned long flags;
	bool q = false;

	spin_lock_irqsave(&vha->work_lock, flags);
	list_add_tail(&e->list, &vha->work_list);

	if (!test_and_set_bit(IOCB_WORK_ACTIVE, &vha->dpc_flags))
		q = true;

	spin_unlock_irqrestore(&vha->work_lock, flags);

	if (q)
		queue_work(vha->hw->wq, &vha->iocb_work);

	return QLA_SUCCESS;
}

int
qla2x00_post_aen_work(struct scsi_qla_host *vha, enum fc_host_event_code code,
    u32 data)
{
	struct qla_work_evt *e;

	e = qla2x00_alloc_work(vha, QLA_EVT_AEN);
	if (!e)
		return QLA_FUNCTION_FAILED;

	e->u.aen.code = code;
	e->u.aen.data = data;
	return qla2x00_post_work(vha, e);
}

int
qla2x00_post_idc_ack_work(struct scsi_qla_host *vha, uint16_t *mb)
{
	struct qla_work_evt *e;

	e = qla2x00_alloc_work(vha, QLA_EVT_IDC_ACK);
	if (!e)
		return QLA_FUNCTION_FAILED;

	memcpy(e->u.idc_ack.mb, mb, QLA_IDC_ACK_REGS * sizeof(uint16_t));
	return qla2x00_post_work(vha, e);
}

#define qla2x00_post_async_work(name, type)	\
int qla2x00_post_async_##name##_work(		\
    struct scsi_qla_host *vha,			\
    fc_port_t *fcport, uint16_t *data)		\
{						\
	struct qla_work_evt *e;			\
						\
	e = qla2x00_alloc_work(vha, type);	\
	if (!e)					\
		return QLA_FUNCTION_FAILED;	\
						\
	e->u.logio.fcport = fcport;		\
	if (data) {				\
		e->u.logio.data[0] = data[0];	\
		e->u.logio.data[1] = data[1];	\
	}					\
	fcport->flags |= FCF_ASYNC_ACTIVE;	\
	return qla2x00_post_work(vha, e);	\
}

qla2x00_post_async_work(login, QLA_EVT_ASYNC_LOGIN);
qla2x00_post_async_work(logout, QLA_EVT_ASYNC_LOGOUT);
qla2x00_post_async_work(logout_done, QLA_EVT_ASYNC_LOGOUT_DONE);
qla2x00_post_async_work(adisc, QLA_EVT_ASYNC_ADISC);
qla2x00_post_async_work(prlo, QLA_EVT_ASYNC_PRLO);
qla2x00_post_async_work(prlo_done, QLA_EVT_ASYNC_PRLO_DONE);

int
qla2x00_post_uevent_work(struct scsi_qla_host *vha, u32 code)
{
	struct qla_work_evt *e;

	e = qla2x00_alloc_work(vha, QLA_EVT_UEVENT);
	if (!e)
		return QLA_FUNCTION_FAILED;

	e->u.uevent.code = code;
	return qla2x00_post_work(vha, e);
}

static void
qla2x00_uevent_emit(struct scsi_qla_host *vha, u32 code)
{
	char event_string[40];
	char *envp[] = { event_string, NULL };

	switch (code) {
	case QLA_UEVENT_CODE_FW_DUMP:
		snprintf(event_string, sizeof(event_string), "FW_DUMP=%ld",
		    vha->host_no);
		break;
	default:
		/* do nothing */
		break;
	}
	kobject_uevent_env(&vha->hw->pdev->dev.kobj, KOBJ_CHANGE, envp);
}

int
qlafx00_post_aenfx_work(struct scsi_qla_host *vha,  uint32_t evtcode,
			uint32_t *data, int cnt)
{
	struct qla_work_evt *e;

	e = qla2x00_alloc_work(vha, QLA_EVT_AENFX);
	if (!e)
		return QLA_FUNCTION_FAILED;

	e->u.aenfx.evtcode = evtcode;
	e->u.aenfx.count = cnt;
	memcpy(e->u.aenfx.mbx, data, sizeof(*data) * cnt);
	return qla2x00_post_work(vha, e);
}

void qla24xx_sched_upd_fcport(fc_port_t *fcport)
{
	unsigned long flags;

	if (IS_SW_RESV_ADDR(fcport->d_id))
		return;

	spin_lock_irqsave(&fcport->vha->work_lock, flags);
	if (fcport->disc_state == DSC_UPD_FCPORT) {
		spin_unlock_irqrestore(&fcport->vha->work_lock, flags);
		return;
	}
	fcport->jiffies_at_registration = jiffies;
	fcport->sec_since_registration = 0;
	fcport->next_disc_state = DSC_DELETED;
	fcport->disc_state = DSC_UPD_FCPORT;
	spin_unlock_irqrestore(&fcport->vha->work_lock, flags);

	queue_work(system_unbound_wq, &fcport->reg_work);
}

static
void qla24xx_create_new_sess(struct scsi_qla_host *vha, struct qla_work_evt *e)
{
	unsigned long flags;
	fc_port_t *fcport =  NULL, *tfcp;
	struct qlt_plogi_ack_t *pla =
	    (struct qlt_plogi_ack_t *)e->u.new_sess.pla;
	uint8_t free_fcport = 0;

	ql_dbg(ql_dbg_disc, vha, 0xffff,
	    "%s %d %8phC enter\n",
	    __func__, __LINE__, e->u.new_sess.port_name);

	spin_lock_irqsave(&vha->hw->tgt.sess_lock, flags);
	fcport = qla2x00_find_fcport_by_wwpn(vha, e->u.new_sess.port_name, 1);
	if (fcport) {
		fcport->d_id = e->u.new_sess.id;
		if (pla) {
			fcport->fw_login_state = DSC_LS_PLOGI_PEND;
			memcpy(fcport->node_name,
			    pla->iocb.u.isp24.u.plogi.node_name,
			    WWN_SIZE);
			qlt_plogi_ack_link(vha, pla, fcport, QLT_PLOGI_LINK_SAME_WWN);
			/* we took an extra ref_count to prevent PLOGI ACK when
			 * fcport/sess has not been created.
			 */
			pla->ref_count--;
		}
	} else {
		spin_unlock_irqrestore(&vha->hw->tgt.sess_lock, flags);
		fcport = qla2x00_alloc_fcport(vha, GFP_KERNEL);
		if (fcport) {
			fcport->d_id = e->u.new_sess.id;
			fcport->flags |= FCF_FABRIC_DEVICE;
			fcport->fw_login_state = DSC_LS_PLOGI_PEND;
			if (e->u.new_sess.fc4_type == FS_FC4TYPE_FCP)
				fcport->fc4_type = FC4_TYPE_FCP_SCSI;

			if (e->u.new_sess.fc4_type == FS_FC4TYPE_NVME) {
				fcport->fc4_type = FC4_TYPE_OTHER;
				fcport->fc4f_nvme = FC4_TYPE_NVME;
			}

			memcpy(fcport->port_name, e->u.new_sess.port_name,
			    WWN_SIZE);
		} else {
			ql_dbg(ql_dbg_disc, vha, 0xffff,
				   "%s %8phC mem alloc fail.\n",
				   __func__, e->u.new_sess.port_name);

			if (pla) {
				list_del(&pla->list);
				kmem_cache_free(qla_tgt_plogi_cachep, pla);
			}
			return;
		}

		spin_lock_irqsave(&vha->hw->tgt.sess_lock, flags);
		/* search again to make sure no one else got ahead */
		tfcp = qla2x00_find_fcport_by_wwpn(vha,
		    e->u.new_sess.port_name, 1);
		if (tfcp) {
			/* should rarily happen */
			ql_dbg(ql_dbg_disc, vha, 0xffff,
			    "%s %8phC found existing fcport b4 add. DS %d LS %d\n",
			    __func__, tfcp->port_name, tfcp->disc_state,
			    tfcp->fw_login_state);

			free_fcport = 1;
		} else {
			list_add_tail(&fcport->list, &vha->vp_fcports);

		}
		if (pla) {
			qlt_plogi_ack_link(vha, pla, fcport,
			    QLT_PLOGI_LINK_SAME_WWN);
			pla->ref_count--;
		}
	}
	spin_unlock_irqrestore(&vha->hw->tgt.sess_lock, flags);

	if (fcport) {
		fcport->id_changed = 1;
		fcport->scan_state = QLA_FCPORT_FOUND;
		fcport->chip_reset = vha->hw->base_qpair->chip_reset;
		memcpy(fcport->node_name, e->u.new_sess.node_name, WWN_SIZE);

		if (pla) {
			if (pla->iocb.u.isp24.status_subcode == ELS_PRLI) {
				u16 wd3_lo;

				fcport->fw_login_state = DSC_LS_PRLI_PEND;
				fcport->local = 0;
				fcport->loop_id =
					le16_to_cpu(
					    pla->iocb.u.isp24.nport_handle);
				fcport->fw_login_state = DSC_LS_PRLI_PEND;
				wd3_lo =
				    le16_to_cpu(
					pla->iocb.u.isp24.u.prli.wd3_lo);

				if (wd3_lo & BIT_7)
					fcport->conf_compl_supported = 1;

				if ((wd3_lo & BIT_4) == 0)
					fcport->port_type = FCT_INITIATOR;
				else
					fcport->port_type = FCT_TARGET;
			}
			qlt_plogi_ack_unref(vha, pla);
		} else {
			fc_port_t *dfcp = NULL;

			spin_lock_irqsave(&vha->hw->tgt.sess_lock, flags);
			tfcp = qla2x00_find_fcport_by_nportid(vha,
			    &e->u.new_sess.id, 1);
			if (tfcp && (tfcp != fcport)) {
				/*
				 * We have a conflict fcport with same NportID.
				 */
				ql_dbg(ql_dbg_disc, vha, 0xffff,
				    "%s %8phC found conflict b4 add. DS %d LS %d\n",
				    __func__, tfcp->port_name, tfcp->disc_state,
				    tfcp->fw_login_state);

				switch (tfcp->disc_state) {
				case DSC_DELETED:
					break;
				case DSC_DELETE_PEND:
					fcport->login_pause = 1;
					tfcp->conflict = fcport;
					break;
				default:
					fcport->login_pause = 1;
					tfcp->conflict = fcport;
					dfcp = tfcp;
					break;
				}
			}
			spin_unlock_irqrestore(&vha->hw->tgt.sess_lock, flags);
			if (dfcp)
				qlt_schedule_sess_for_deletion(tfcp);


			if (N2N_TOPO(vha->hw))
				fcport->flags &= ~FCF_FABRIC_DEVICE;

			if (N2N_TOPO(vha->hw)) {
				if (vha->flags.nvme_enabled) {
					fcport->fc4f_nvme = 1;
					fcport->n2n_flag = 1;
				}
				fcport->fw_login_state = 0;
				/*
				 * wait link init done before sending login
				 */
			} else {
				qla24xx_fcport_handle_login(vha, fcport);
			}
		}
	}

	if (free_fcport) {
		qla2x00_free_fcport(fcport);
		if (pla) {
			list_del(&pla->list);
			kmem_cache_free(qla_tgt_plogi_cachep, pla);
		}
	}
}

static void qla_sp_retry(struct scsi_qla_host *vha, struct qla_work_evt *e)
{
	struct srb *sp = e->u.iosb.sp;
	int rval;

	rval = qla2x00_start_sp(sp);
	if (rval != QLA_SUCCESS) {
		ql_dbg(ql_dbg_disc, vha, 0x2043,
		    "%s: %s: Re-issue IOCB failed (%d).\n",
		    __func__, sp->name, rval);
		qla24xx_sp_unmap(vha, sp);
	}
}

void
qla2x00_do_work(struct scsi_qla_host *vha)
{
	struct qla_work_evt *e, *tmp;
	unsigned long flags;
	LIST_HEAD(work);
	int rc;

	spin_lock_irqsave(&vha->work_lock, flags);
	list_splice_init(&vha->work_list, &work);
	spin_unlock_irqrestore(&vha->work_lock, flags);

	list_for_each_entry_safe(e, tmp, &work, list) {
		rc = QLA_SUCCESS;
		switch (e->type) {
		case QLA_EVT_AEN:
			fc_host_post_event(vha->host, fc_get_event_number(),
			    e->u.aen.code, e->u.aen.data);
			break;
		case QLA_EVT_IDC_ACK:
			qla81xx_idc_ack(vha, e->u.idc_ack.mb);
			break;
		case QLA_EVT_ASYNC_LOGIN:
			qla2x00_async_login(vha, e->u.logio.fcport,
			    e->u.logio.data);
			break;
		case QLA_EVT_ASYNC_LOGOUT:
			rc = qla2x00_async_logout(vha, e->u.logio.fcport);
			break;
		case QLA_EVT_ASYNC_LOGOUT_DONE:
			qla2x00_async_logout_done(vha, e->u.logio.fcport,
			    e->u.logio.data);
			break;
		case QLA_EVT_ASYNC_ADISC:
			qla2x00_async_adisc(vha, e->u.logio.fcport,
			    e->u.logio.data);
			break;
		case QLA_EVT_UEVENT:
			qla2x00_uevent_emit(vha, e->u.uevent.code);
			break;
		case QLA_EVT_AENFX:
			qlafx00_process_aen(vha, e);
			break;
		case QLA_EVT_GPNID:
			qla24xx_async_gpnid(vha, &e->u.gpnid.id);
			break;
		case QLA_EVT_UNMAP:
			qla24xx_sp_unmap(vha, e->u.iosb.sp);
			break;
		case QLA_EVT_RELOGIN:
			qla2x00_relogin(vha);
			break;
		case QLA_EVT_NEW_SESS:
			qla24xx_create_new_sess(vha, e);
			break;
		case QLA_EVT_GPDB:
			qla24xx_async_gpdb(vha, e->u.fcport.fcport,
			    e->u.fcport.opt);
			break;
		case QLA_EVT_PRLI:
			qla24xx_async_prli(vha, e->u.fcport.fcport);
			break;
		case QLA_EVT_GPSC:
			qla24xx_async_gpsc(vha, e->u.fcport.fcport);
			break;
		case QLA_EVT_GNL:
			qla24xx_async_gnl(vha, e->u.fcport.fcport);
			break;
		case QLA_EVT_NACK:
			qla24xx_do_nack_work(vha, e);
			break;
		case QLA_EVT_ASYNC_PRLO:
			rc = qla2x00_async_prlo(vha, e->u.logio.fcport);
			break;
		case QLA_EVT_ASYNC_PRLO_DONE:
			qla2x00_async_prlo_done(vha, e->u.logio.fcport,
			    e->u.logio.data);
			break;
		case QLA_EVT_GPNFT:
			qla24xx_async_gpnft(vha, e->u.gpnft.fc4_type,
			    e->u.gpnft.sp);
			break;
		case QLA_EVT_GPNFT_DONE:
			qla24xx_async_gpnft_done(vha, e->u.iosb.sp);
			break;
		case QLA_EVT_GNNFT_DONE:
			qla24xx_async_gnnft_done(vha, e->u.iosb.sp);
			break;
		case QLA_EVT_GNNID:
			qla24xx_async_gnnid(vha, e->u.fcport.fcport);
			break;
		case QLA_EVT_GFPNID:
			qla24xx_async_gfpnid(vha, e->u.fcport.fcport);
			break;
		case QLA_EVT_SP_RETRY:
			qla_sp_retry(vha, e);
			break;
		case QLA_EVT_IIDMA:
			qla_do_iidma_work(vha, e->u.fcport.fcport);
			break;
		case QLA_EVT_ELS_PLOGI:
			qla24xx_els_dcmd2_iocb(vha, ELS_DCMD_PLOGI,
			    e->u.fcport.fcport, false);
			break;
		}

		if (rc == EAGAIN) {
			/* put 'work' at head of 'vha->work_list' */
			spin_lock_irqsave(&vha->work_lock, flags);
			list_splice(&work, &vha->work_list);
			spin_unlock_irqrestore(&vha->work_lock, flags);
			break;
		}
		list_del_init(&e->list);
		if (e->flags & QLA_EVT_FLAG_FREE)
			kfree(e);

		/* For each work completed decrement vha ref count */
		QLA_VHA_MARK_NOT_BUSY(vha);
	}
}

int qla24xx_post_relogin_work(struct scsi_qla_host *vha)
{
	struct qla_work_evt *e;

	e = qla2x00_alloc_work(vha, QLA_EVT_RELOGIN);

	if (!e) {
		set_bit(RELOGIN_NEEDED, &vha->dpc_flags);
		return QLA_FUNCTION_FAILED;
	}

	return qla2x00_post_work(vha, e);
}

/* Relogins all the fcports of a vport
 * Context: dpc thread
 */
void qla2x00_relogin(struct scsi_qla_host *vha)
{
	fc_port_t       *fcport;
	int status, relogin_needed = 0;
	struct event_arg ea;

	list_for_each_entry(fcport, &vha->vp_fcports, list) {
		/*
		 * If the port is not ONLINE then try to login
		 * to it if we haven't run out of retries.
		 */
		if (atomic_read(&fcport->state) != FCS_ONLINE &&
		    fcport->login_retry) {
			if (fcport->scan_state != QLA_FCPORT_FOUND ||
			    fcport->disc_state == DSC_LOGIN_COMPLETE)
				continue;

			if (fcport->flags & (FCF_ASYNC_SENT|FCF_ASYNC_ACTIVE) ||
				fcport->disc_state == DSC_DELETE_PEND) {
				relogin_needed = 1;
			} else {
				if (vha->hw->current_topology != ISP_CFG_NL) {
					memset(&ea, 0, sizeof(ea));
					ea.fcport = fcport;
					qla24xx_handle_relogin_event(vha, &ea);
				} else if (vha->hw->current_topology ==
				    ISP_CFG_NL) {
					fcport->login_retry--;
					status =
					    qla2x00_local_device_login(vha,
						fcport);
					if (status == QLA_SUCCESS) {
						fcport->old_loop_id =
						    fcport->loop_id;
						ql_dbg(ql_dbg_disc, vha, 0x2003,
						    "Port login OK: logged in ID 0x%x.\n",
						    fcport->loop_id);
						qla2x00_update_fcport
							(vha, fcport);
					} else if (status == 1) {
						set_bit(RELOGIN_NEEDED,
						    &vha->dpc_flags);
						/* retry the login again */
						ql_dbg(ql_dbg_disc, vha, 0x2007,
						    "Retrying %d login again loop_id 0x%x.\n",
						    fcport->login_retry,
						    fcport->loop_id);
					} else {
						fcport->login_retry = 0;
					}

					if (fcport->login_retry == 0 &&
					    status != QLA_SUCCESS)
						qla2x00_clear_loop_id(fcport);
				}
			}
		}
		if (test_bit(LOOP_RESYNC_NEEDED, &vha->dpc_flags))
			break;
	}

	if (relogin_needed)
		set_bit(RELOGIN_NEEDED, &vha->dpc_flags);

	ql_dbg(ql_dbg_disc, vha, 0x400e,
	    "Relogin end.\n");
}

/* Schedule work on any of the dpc-workqueues */
void
qla83xx_schedule_work(scsi_qla_host_t *base_vha, int work_code)
{
	struct qla_hw_data *ha = base_vha->hw;

	switch (work_code) {
	case MBA_IDC_AEN: /* 0x8200 */
		if (ha->dpc_lp_wq)
			queue_work(ha->dpc_lp_wq, &ha->idc_aen);
		break;

	case QLA83XX_NIC_CORE_RESET: /* 0x1 */
		if (!ha->flags.nic_core_reset_hdlr_active) {
			if (ha->dpc_hp_wq)
				queue_work(ha->dpc_hp_wq, &ha->nic_core_reset);
		} else
			ql_dbg(ql_dbg_p3p, base_vha, 0xb05e,
			    "NIC Core reset is already active. Skip "
			    "scheduling it again.\n");
		break;
	case QLA83XX_IDC_STATE_HANDLER: /* 0x2 */
		if (ha->dpc_hp_wq)
			queue_work(ha->dpc_hp_wq, &ha->idc_state_handler);
		break;
	case QLA83XX_NIC_CORE_UNRECOVERABLE: /* 0x3 */
		if (ha->dpc_hp_wq)
			queue_work(ha->dpc_hp_wq, &ha->nic_core_unrecoverable);
		break;
	default:
		ql_log(ql_log_warn, base_vha, 0xb05f,
		    "Unknown work-code=0x%x.\n", work_code);
	}

	return;
}

/* Work: Perform NIC Core Unrecoverable state handling */
void
qla83xx_nic_core_unrecoverable_work(struct work_struct *work)
{
	struct qla_hw_data *ha =
		container_of(work, struct qla_hw_data, nic_core_unrecoverable);
	scsi_qla_host_t *base_vha = pci_get_drvdata(ha->pdev);
	uint32_t dev_state = 0;

	qla83xx_idc_lock(base_vha, 0);
	qla83xx_rd_reg(base_vha, QLA83XX_IDC_DEV_STATE, &dev_state);
	qla83xx_reset_ownership(base_vha);
	if (ha->flags.nic_core_reset_owner) {
		ha->flags.nic_core_reset_owner = 0;
		qla83xx_wr_reg(base_vha, QLA83XX_IDC_DEV_STATE,
		    QLA8XXX_DEV_FAILED);
		ql_log(ql_log_info, base_vha, 0xb060, "HW State: FAILED.\n");
		qla83xx_schedule_work(base_vha, QLA83XX_IDC_STATE_HANDLER);
	}
	qla83xx_idc_unlock(base_vha, 0);
}

/* Work: Execute IDC state handler */
void
qla83xx_idc_state_handler_work(struct work_struct *work)
{
	struct qla_hw_data *ha =
		container_of(work, struct qla_hw_data, idc_state_handler);
	scsi_qla_host_t *base_vha = pci_get_drvdata(ha->pdev);
	uint32_t dev_state = 0;

	qla83xx_idc_lock(base_vha, 0);
	qla83xx_rd_reg(base_vha, QLA83XX_IDC_DEV_STATE, &dev_state);
	if (dev_state == QLA8XXX_DEV_FAILED ||
			dev_state == QLA8XXX_DEV_NEED_QUIESCENT)
		qla83xx_idc_state_handler(base_vha);
	qla83xx_idc_unlock(base_vha, 0);
}

static int
qla83xx_check_nic_core_fw_alive(scsi_qla_host_t *base_vha)
{
	int rval = QLA_SUCCESS;
	unsigned long heart_beat_wait = jiffies + (1 * HZ);
	uint32_t heart_beat_counter1, heart_beat_counter2;

	do {
		if (time_after(jiffies, heart_beat_wait)) {
			ql_dbg(ql_dbg_p3p, base_vha, 0xb07c,
			    "Nic Core f/w is not alive.\n");
			rval = QLA_FUNCTION_FAILED;
			break;
		}

		qla83xx_idc_lock(base_vha, 0);
		qla83xx_rd_reg(base_vha, QLA83XX_FW_HEARTBEAT,
		    &heart_beat_counter1);
		qla83xx_idc_unlock(base_vha, 0);
		msleep(100);
		qla83xx_idc_lock(base_vha, 0);
		qla83xx_rd_reg(base_vha, QLA83XX_FW_HEARTBEAT,
		    &heart_beat_counter2);
		qla83xx_idc_unlock(base_vha, 0);
	} while (heart_beat_counter1 == heart_beat_counter2);

	return rval;
}

/* Work: Perform NIC Core Reset handling */
void
qla83xx_nic_core_reset_work(struct work_struct *work)
{
	struct qla_hw_data *ha =
		container_of(work, struct qla_hw_data, nic_core_reset);
	scsi_qla_host_t *base_vha = pci_get_drvdata(ha->pdev);
	uint32_t dev_state = 0;

	if (IS_QLA2031(ha)) {
		if (qla2xxx_mctp_dump(base_vha) != QLA_SUCCESS)
			ql_log(ql_log_warn, base_vha, 0xb081,
			    "Failed to dump mctp\n");
		return;
	}

	if (!ha->flags.nic_core_reset_hdlr_active) {
		if (qla83xx_check_nic_core_fw_alive(base_vha) == QLA_SUCCESS) {
			qla83xx_idc_lock(base_vha, 0);
			qla83xx_rd_reg(base_vha, QLA83XX_IDC_DEV_STATE,
			    &dev_state);
			qla83xx_idc_unlock(base_vha, 0);
			if (dev_state != QLA8XXX_DEV_NEED_RESET) {
				ql_dbg(ql_dbg_p3p, base_vha, 0xb07a,
				    "Nic Core f/w is alive.\n");
				return;
			}
		}

		ha->flags.nic_core_reset_hdlr_active = 1;
		if (qla83xx_nic_core_reset(base_vha)) {
			/* NIC Core reset failed. */
			ql_dbg(ql_dbg_p3p, base_vha, 0xb061,
			    "NIC Core reset failed.\n");
		}
		ha->flags.nic_core_reset_hdlr_active = 0;
	}
}

/* Work: Handle 8200 IDC aens */
void
qla83xx_service_idc_aen(struct work_struct *work)
{
	struct qla_hw_data *ha =
		container_of(work, struct qla_hw_data, idc_aen);
	scsi_qla_host_t *base_vha = pci_get_drvdata(ha->pdev);
	uint32_t dev_state, idc_control;

	qla83xx_idc_lock(base_vha, 0);
	qla83xx_rd_reg(base_vha, QLA83XX_IDC_DEV_STATE, &dev_state);
	qla83xx_rd_reg(base_vha, QLA83XX_IDC_CONTROL, &idc_control);
	qla83xx_idc_unlock(base_vha, 0);
	if (dev_state == QLA8XXX_DEV_NEED_RESET) {
		if (idc_control & QLA83XX_IDC_GRACEFUL_RESET) {
			ql_dbg(ql_dbg_p3p, base_vha, 0xb062,
			    "Application requested NIC Core Reset.\n");
			qla83xx_schedule_work(base_vha, QLA83XX_NIC_CORE_RESET);
		} else if (qla83xx_check_nic_core_fw_alive(base_vha) ==
		    QLA_SUCCESS) {
			ql_dbg(ql_dbg_p3p, base_vha, 0xb07b,
			    "Other protocol driver requested NIC Core Reset.\n");
			qla83xx_schedule_work(base_vha, QLA83XX_NIC_CORE_RESET);
		}
	} else if (dev_state == QLA8XXX_DEV_FAILED ||
			dev_state == QLA8XXX_DEV_NEED_QUIESCENT) {
		qla83xx_schedule_work(base_vha, QLA83XX_IDC_STATE_HANDLER);
	}
}

static void
qla83xx_wait_logic(void)
{
	int i;

	/* Yield CPU */
	if (!in_interrupt()) {
		/*
		 * Wait about 200ms before retrying again.
		 * This controls the number of retries for single
		 * lock operation.
		 */
		msleep(100);
		schedule();
	} else {
		for (i = 0; i < 20; i++)
			cpu_relax(); /* This a nop instr on i386 */
	}
}

static int
qla83xx_force_lock_recovery(scsi_qla_host_t *base_vha)
{
	int rval;
	uint32_t data;
	uint32_t idc_lck_rcvry_stage_mask = 0x3;
	uint32_t idc_lck_rcvry_owner_mask = 0x3c;
	struct qla_hw_data *ha = base_vha->hw;

	ql_dbg(ql_dbg_p3p, base_vha, 0xb086,
	    "Trying force recovery of the IDC lock.\n");

	rval = qla83xx_rd_reg(base_vha, QLA83XX_IDC_LOCK_RECOVERY, &data);
	if (rval)
		return rval;

	if ((data & idc_lck_rcvry_stage_mask) > 0) {
		return QLA_SUCCESS;
	} else {
		data = (IDC_LOCK_RECOVERY_STAGE1) | (ha->portnum << 2);
		rval = qla83xx_wr_reg(base_vha, QLA83XX_IDC_LOCK_RECOVERY,
		    data);
		if (rval)
			return rval;

		msleep(200);

		rval = qla83xx_rd_reg(base_vha, QLA83XX_IDC_LOCK_RECOVERY,
		    &data);
		if (rval)
			return rval;

		if (((data & idc_lck_rcvry_owner_mask) >> 2) == ha->portnum) {
			data &= (IDC_LOCK_RECOVERY_STAGE2 |
					~(idc_lck_rcvry_stage_mask));
			rval = qla83xx_wr_reg(base_vha,
			    QLA83XX_IDC_LOCK_RECOVERY, data);
			if (rval)
				return rval;

			/* Forcefully perform IDC UnLock */
			rval = qla83xx_rd_reg(base_vha, QLA83XX_DRIVER_UNLOCK,
			    &data);
			if (rval)
				return rval;
			/* Clear lock-id by setting 0xff */
			rval = qla83xx_wr_reg(base_vha, QLA83XX_DRIVER_LOCKID,
			    0xff);
			if (rval)
				return rval;
			/* Clear lock-recovery by setting 0x0 */
			rval = qla83xx_wr_reg(base_vha,
			    QLA83XX_IDC_LOCK_RECOVERY, 0x0);
			if (rval)
				return rval;
		} else
			return QLA_SUCCESS;
	}

	return rval;
}

static int
qla83xx_idc_lock_recovery(scsi_qla_host_t *base_vha)
{
	int rval = QLA_SUCCESS;
	uint32_t o_drv_lockid, n_drv_lockid;
	unsigned long lock_recovery_timeout;

	lock_recovery_timeout = jiffies + QLA83XX_MAX_LOCK_RECOVERY_WAIT;
retry_lockid:
	rval = qla83xx_rd_reg(base_vha, QLA83XX_DRIVER_LOCKID, &o_drv_lockid);
	if (rval)
		goto exit;

	/* MAX wait time before forcing IDC Lock recovery = 2 secs */
	if (time_after_eq(jiffies, lock_recovery_timeout)) {
		if (qla83xx_force_lock_recovery(base_vha) == QLA_SUCCESS)
			return QLA_SUCCESS;
		else
			return QLA_FUNCTION_FAILED;
	}

	rval = qla83xx_rd_reg(base_vha, QLA83XX_DRIVER_LOCKID, &n_drv_lockid);
	if (rval)
		goto exit;

	if (o_drv_lockid == n_drv_lockid) {
		qla83xx_wait_logic();
		goto retry_lockid;
	} else
		return QLA_SUCCESS;

exit:
	return rval;
}

void
qla83xx_idc_lock(scsi_qla_host_t *base_vha, uint16_t requester_id)
{
	uint32_t data;
	uint32_t lock_owner;
	struct qla_hw_data *ha = base_vha->hw;

	/* IDC-lock implementation using driver-lock/lock-id remote registers */
retry_lock:
	if (qla83xx_rd_reg(base_vha, QLA83XX_DRIVER_LOCK, &data)
	    == QLA_SUCCESS) {
		if (data) {
			/* Setting lock-id to our function-number */
			qla83xx_wr_reg(base_vha, QLA83XX_DRIVER_LOCKID,
			    ha->portnum);
		} else {
			qla83xx_rd_reg(base_vha, QLA83XX_DRIVER_LOCKID,
			    &lock_owner);
			ql_dbg(ql_dbg_p3p, base_vha, 0xb063,
			    "Failed to acquire IDC lock, acquired by %d, "
			    "retrying...\n", lock_owner);

			/* Retry/Perform IDC-Lock recovery */
			if (qla83xx_idc_lock_recovery(base_vha)
			    == QLA_SUCCESS) {
				qla83xx_wait_logic();
				goto retry_lock;
			} else
				ql_log(ql_log_warn, base_vha, 0xb075,
				    "IDC Lock recovery FAILED.\n");
		}

	}

	return;
}

void
qla83xx_idc_unlock(scsi_qla_host_t *base_vha, uint16_t requester_id)
{
#if 0
	uint16_t options = (requester_id << 15) | BIT_7;
#endif
	uint16_t retry;
	uint32_t data;
	struct qla_hw_data *ha = base_vha->hw;

	/* IDC-unlock implementation using driver-unlock/lock-id
	 * remote registers
	 */
	retry = 0;
retry_unlock:
	if (qla83xx_rd_reg(base_vha, QLA83XX_DRIVER_LOCKID, &data)
	    == QLA_SUCCESS) {
		if (data == ha->portnum) {
			qla83xx_rd_reg(base_vha, QLA83XX_DRIVER_UNLOCK, &data);
			/* Clearing lock-id by setting 0xff */
			qla83xx_wr_reg(base_vha, QLA83XX_DRIVER_LOCKID, 0xff);
		} else if (retry < 10) {
			/* SV: XXX: IDC unlock retrying needed here? */

			/* Retry for IDC-unlock */
			qla83xx_wait_logic();
			retry++;
			ql_dbg(ql_dbg_p3p, base_vha, 0xb064,
			    "Failed to release IDC lock, retrying=%d\n", retry);
			goto retry_unlock;
		}
	} else if (retry < 10) {
		/* Retry for IDC-unlock */
		qla83xx_wait_logic();
		retry++;
		ql_dbg(ql_dbg_p3p, base_vha, 0xb065,
		    "Failed to read drv-lockid, retrying=%d\n", retry);
		goto retry_unlock;
	}

	return;

#if 0
	/* XXX: IDC-unlock implementation using access-control mbx */
	retry = 0;
retry_unlock2:
	if (qla83xx_access_control(base_vha, options, 0, 0, NULL)) {
		if (retry < 10) {
			/* Retry for IDC-unlock */
			qla83xx_wait_logic();
			retry++;
			ql_dbg(ql_dbg_p3p, base_vha, 0xb066,
			    "Failed to release IDC lock, retrying=%d\n", retry);
			goto retry_unlock2;
		}
	}

	return;
#endif
}

int
__qla83xx_set_drv_presence(scsi_qla_host_t *vha)
{
	int rval = QLA_SUCCESS;
	struct qla_hw_data *ha = vha->hw;
	uint32_t drv_presence;

	rval = qla83xx_rd_reg(vha, QLA83XX_IDC_DRV_PRESENCE, &drv_presence);
	if (rval == QLA_SUCCESS) {
		drv_presence |= (1 << ha->portnum);
		rval = qla83xx_wr_reg(vha, QLA83XX_IDC_DRV_PRESENCE,
		    drv_presence);
	}

	return rval;
}

int
qla83xx_set_drv_presence(scsi_qla_host_t *vha)
{
	int rval = QLA_SUCCESS;

	qla83xx_idc_lock(vha, 0);
	rval = __qla83xx_set_drv_presence(vha);
	qla83xx_idc_unlock(vha, 0);

	return rval;
}

int
__qla83xx_clear_drv_presence(scsi_qla_host_t *vha)
{
	int rval = QLA_SUCCESS;
	struct qla_hw_data *ha = vha->hw;
	uint32_t drv_presence;

	rval = qla83xx_rd_reg(vha, QLA83XX_IDC_DRV_PRESENCE, &drv_presence);
	if (rval == QLA_SUCCESS) {
		drv_presence &= ~(1 << ha->portnum);
		rval = qla83xx_wr_reg(vha, QLA83XX_IDC_DRV_PRESENCE,
		    drv_presence);
	}

	return rval;
}

int
qla83xx_clear_drv_presence(scsi_qla_host_t *vha)
{
	int rval = QLA_SUCCESS;

	qla83xx_idc_lock(vha, 0);
	rval = __qla83xx_clear_drv_presence(vha);
	qla83xx_idc_unlock(vha, 0);

	return rval;
}

static void
qla83xx_need_reset_handler(scsi_qla_host_t *vha)
{
	struct qla_hw_data *ha = vha->hw;
	uint32_t drv_ack, drv_presence;
	unsigned long ack_timeout;

	/* Wait for IDC ACK from all functions (DRV-ACK == DRV-PRESENCE) */
	ack_timeout = jiffies + (ha->fcoe_reset_timeout * HZ);
	while (1) {
		qla83xx_rd_reg(vha, QLA83XX_IDC_DRIVER_ACK, &drv_ack);
		qla83xx_rd_reg(vha, QLA83XX_IDC_DRV_PRESENCE, &drv_presence);
		if ((drv_ack & drv_presence) == drv_presence)
			break;

		if (time_after_eq(jiffies, ack_timeout)) {
			ql_log(ql_log_warn, vha, 0xb067,
			    "RESET ACK TIMEOUT! drv_presence=0x%x "
			    "drv_ack=0x%x\n", drv_presence, drv_ack);
			/*
			 * The function(s) which did not ack in time are forced
			 * to withdraw any further participation in the IDC
			 * reset.
			 */
			if (drv_ack != drv_presence)
				qla83xx_wr_reg(vha, QLA83XX_IDC_DRV_PRESENCE,
				    drv_ack);
			break;
		}

		qla83xx_idc_unlock(vha, 0);
		msleep(1000);
		qla83xx_idc_lock(vha, 0);
	}

	qla83xx_wr_reg(vha, QLA83XX_IDC_DEV_STATE, QLA8XXX_DEV_COLD);
	ql_log(ql_log_info, vha, 0xb068, "HW State: COLD/RE-INIT.\n");
}

static int
qla83xx_device_bootstrap(scsi_qla_host_t *vha)
{
	int rval = QLA_SUCCESS;
	uint32_t idc_control;

	qla83xx_wr_reg(vha, QLA83XX_IDC_DEV_STATE, QLA8XXX_DEV_INITIALIZING);
	ql_log(ql_log_info, vha, 0xb069, "HW State: INITIALIZING.\n");

	/* Clearing IDC-Control Graceful-Reset Bit before resetting f/w */
	__qla83xx_get_idc_control(vha, &idc_control);
	idc_control &= ~QLA83XX_IDC_GRACEFUL_RESET;
	__qla83xx_set_idc_control(vha, 0);

	qla83xx_idc_unlock(vha, 0);
	rval = qla83xx_restart_nic_firmware(vha);
	qla83xx_idc_lock(vha, 0);

	if (rval != QLA_SUCCESS) {
		ql_log(ql_log_fatal, vha, 0xb06a,
		    "Failed to restart NIC f/w.\n");
		qla83xx_wr_reg(vha, QLA83XX_IDC_DEV_STATE, QLA8XXX_DEV_FAILED);
		ql_log(ql_log_info, vha, 0xb06b, "HW State: FAILED.\n");
	} else {
		ql_dbg(ql_dbg_p3p, vha, 0xb06c,
		    "Success in restarting nic f/w.\n");
		qla83xx_wr_reg(vha, QLA83XX_IDC_DEV_STATE, QLA8XXX_DEV_READY);
		ql_log(ql_log_info, vha, 0xb06d, "HW State: READY.\n");
	}

	return rval;
}

/* Assumes idc_lock always held on entry */
int
qla83xx_idc_state_handler(scsi_qla_host_t *base_vha)
{
	struct qla_hw_data *ha = base_vha->hw;
	int rval = QLA_SUCCESS;
	unsigned long dev_init_timeout;
	uint32_t dev_state;

	/* Wait for MAX-INIT-TIMEOUT for the device to go ready */
	dev_init_timeout = jiffies + (ha->fcoe_dev_init_timeout * HZ);

	while (1) {

		if (time_after_eq(jiffies, dev_init_timeout)) {
			ql_log(ql_log_warn, base_vha, 0xb06e,
			    "Initialization TIMEOUT!\n");
			/* Init timeout. Disable further NIC Core
			 * communication.
			 */
			qla83xx_wr_reg(base_vha, QLA83XX_IDC_DEV_STATE,
				QLA8XXX_DEV_FAILED);
			ql_log(ql_log_info, base_vha, 0xb06f,
			    "HW State: FAILED.\n");
		}

		qla83xx_rd_reg(base_vha, QLA83XX_IDC_DEV_STATE, &dev_state);
		switch (dev_state) {
		case QLA8XXX_DEV_READY:
			if (ha->flags.nic_core_reset_owner)
				qla83xx_idc_audit(base_vha,
				    IDC_AUDIT_COMPLETION);
			ha->flags.nic_core_reset_owner = 0;
			ql_dbg(ql_dbg_p3p, base_vha, 0xb070,
			    "Reset_owner reset by 0x%x.\n",
			    ha->portnum);
			goto exit;
		case QLA8XXX_DEV_COLD:
			if (ha->flags.nic_core_reset_owner)
				rval = qla83xx_device_bootstrap(base_vha);
			else {
			/* Wait for AEN to change device-state */
				qla83xx_idc_unlock(base_vha, 0);
				msleep(1000);
				qla83xx_idc_lock(base_vha, 0);
			}
			break;
		case QLA8XXX_DEV_INITIALIZING:
			/* Wait for AEN to change device-state */
			qla83xx_idc_unlock(base_vha, 0);
			msleep(1000);
			qla83xx_idc_lock(base_vha, 0);
			break;
		case QLA8XXX_DEV_NEED_RESET:
			if (!ql2xdontresethba && ha->flags.nic_core_reset_owner)
				qla83xx_need_reset_handler(base_vha);
			else {
				/* Wait for AEN to change device-state */
				qla83xx_idc_unlock(base_vha, 0);
				msleep(1000);
				qla83xx_idc_lock(base_vha, 0);
			}
			/* reset timeout value after need reset handler */
			dev_init_timeout = jiffies +
			    (ha->fcoe_dev_init_timeout * HZ);
			break;
		case QLA8XXX_DEV_NEED_QUIESCENT:
			/* XXX: DEBUG for now */
			qla83xx_idc_unlock(base_vha, 0);
			msleep(1000);
			qla83xx_idc_lock(base_vha, 0);
			break;
		case QLA8XXX_DEV_QUIESCENT:
			/* XXX: DEBUG for now */
			if (ha->flags.quiesce_owner)
				goto exit;

			qla83xx_idc_unlock(base_vha, 0);
			msleep(1000);
			qla83xx_idc_lock(base_vha, 0);
			dev_init_timeout = jiffies +
			    (ha->fcoe_dev_init_timeout * HZ);
			break;
		case QLA8XXX_DEV_FAILED:
			if (ha->flags.nic_core_reset_owner)
				qla83xx_idc_audit(base_vha,
				    IDC_AUDIT_COMPLETION);
			ha->flags.nic_core_reset_owner = 0;
			__qla83xx_clear_drv_presence(base_vha);
			qla83xx_idc_unlock(base_vha, 0);
			qla8xxx_dev_failed_handler(base_vha);
			rval = QLA_FUNCTION_FAILED;
			qla83xx_idc_lock(base_vha, 0);
			goto exit;
		case QLA8XXX_BAD_VALUE:
			qla83xx_idc_unlock(base_vha, 0);
			msleep(1000);
			qla83xx_idc_lock(base_vha, 0);
			break;
		default:
			ql_log(ql_log_warn, base_vha, 0xb071,
			    "Unknown Device State: %x.\n", dev_state);
			qla83xx_idc_unlock(base_vha, 0);
			qla8xxx_dev_failed_handler(base_vha);
			rval = QLA_FUNCTION_FAILED;
			qla83xx_idc_lock(base_vha, 0);
			goto exit;
		}
	}

exit:
	return rval;
}

void
qla2x00_disable_board_on_pci_error(struct work_struct *work)
{
	struct qla_hw_data *ha = container_of(work, struct qla_hw_data,
	    board_disable);
	struct pci_dev *pdev = ha->pdev;
	scsi_qla_host_t *base_vha = pci_get_drvdata(ha->pdev);

	/*
	 * if UNLOAD flag is already set, then continue unload,
	 * where it was set first.
	 */
	if (test_bit(UNLOADING, &base_vha->dpc_flags))
		return;

	ql_log(ql_log_warn, base_vha, 0x015b,
	    "Disabling adapter.\n");

	if (!atomic_read(&pdev->enable_cnt)) {
		ql_log(ql_log_info, base_vha, 0xfffc,
		    "PCI device disabled, no action req for PCI error=%lx\n",
		    base_vha->pci_flags);
		return;
	}

	qla2x00_wait_for_sess_deletion(base_vha);

	set_bit(UNLOADING, &base_vha->dpc_flags);

	qla2x00_delete_all_vps(ha, base_vha);

	qla2x00_abort_all_cmds(base_vha, DID_NO_CONNECT << 16);

	qla2x00_dfs_remove(base_vha);

	qla84xx_put_chip(base_vha);

	if (base_vha->timer_active)
		qla2x00_stop_timer(base_vha);

	base_vha->flags.online = 0;

	qla2x00_destroy_deferred_work(ha);

	/*
	 * Do not try to stop beacon blink as it will issue a mailbox
	 * command.
	 */
	qla2x00_free_sysfs_attr(base_vha, false);

	fc_remove_host(base_vha->host);

	scsi_remove_host(base_vha->host);

	base_vha->flags.init_done = 0;
	qla25xx_delete_queues(base_vha);
	qla2x00_free_fcports(base_vha);
	qla2x00_free_irqs(base_vha);
	qla2x00_mem_free(ha);
	qla82xx_md_free(base_vha);
	qla2x00_free_queues(ha);

	qla2x00_unmap_iobases(ha);

	pci_release_selected_regions(ha->pdev, ha->bars);
	pci_disable_pcie_error_reporting(pdev);
	pci_disable_device(pdev);

	/*
	 * Let qla2x00_remove_one cleanup qla_hw_data on device removal.
	 */
}

/**************************************************************************
* qla2x00_do_dpc
*   This kernel thread is a task that is schedule by the interrupt handler
*   to perform the background processing for interrupts.
*
* Notes:
* This task always run in the context of a kernel thread.  It
* is kick-off by the driver's detect code and starts up
* up one per adapter. It immediately goes to sleep and waits for
* some fibre event.  When either the interrupt handler or
* the timer routine detects a event it will one of the task
* bits then wake us up.
**************************************************************************/
static int
qla2x00_do_dpc(void *data)
{
	scsi_qla_host_t *base_vha;
	struct qla_hw_data *ha;
	uint32_t online;
	struct qla_qpair *qpair;

	ha = (struct qla_hw_data *)data;
	base_vha = pci_get_drvdata(ha->pdev);

	set_user_nice(current, MIN_NICE);

	set_current_state(TASK_INTERRUPTIBLE);
	while (!kthread_should_stop()) {
		ql_dbg(ql_dbg_dpc, base_vha, 0x4000,
		    "DPC handler sleeping.\n");

		schedule();

		if (!base_vha->flags.init_done || ha->flags.mbox_busy)
			goto end_loop;

		if (ha->flags.eeh_busy) {
			ql_dbg(ql_dbg_dpc, base_vha, 0x4003,
			    "eeh_busy=%d.\n", ha->flags.eeh_busy);
			goto end_loop;
		}

		ha->dpc_active = 1;

		ql_dbg(ql_dbg_dpc + ql_dbg_verbose, base_vha, 0x4001,
		    "DPC handler waking up, dpc_flags=0x%lx.\n",
		    base_vha->dpc_flags);

		if (test_bit(UNLOADING, &base_vha->dpc_flags))
			break;

		if (IS_P3P_TYPE(ha)) {
			if (IS_QLA8044(ha)) {
				if (test_and_clear_bit(ISP_UNRECOVERABLE,
					&base_vha->dpc_flags)) {
					qla8044_idc_lock(ha);
					qla8044_wr_direct(base_vha,
						QLA8044_CRB_DEV_STATE_INDEX,
						QLA8XXX_DEV_FAILED);
					qla8044_idc_unlock(ha);
					ql_log(ql_log_info, base_vha, 0x4004,
						"HW State: FAILED.\n");
					qla8044_device_state_handler(base_vha);
					continue;
				}

			} else {
				if (test_and_clear_bit(ISP_UNRECOVERABLE,
					&base_vha->dpc_flags)) {
					qla82xx_idc_lock(ha);
					qla82xx_wr_32(ha, QLA82XX_CRB_DEV_STATE,
						QLA8XXX_DEV_FAILED);
					qla82xx_idc_unlock(ha);
					ql_log(ql_log_info, base_vha, 0x0151,
						"HW State: FAILED.\n");
					qla82xx_device_state_handler(base_vha);
					continue;
				}
			}

			if (test_and_clear_bit(FCOE_CTX_RESET_NEEDED,
				&base_vha->dpc_flags)) {

				ql_dbg(ql_dbg_dpc, base_vha, 0x4005,
				    "FCoE context reset scheduled.\n");
				if (!(test_and_set_bit(ABORT_ISP_ACTIVE,
					&base_vha->dpc_flags))) {
					if (qla82xx_fcoe_ctx_reset(base_vha)) {
						/* FCoE-ctx reset failed.
						 * Escalate to chip-reset
						 */
						set_bit(ISP_ABORT_NEEDED,
							&base_vha->dpc_flags);
					}
					clear_bit(ABORT_ISP_ACTIVE,
						&base_vha->dpc_flags);
				}

				ql_dbg(ql_dbg_dpc, base_vha, 0x4006,
				    "FCoE context reset end.\n");
			}
		} else if (IS_QLAFX00(ha)) {
			if (test_and_clear_bit(ISP_UNRECOVERABLE,
				&base_vha->dpc_flags)) {
				ql_dbg(ql_dbg_dpc, base_vha, 0x4020,
				    "Firmware Reset Recovery\n");
				if (qlafx00_reset_initialize(base_vha)) {
					/* Failed. Abort isp later. */
					if (!test_bit(UNLOADING,
					    &base_vha->dpc_flags)) {
						set_bit(ISP_UNRECOVERABLE,
						    &base_vha->dpc_flags);
						ql_dbg(ql_dbg_dpc, base_vha,
						    0x4021,
						    "Reset Recovery Failed\n");
					}
				}
			}

			if (test_and_clear_bit(FX00_TARGET_SCAN,
				&base_vha->dpc_flags)) {
				ql_dbg(ql_dbg_dpc, base_vha, 0x4022,
				    "ISPFx00 Target Scan scheduled\n");
				if (qlafx00_rescan_isp(base_vha)) {
					if (!test_bit(UNLOADING,
					    &base_vha->dpc_flags))
						set_bit(ISP_UNRECOVERABLE,
						    &base_vha->dpc_flags);
					ql_dbg(ql_dbg_dpc, base_vha, 0x401e,
					    "ISPFx00 Target Scan Failed\n");
				}
				ql_dbg(ql_dbg_dpc, base_vha, 0x401f,
				    "ISPFx00 Target Scan End\n");
			}
			if (test_and_clear_bit(FX00_HOST_INFO_RESEND,
				&base_vha->dpc_flags)) {
				ql_dbg(ql_dbg_dpc, base_vha, 0x4023,
				    "ISPFx00 Host Info resend scheduled\n");
				qlafx00_fx_disc(base_vha,
				    &base_vha->hw->mr.fcport,
				    FXDISC_REG_HOST_INFO);
			}
		}

		if (test_and_clear_bit(DETECT_SFP_CHANGE,
			&base_vha->dpc_flags) &&
		    !test_bit(ISP_ABORT_NEEDED, &base_vha->dpc_flags)) {
			qla24xx_detect_sfp(base_vha);

			if (ha->flags.detected_lr_sfp !=
			    ha->flags.using_lr_setting)
				set_bit(ISP_ABORT_NEEDED, &base_vha->dpc_flags);
		}

		if (test_and_clear_bit
		    (ISP_ABORT_NEEDED, &base_vha->dpc_flags) &&
		    !test_bit(UNLOADING, &base_vha->dpc_flags)) {
			bool do_reset = true;

			switch (base_vha->qlini_mode) {
			case QLA2XXX_INI_MODE_ENABLED:
				break;
			case QLA2XXX_INI_MODE_DISABLED:
				if (!qla_tgt_mode_enabled(base_vha) &&
				    !ha->flags.fw_started)
					do_reset = false;
				break;
			case QLA2XXX_INI_MODE_DUAL:
				if (!qla_dual_mode_enabled(base_vha) &&
				    !ha->flags.fw_started)
					do_reset = false;
				break;
			default:
				break;
			}

			if (do_reset && !(test_and_set_bit(ABORT_ISP_ACTIVE,
			    &base_vha->dpc_flags))) {
				ql_dbg(ql_dbg_dpc, base_vha, 0x4007,
				    "ISP abort scheduled.\n");
				if (ha->isp_ops->abort_isp(base_vha)) {
					/* failed. retry later */
					set_bit(ISP_ABORT_NEEDED,
					    &base_vha->dpc_flags);
				}
				clear_bit(ABORT_ISP_ACTIVE,
						&base_vha->dpc_flags);
				ql_dbg(ql_dbg_dpc, base_vha, 0x4008,
				    "ISP abort end.\n");
			}
		}

		if (test_and_clear_bit(FCPORT_UPDATE_NEEDED,
		    &base_vha->dpc_flags)) {
			qla2x00_update_fcports(base_vha);
		}

		if (IS_QLAFX00(ha))
			goto loop_resync_check;

		if (test_bit(ISP_QUIESCE_NEEDED, &base_vha->dpc_flags)) {
			ql_dbg(ql_dbg_dpc, base_vha, 0x4009,
			    "Quiescence mode scheduled.\n");
			if (IS_P3P_TYPE(ha)) {
				if (IS_QLA82XX(ha))
					qla82xx_device_state_handler(base_vha);
				if (IS_QLA8044(ha))
					qla8044_device_state_handler(base_vha);
				clear_bit(ISP_QUIESCE_NEEDED,
				    &base_vha->dpc_flags);
				if (!ha->flags.quiesce_owner) {
					qla2x00_perform_loop_resync(base_vha);
					if (IS_QLA82XX(ha)) {
						qla82xx_idc_lock(ha);
						qla82xx_clear_qsnt_ready(
						    base_vha);
						qla82xx_idc_unlock(ha);
					} else if (IS_QLA8044(ha)) {
						qla8044_idc_lock(ha);
						qla8044_clear_qsnt_ready(
						    base_vha);
						qla8044_idc_unlock(ha);
					}
				}
			} else {
				clear_bit(ISP_QUIESCE_NEEDED,
				    &base_vha->dpc_flags);
				qla2x00_quiesce_io(base_vha);
			}
			ql_dbg(ql_dbg_dpc, base_vha, 0x400a,
			    "Quiescence mode end.\n");
		}

		if (test_and_clear_bit(RESET_MARKER_NEEDED,
				&base_vha->dpc_flags) &&
		    (!(test_and_set_bit(RESET_ACTIVE, &base_vha->dpc_flags)))) {

			ql_dbg(ql_dbg_dpc, base_vha, 0x400b,
			    "Reset marker scheduled.\n");
			qla2x00_rst_aen(base_vha);
			clear_bit(RESET_ACTIVE, &base_vha->dpc_flags);
			ql_dbg(ql_dbg_dpc, base_vha, 0x400c,
			    "Reset marker end.\n");
		}

		/* Retry each device up to login retry count */
		if (test_bit(RELOGIN_NEEDED, &base_vha->dpc_flags) &&
		    !test_bit(LOOP_RESYNC_NEEDED, &base_vha->dpc_flags) &&
		    atomic_read(&base_vha->loop_state) != LOOP_DOWN) {

			if (!base_vha->relogin_jif ||
			    time_after_eq(jiffies, base_vha->relogin_jif)) {
				base_vha->relogin_jif = jiffies + HZ;
				clear_bit(RELOGIN_NEEDED, &base_vha->dpc_flags);

				ql_dbg(ql_dbg_disc, base_vha, 0x400d,
				    "Relogin scheduled.\n");
				qla24xx_post_relogin_work(base_vha);
			}
		}
loop_resync_check:
		if (test_and_clear_bit(LOOP_RESYNC_NEEDED,
		    &base_vha->dpc_flags)) {

			ql_dbg(ql_dbg_dpc, base_vha, 0x400f,
			    "Loop resync scheduled.\n");

			if (!(test_and_set_bit(LOOP_RESYNC_ACTIVE,
			    &base_vha->dpc_flags))) {

				qla2x00_loop_resync(base_vha);

				clear_bit(LOOP_RESYNC_ACTIVE,
						&base_vha->dpc_flags);
			}

			ql_dbg(ql_dbg_dpc, base_vha, 0x4010,
			    "Loop resync end.\n");
		}

		if (IS_QLAFX00(ha))
			goto intr_on_check;

		if (test_bit(NPIV_CONFIG_NEEDED, &base_vha->dpc_flags) &&
		    atomic_read(&base_vha->loop_state) == LOOP_READY) {
			clear_bit(NPIV_CONFIG_NEEDED, &base_vha->dpc_flags);
			qla2xxx_flash_npiv_conf(base_vha);
		}

intr_on_check:
		if (!ha->interrupts_on)
			ha->isp_ops->enable_intrs(ha);

		if (test_and_clear_bit(BEACON_BLINK_NEEDED,
					&base_vha->dpc_flags)) {
			if (ha->beacon_blink_led == 1)
				ha->isp_ops->beacon_blink(base_vha);
		}

		/* qpair online check */
		if (test_and_clear_bit(QPAIR_ONLINE_CHECK_NEEDED,
		    &base_vha->dpc_flags)) {
			if (ha->flags.eeh_busy ||
			    ha->flags.pci_channel_io_perm_failure)
				online = 0;
			else
				online = 1;

			mutex_lock(&ha->mq_lock);
			list_for_each_entry(qpair, &base_vha->qp_list,
			    qp_list_elem)
			qpair->online = online;
			mutex_unlock(&ha->mq_lock);
		}

		if (test_and_clear_bit(SET_NVME_ZIO_THRESHOLD_NEEDED,
		    &base_vha->dpc_flags)) {
			ql_log(ql_log_info, base_vha, 0xffffff,
				"nvme: SET ZIO Activity exchange threshold to %d.\n",
						ha->nvme_last_rptd_aen);
			if (qla27xx_set_zio_threshold(base_vha,
			    ha->nvme_last_rptd_aen)) {
				ql_log(ql_log_info, base_vha, 0xffffff,
				    "nvme: Unable to SET ZIO Activity exchange threshold to %d.\n",
				    ha->nvme_last_rptd_aen);
			}
		}

		if (test_and_clear_bit(SET_ZIO_THRESHOLD_NEEDED,
		    &base_vha->dpc_flags)) {
			ql_log(ql_log_info, base_vha, 0xffffff,
			    "SET ZIO Activity exchange threshold to %d.\n",
			    ha->last_zio_threshold);
			qla27xx_set_zio_threshold(base_vha,
			    ha->last_zio_threshold);
		}

		if (!IS_QLAFX00(ha))
			qla2x00_do_dpc_all_vps(base_vha);

		if (test_and_clear_bit(N2N_LINK_RESET,
			&base_vha->dpc_flags)) {
			qla2x00_lip_reset(base_vha);
		}

		ha->dpc_active = 0;
end_loop:
		set_current_state(TASK_INTERRUPTIBLE);
	} /* End of while(1) */
	__set_current_state(TASK_RUNNING);

	ql_dbg(ql_dbg_dpc, base_vha, 0x4011,
	    "DPC handler exiting.\n");

	/*
	 * Make sure that nobody tries to wake us up again.
	 */
	ha->dpc_active = 0;

	/* Cleanup any residual CTX SRBs. */
	qla2x00_abort_all_cmds(base_vha, DID_NO_CONNECT << 16);

	return 0;
}

void
qla2xxx_wake_dpc(struct scsi_qla_host *vha)
{
	struct qla_hw_data *ha = vha->hw;
	struct task_struct *t = ha->dpc_thread;

	if (!test_bit(UNLOADING, &vha->dpc_flags) && t)
		wake_up_process(t);
}

/*
*  qla2x00_rst_aen
*      Processes asynchronous reset.
*
* Input:
*      ha  = adapter block pointer.
*/
static void
qla2x00_rst_aen(scsi_qla_host_t *vha)
{
	if (vha->flags.online && !vha->flags.reset_active &&
	    !atomic_read(&vha->loop_down_timer) &&
	    !(test_bit(ABORT_ISP_ACTIVE, &vha->dpc_flags))) {
		do {
			clear_bit(RESET_MARKER_NEEDED, &vha->dpc_flags);

			/*
			 * Issue marker command only when we are going to start
			 * the I/O.
			 */
			vha->marker_needed = 1;
		} while (!atomic_read(&vha->loop_down_timer) &&
		    (test_bit(RESET_MARKER_NEEDED, &vha->dpc_flags)));
	}
}

/**************************************************************************
*   qla2x00_timer
*
* Description:
*   One second timer
*
* Context: Interrupt
***************************************************************************/
void
qla2x00_timer(struct timer_list *t)
{
	scsi_qla_host_t *vha = from_timer(vha, t, timer);
	unsigned long	cpu_flags = 0;
	int		start_dpc = 0;
	int		index;
	srb_t		*sp;
	uint16_t        w;
	struct qla_hw_data *ha = vha->hw;
	struct req_que *req;

	if (ha->flags.eeh_busy) {
		ql_dbg(ql_dbg_timer, vha, 0x6000,
		    "EEH = %d, restarting timer.\n",
		    ha->flags.eeh_busy);
		qla2x00_restart_timer(vha, WATCH_INTERVAL);
		return;
	}

	/*
	 * Hardware read to raise pending EEH errors during mailbox waits. If
	 * the read returns -1 then disable the board.
	 */
	if (!pci_channel_offline(ha->pdev)) {
		pci_read_config_word(ha->pdev, PCI_VENDOR_ID, &w);
		qla2x00_check_reg16_for_disconnect(vha, w);
	}

	/* Make sure qla82xx_watchdog is run only for physical port */
	if (!vha->vp_idx && IS_P3P_TYPE(ha)) {
		if (test_bit(ISP_QUIESCE_NEEDED, &vha->dpc_flags))
			start_dpc++;
		if (IS_QLA82XX(ha))
			qla82xx_watchdog(vha);
		else if (IS_QLA8044(ha))
			qla8044_watchdog(vha);
	}

	if (!vha->vp_idx && IS_QLAFX00(ha))
		qlafx00_timer_routine(vha);

	/* Loop down handler. */
	if (atomic_read(&vha->loop_down_timer) > 0 &&
	    !(test_bit(ABORT_ISP_ACTIVE, &vha->dpc_flags)) &&
	    !(test_bit(FCOE_CTX_RESET_NEEDED, &vha->dpc_flags))
		&& vha->flags.online) {

		if (atomic_read(&vha->loop_down_timer) ==
		    vha->loop_down_abort_time) {

			ql_log(ql_log_info, vha, 0x6008,
			    "Loop down - aborting the queues before time expires.\n");

			if (!IS_QLA2100(ha) && vha->link_down_timeout)
				atomic_set(&vha->loop_state, LOOP_DEAD);

			/*
			 * Schedule an ISP abort to return any FCP2-device
			 * commands.
			 */
			/* NPIV - scan physical port only */
			if (!vha->vp_idx) {
				spin_lock_irqsave(&ha->hardware_lock,
				    cpu_flags);
				req = ha->req_q_map[0];
				for (index = 1;
				    index < req->num_outstanding_cmds;
				    index++) {
					fc_port_t *sfcp;

					sp = req->outstanding_cmds[index];
					if (!sp)
						continue;
					if (sp->cmd_type != TYPE_SRB)
						continue;
					if (sp->type != SRB_SCSI_CMD)
						continue;
					sfcp = sp->fcport;
					if (!(sfcp->flags & FCF_FCP2_DEVICE))
						continue;

					if (IS_QLA82XX(ha))
						set_bit(FCOE_CTX_RESET_NEEDED,
							&vha->dpc_flags);
					else
						set_bit(ISP_ABORT_NEEDED,
							&vha->dpc_flags);
					break;
				}
				spin_unlock_irqrestore(&ha->hardware_lock,
								cpu_flags);
			}
			start_dpc++;
		}

		/* if the loop has been down for 4 minutes, reinit adapter */
		if (atomic_dec_and_test(&vha->loop_down_timer) != 0) {
			if (!(vha->device_flags & DFLG_NO_CABLE)) {
				ql_log(ql_log_warn, vha, 0x6009,
				    "Loop down - aborting ISP.\n");

				if (IS_QLA82XX(ha))
					set_bit(FCOE_CTX_RESET_NEEDED,
						&vha->dpc_flags);
				else
					set_bit(ISP_ABORT_NEEDED,
						&vha->dpc_flags);
			}
		}
		ql_dbg(ql_dbg_timer, vha, 0x600a,
		    "Loop down - seconds remaining %d.\n",
		    atomic_read(&vha->loop_down_timer));
	}
	/* Check if beacon LED needs to be blinked for physical host only */
	if (!vha->vp_idx && (ha->beacon_blink_led == 1)) {
		/* There is no beacon_blink function for ISP82xx */
		if (!IS_P3P_TYPE(ha)) {
			set_bit(BEACON_BLINK_NEEDED, &vha->dpc_flags);
			start_dpc++;
		}
	}

	/* Process any deferred work. */
	if (!list_empty(&vha->work_list)) {
		unsigned long flags;
		bool q = false;

		spin_lock_irqsave(&vha->work_lock, flags);
		if (!test_and_set_bit(IOCB_WORK_ACTIVE, &vha->dpc_flags))
			q = true;
		spin_unlock_irqrestore(&vha->work_lock, flags);
		if (q)
			queue_work(vha->hw->wq, &vha->iocb_work);
	}

	/*
	 * FC-NVME
	 * see if the active AEN count has changed from what was last reported.
	 */
	if (!vha->vp_idx &&
	    (atomic_read(&ha->nvme_active_aen_cnt) != ha->nvme_last_rptd_aen) &&
	    ha->zio_mode == QLA_ZIO_MODE_6 &&
	    !ha->flags.host_shutting_down) {
		ql_log(ql_log_info, vha, 0x3002,
		    "nvme: Sched: Set ZIO exchange threshold to %d.\n",
		    ha->nvme_last_rptd_aen);
		ha->nvme_last_rptd_aen = atomic_read(&ha->nvme_active_aen_cnt);
		set_bit(SET_NVME_ZIO_THRESHOLD_NEEDED, &vha->dpc_flags);
		start_dpc++;
	}

	if (!vha->vp_idx &&
	    (atomic_read(&ha->zio_threshold) != ha->last_zio_threshold) &&
	    (ha->zio_mode == QLA_ZIO_MODE_6) &&
	    (IS_QLA83XX(ha) || IS_QLA27XX(ha) || IS_QLA28XX(ha))) {
		ql_log(ql_log_info, vha, 0x3002,
		    "Sched: Set ZIO exchange threshold to %d.\n",
		    ha->last_zio_threshold);
		ha->last_zio_threshold = atomic_read(&ha->zio_threshold);
		set_bit(SET_ZIO_THRESHOLD_NEEDED, &vha->dpc_flags);
		start_dpc++;
	}

	/* Schedule the DPC routine if needed */
	if ((test_bit(ISP_ABORT_NEEDED, &vha->dpc_flags) ||
	    test_bit(LOOP_RESYNC_NEEDED, &vha->dpc_flags) ||
	    test_bit(FCPORT_UPDATE_NEEDED, &vha->dpc_flags) ||
	    start_dpc ||
	    test_bit(RESET_MARKER_NEEDED, &vha->dpc_flags) ||
	    test_bit(BEACON_BLINK_NEEDED, &vha->dpc_flags) ||
	    test_bit(ISP_UNRECOVERABLE, &vha->dpc_flags) ||
	    test_bit(FCOE_CTX_RESET_NEEDED, &vha->dpc_flags) ||
	    test_bit(VP_DPC_NEEDED, &vha->dpc_flags) ||
	    test_bit(RELOGIN_NEEDED, &vha->dpc_flags))) {
		ql_dbg(ql_dbg_timer, vha, 0x600b,
		    "isp_abort_needed=%d loop_resync_needed=%d "
		    "fcport_update_needed=%d start_dpc=%d "
		    "reset_marker_needed=%d",
		    test_bit(ISP_ABORT_NEEDED, &vha->dpc_flags),
		    test_bit(LOOP_RESYNC_NEEDED, &vha->dpc_flags),
		    test_bit(FCPORT_UPDATE_NEEDED, &vha->dpc_flags),
		    start_dpc,
		    test_bit(RESET_MARKER_NEEDED, &vha->dpc_flags));
		ql_dbg(ql_dbg_timer, vha, 0x600c,
		    "beacon_blink_needed=%d isp_unrecoverable=%d "
		    "fcoe_ctx_reset_needed=%d vp_dpc_needed=%d "
		    "relogin_needed=%d.\n",
		    test_bit(BEACON_BLINK_NEEDED, &vha->dpc_flags),
		    test_bit(ISP_UNRECOVERABLE, &vha->dpc_flags),
		    test_bit(FCOE_CTX_RESET_NEEDED, &vha->dpc_flags),
		    test_bit(VP_DPC_NEEDED, &vha->dpc_flags),
		    test_bit(RELOGIN_NEEDED, &vha->dpc_flags));
		qla2xxx_wake_dpc(vha);
	}

	qla2x00_restart_timer(vha, WATCH_INTERVAL);
}

/* Firmware interface routines. */

#define FW_ISP21XX	0
#define FW_ISP22XX	1
#define FW_ISP2300	2
#define FW_ISP2322	3
#define FW_ISP24XX	4
#define FW_ISP25XX	5
#define FW_ISP81XX	6
#define FW_ISP82XX	7
#define FW_ISP2031	8
#define FW_ISP8031	9
#define FW_ISP27XX	10
#define FW_ISP28XX	11

#define FW_FILE_ISP21XX	"ql2100_fw.bin"
#define FW_FILE_ISP22XX	"ql2200_fw.bin"
#define FW_FILE_ISP2300	"ql2300_fw.bin"
#define FW_FILE_ISP2322	"ql2322_fw.bin"
#define FW_FILE_ISP24XX	"ql2400_fw.bin"
#define FW_FILE_ISP25XX	"ql2500_fw.bin"
#define FW_FILE_ISP81XX	"ql8100_fw.bin"
#define FW_FILE_ISP82XX	"ql8200_fw.bin"
#define FW_FILE_ISP2031	"ql2600_fw.bin"
#define FW_FILE_ISP8031	"ql8300_fw.bin"
#define FW_FILE_ISP27XX	"ql2700_fw.bin"
#define FW_FILE_ISP28XX	"ql2800_fw.bin"


static DEFINE_MUTEX(qla_fw_lock);

static struct fw_blob qla_fw_blobs[] = {
	{ .name = FW_FILE_ISP21XX, .segs = { 0x1000, 0 }, },
	{ .name = FW_FILE_ISP22XX, .segs = { 0x1000, 0 }, },
	{ .name = FW_FILE_ISP2300, .segs = { 0x800, 0 }, },
	{ .name = FW_FILE_ISP2322, .segs = { 0x800, 0x1c000, 0x1e000, 0 }, },
	{ .name = FW_FILE_ISP24XX, },
	{ .name = FW_FILE_ISP25XX, },
	{ .name = FW_FILE_ISP81XX, },
	{ .name = FW_FILE_ISP82XX, },
	{ .name = FW_FILE_ISP2031, },
	{ .name = FW_FILE_ISP8031, },
	{ .name = FW_FILE_ISP27XX, },
	{ .name = FW_FILE_ISP28XX, },
	{ .name = NULL, },
};

struct fw_blob *
qla2x00_request_firmware(scsi_qla_host_t *vha)
{
	struct qla_hw_data *ha = vha->hw;
	struct fw_blob *blob;

	if (IS_QLA2100(ha)) {
		blob = &qla_fw_blobs[FW_ISP21XX];
	} else if (IS_QLA2200(ha)) {
		blob = &qla_fw_blobs[FW_ISP22XX];
	} else if (IS_QLA2300(ha) || IS_QLA2312(ha) || IS_QLA6312(ha)) {
		blob = &qla_fw_blobs[FW_ISP2300];
	} else if (IS_QLA2322(ha) || IS_QLA6322(ha)) {
		blob = &qla_fw_blobs[FW_ISP2322];
	} else if (IS_QLA24XX_TYPE(ha)) {
		blob = &qla_fw_blobs[FW_ISP24XX];
	} else if (IS_QLA25XX(ha)) {
		blob = &qla_fw_blobs[FW_ISP25XX];
	} else if (IS_QLA81XX(ha)) {
		blob = &qla_fw_blobs[FW_ISP81XX];
	} else if (IS_QLA82XX(ha)) {
		blob = &qla_fw_blobs[FW_ISP82XX];
	} else if (IS_QLA2031(ha)) {
		blob = &qla_fw_blobs[FW_ISP2031];
	} else if (IS_QLA8031(ha)) {
		blob = &qla_fw_blobs[FW_ISP8031];
	} else if (IS_QLA27XX(ha)) {
		blob = &qla_fw_blobs[FW_ISP27XX];
	} else if (IS_QLA28XX(ha)) {
		blob = &qla_fw_blobs[FW_ISP28XX];
	} else {
		return NULL;
	}

	if (!blob->name)
		return NULL;

	mutex_lock(&qla_fw_lock);
	if (blob->fw)
		goto out;

	if (request_firmware(&blob->fw, blob->name, &ha->pdev->dev)) {
		ql_log(ql_log_warn, vha, 0x0063,
		    "Failed to load firmware image (%s).\n", blob->name);
		blob->fw = NULL;
		blob = NULL;
	}

out:
	mutex_unlock(&qla_fw_lock);
	return blob;
}

static void
qla2x00_release_firmware(void)
{
	struct fw_blob *blob;

	mutex_lock(&qla_fw_lock);
	for (blob = qla_fw_blobs; blob->name; blob++)
		release_firmware(blob->fw);
	mutex_unlock(&qla_fw_lock);
}

static void qla_pci_error_cleanup(scsi_qla_host_t *vha)
{
	struct qla_hw_data *ha = vha->hw;
	scsi_qla_host_t *base_vha = pci_get_drvdata(ha->pdev);
	struct qla_qpair *qpair = NULL;
	struct scsi_qla_host *vp;
	fc_port_t *fcport;
	int i;
	unsigned long flags;

	ha->chip_reset++;

	ha->base_qpair->chip_reset = ha->chip_reset;
	for (i = 0; i < ha->max_qpairs; i++) {
		if (ha->queue_pair_map[i])
			ha->queue_pair_map[i]->chip_reset =
			    ha->base_qpair->chip_reset;
	}

	/* purge MBox commands */
	if (atomic_read(&ha->num_pend_mbx_stage3)) {
		clear_bit(MBX_INTR_WAIT, &ha->mbx_cmd_flags);
		complete(&ha->mbx_intr_comp);
	}

	i = 0;

	while (atomic_read(&ha->num_pend_mbx_stage3) ||
	    atomic_read(&ha->num_pend_mbx_stage2) ||
	    atomic_read(&ha->num_pend_mbx_stage1)) {
		msleep(20);
		i++;
		if (i > 50)
			break;
	}

	ha->flags.purge_mbox = 0;

	mutex_lock(&ha->mq_lock);
	list_for_each_entry(qpair, &base_vha->qp_list, qp_list_elem)
		qpair->online = 0;
	mutex_unlock(&ha->mq_lock);

	qla2x00_mark_all_devices_lost(vha, 0);

	spin_lock_irqsave(&ha->vport_slock, flags);
	list_for_each_entry(vp, &ha->vp_list, list) {
		atomic_inc(&vp->vref_count);
		spin_unlock_irqrestore(&ha->vport_slock, flags);
		qla2x00_mark_all_devices_lost(vp, 0);
		spin_lock_irqsave(&ha->vport_slock, flags);
		atomic_dec(&vp->vref_count);
	}
	spin_unlock_irqrestore(&ha->vport_slock, flags);

	/* Clear all async request states across all VPs. */
	list_for_each_entry(fcport, &vha->vp_fcports, list)
		fcport->flags &= ~(FCF_LOGIN_NEEDED | FCF_ASYNC_SENT);

	spin_lock_irqsave(&ha->vport_slock, flags);
	list_for_each_entry(vp, &ha->vp_list, list) {
		atomic_inc(&vp->vref_count);
		spin_unlock_irqrestore(&ha->vport_slock, flags);
		list_for_each_entry(fcport, &vp->vp_fcports, list)
			fcport->flags &= ~(FCF_LOGIN_NEEDED | FCF_ASYNC_SENT);
		spin_lock_irqsave(&ha->vport_slock, flags);
		atomic_dec(&vp->vref_count);
	}
	spin_unlock_irqrestore(&ha->vport_slock, flags);
}


static pci_ers_result_t
qla2xxx_pci_error_detected(struct pci_dev *pdev, pci_channel_state_t state)
{
	scsi_qla_host_t *vha = pci_get_drvdata(pdev);
	struct qla_hw_data *ha = vha->hw;

	ql_dbg(ql_dbg_aer, vha, 0x9000,
	    "PCI error detected, state %x.\n", state);

	if (!atomic_read(&pdev->enable_cnt)) {
		ql_log(ql_log_info, vha, 0xffff,
			"PCI device is disabled,state %x\n", state);
		return PCI_ERS_RESULT_NEED_RESET;
	}

	switch (state) {
	case pci_channel_io_normal:
		ha->flags.eeh_busy = 0;
		if (ql2xmqsupport || ql2xnvmeenable) {
			set_bit(QPAIR_ONLINE_CHECK_NEEDED, &vha->dpc_flags);
			qla2xxx_wake_dpc(vha);
		}
		return PCI_ERS_RESULT_CAN_RECOVER;
	case pci_channel_io_frozen:
		ha->flags.eeh_busy = 1;
		qla_pci_error_cleanup(vha);
		return PCI_ERS_RESULT_NEED_RESET;
	case pci_channel_io_perm_failure:
		ha->flags.pci_channel_io_perm_failure = 1;
		qla2x00_abort_all_cmds(vha, DID_NO_CONNECT << 16);
		if (ql2xmqsupport || ql2xnvmeenable) {
			set_bit(QPAIR_ONLINE_CHECK_NEEDED, &vha->dpc_flags);
			qla2xxx_wake_dpc(vha);
		}
		return PCI_ERS_RESULT_DISCONNECT;
	}
	return PCI_ERS_RESULT_NEED_RESET;
}

static pci_ers_result_t
qla2xxx_pci_mmio_enabled(struct pci_dev *pdev)
{
	int risc_paused = 0;
	uint32_t stat;
	unsigned long flags;
	scsi_qla_host_t *base_vha = pci_get_drvdata(pdev);
	struct qla_hw_data *ha = base_vha->hw;
	struct device_reg_2xxx __iomem *reg = &ha->iobase->isp;
	struct device_reg_24xx __iomem *reg24 = &ha->iobase->isp24;

	if (IS_QLA82XX(ha))
		return PCI_ERS_RESULT_RECOVERED;

	spin_lock_irqsave(&ha->hardware_lock, flags);
	if (IS_QLA2100(ha) || IS_QLA2200(ha)){
		stat = RD_REG_DWORD(&reg->hccr);
		if (stat & HCCR_RISC_PAUSE)
			risc_paused = 1;
	} else if (IS_QLA23XX(ha)) {
		stat = RD_REG_DWORD(&reg->u.isp2300.host_status);
		if (stat & HSR_RISC_PAUSED)
			risc_paused = 1;
	} else if (IS_FWI2_CAPABLE(ha)) {
		stat = RD_REG_DWORD(&reg24->host_status);
		if (stat & HSRX_RISC_PAUSED)
			risc_paused = 1;
	}
	spin_unlock_irqrestore(&ha->hardware_lock, flags);

	if (risc_paused) {
		ql_log(ql_log_info, base_vha, 0x9003,
		    "RISC paused -- mmio_enabled, Dumping firmware.\n");
		ha->isp_ops->fw_dump(base_vha, 0);

		return PCI_ERS_RESULT_NEED_RESET;
	} else
		return PCI_ERS_RESULT_RECOVERED;
}

static pci_ers_result_t
qla2xxx_pci_slot_reset(struct pci_dev *pdev)
{
	pci_ers_result_t ret = PCI_ERS_RESULT_DISCONNECT;
	scsi_qla_host_t *base_vha = pci_get_drvdata(pdev);
	struct qla_hw_data *ha = base_vha->hw;
	int rc;
	struct qla_qpair *qpair = NULL;

	ql_dbg(ql_dbg_aer, base_vha, 0x9004,
	    "Slot Reset.\n");

	/* Workaround: qla2xxx driver which access hardware earlier
	 * needs error state to be pci_channel_io_online.
	 * Otherwise mailbox command timesout.
	 */
	pdev->error_state = pci_channel_io_normal;

	pci_restore_state(pdev);

	/* pci_restore_state() clears the saved_state flag of the device
	 * save restored state which resets saved_state flag
	 */
	pci_save_state(pdev);

	if (ha->mem_only)
		rc = pci_enable_device_mem(pdev);
	else
		rc = pci_enable_device(pdev);

	if (rc) {
		ql_log(ql_log_warn, base_vha, 0x9005,
		    "Can't re-enable PCI device after reset.\n");
		goto exit_slot_reset;
	}


	if (ha->isp_ops->pci_config(base_vha))
		goto exit_slot_reset;

	mutex_lock(&ha->mq_lock);
	list_for_each_entry(qpair, &base_vha->qp_list, qp_list_elem)
		qpair->online = 1;
	mutex_unlock(&ha->mq_lock);

	base_vha->flags.online = 1;
	set_bit(ABORT_ISP_ACTIVE, &base_vha->dpc_flags);
	if (ha->isp_ops->abort_isp(base_vha) == QLA_SUCCESS)
		ret =  PCI_ERS_RESULT_RECOVERED;
	clear_bit(ABORT_ISP_ACTIVE, &base_vha->dpc_flags);


exit_slot_reset:
	ql_dbg(ql_dbg_aer, base_vha, 0x900e,
	    "slot_reset return %x.\n", ret);

	return ret;
}

static void
qla2xxx_pci_resume(struct pci_dev *pdev)
{
	scsi_qla_host_t *base_vha = pci_get_drvdata(pdev);
	struct qla_hw_data *ha = base_vha->hw;
	int ret;

	ql_dbg(ql_dbg_aer, base_vha, 0x900f,
	    "pci_resume.\n");

	ha->flags.eeh_busy = 0;

	ret = qla2x00_wait_for_hba_online(base_vha);
	if (ret != QLA_SUCCESS) {
		ql_log(ql_log_fatal, base_vha, 0x9002,
		    "The device failed to resume I/O from slot/link_reset.\n");
	}
}

static void
qla_pci_reset_prepare(struct pci_dev *pdev)
{
	scsi_qla_host_t *base_vha = pci_get_drvdata(pdev);
	struct qla_hw_data *ha = base_vha->hw;
	struct qla_qpair *qpair;

	ql_log(ql_log_warn, base_vha, 0xffff,
	    "%s.\n", __func__);

	/*
	 * PCI FLR/function reset is about to reset the
	 * slot. Stop the chip to stop all DMA access.
	 * It is assumed that pci_reset_done will be called
	 * after FLR to resume Chip operation.
	 */
	ha->flags.eeh_busy = 1;
	mutex_lock(&ha->mq_lock);
	list_for_each_entry(qpair, &base_vha->qp_list, qp_list_elem)
		qpair->online = 0;
	mutex_unlock(&ha->mq_lock);

	set_bit(ABORT_ISP_ACTIVE, &base_vha->dpc_flags);
	qla2x00_abort_isp_cleanup(base_vha);
	qla2x00_abort_all_cmds(base_vha, DID_RESET << 16);
}

static void
qla_pci_reset_done(struct pci_dev *pdev)
{
	scsi_qla_host_t *base_vha = pci_get_drvdata(pdev);
	struct qla_hw_data *ha = base_vha->hw;
	struct qla_qpair *qpair;

	ql_log(ql_log_warn, base_vha, 0xffff,
	    "%s.\n", __func__);

	/*
	 * FLR just completed by PCI layer. Resume adapter
	 */
	ha->flags.eeh_busy = 0;
	mutex_lock(&ha->mq_lock);
	list_for_each_entry(qpair, &base_vha->qp_list, qp_list_elem)
		qpair->online = 1;
	mutex_unlock(&ha->mq_lock);

	base_vha->flags.online = 1;
	ha->isp_ops->abort_isp(base_vha);
	clear_bit(ABORT_ISP_ACTIVE, &base_vha->dpc_flags);
}

static int qla2xxx_map_queues(struct Scsi_Host *shost)
{
	int rc;
	scsi_qla_host_t *vha = (scsi_qla_host_t *)shost->hostdata;
	struct blk_mq_queue_map *qmap = &shost->tag_set.map[HCTX_TYPE_DEFAULT];

	if (USER_CTRL_IRQ(vha->hw) || !vha->hw->mqiobase)
		rc = blk_mq_map_queues(qmap);
	else
		rc = blk_mq_pci_map_queues(qmap, vha->hw->pdev, vha->irq_offset);
	return rc;
}

struct scsi_host_template qla2xxx_driver_template = {
	.module			= THIS_MODULE,
	.name			= QLA2XXX_DRIVER_NAME,
	.queuecommand		= qla2xxx_queuecommand,

	.eh_timed_out		= fc_eh_timed_out,
	.eh_abort_handler	= qla2xxx_eh_abort,
	.eh_device_reset_handler = qla2xxx_eh_device_reset,
	.eh_target_reset_handler = qla2xxx_eh_target_reset,
	.eh_bus_reset_handler	= qla2xxx_eh_bus_reset,
	.eh_host_reset_handler	= qla2xxx_eh_host_reset,

	.slave_configure	= qla2xxx_slave_configure,

	.slave_alloc		= qla2xxx_slave_alloc,
	.slave_destroy		= qla2xxx_slave_destroy,
	.scan_finished		= qla2xxx_scan_finished,
	.scan_start		= qla2xxx_scan_start,
	.change_queue_depth	= scsi_change_queue_depth,
	.map_queues             = qla2xxx_map_queues,
	.this_id		= -1,
	.cmd_per_lun		= 3,
	.sg_tablesize		= SG_ALL,

	.max_sectors		= 0xFFFF,
	.shost_attrs		= qla2x00_host_attrs,

	.supported_mode		= MODE_INITIATOR,
	.track_queue_depth	= 1,
	.cmd_size		= sizeof(srb_t),
};

static const struct pci_error_handlers qla2xxx_err_handler = {
	.error_detected = qla2xxx_pci_error_detected,
	.mmio_enabled = qla2xxx_pci_mmio_enabled,
	.slot_reset = qla2xxx_pci_slot_reset,
	.resume = qla2xxx_pci_resume,
	.reset_prepare = qla_pci_reset_prepare,
	.reset_done = qla_pci_reset_done,
};

static struct pci_device_id qla2xxx_pci_tbl[] = {
	{ PCI_DEVICE(PCI_VENDOR_ID_QLOGIC, PCI_DEVICE_ID_QLOGIC_ISP2100) },
	{ PCI_DEVICE(PCI_VENDOR_ID_QLOGIC, PCI_DEVICE_ID_QLOGIC_ISP2200) },
	{ PCI_DEVICE(PCI_VENDOR_ID_QLOGIC, PCI_DEVICE_ID_QLOGIC_ISP2300) },
	{ PCI_DEVICE(PCI_VENDOR_ID_QLOGIC, PCI_DEVICE_ID_QLOGIC_ISP2312) },
	{ PCI_DEVICE(PCI_VENDOR_ID_QLOGIC, PCI_DEVICE_ID_QLOGIC_ISP2322) },
	{ PCI_DEVICE(PCI_VENDOR_ID_QLOGIC, PCI_DEVICE_ID_QLOGIC_ISP6312) },
	{ PCI_DEVICE(PCI_VENDOR_ID_QLOGIC, PCI_DEVICE_ID_QLOGIC_ISP6322) },
	{ PCI_DEVICE(PCI_VENDOR_ID_QLOGIC, PCI_DEVICE_ID_QLOGIC_ISP2422) },
	{ PCI_DEVICE(PCI_VENDOR_ID_QLOGIC, PCI_DEVICE_ID_QLOGIC_ISP2432) },
	{ PCI_DEVICE(PCI_VENDOR_ID_QLOGIC, PCI_DEVICE_ID_QLOGIC_ISP8432) },
	{ PCI_DEVICE(PCI_VENDOR_ID_QLOGIC, PCI_DEVICE_ID_QLOGIC_ISP5422) },
	{ PCI_DEVICE(PCI_VENDOR_ID_QLOGIC, PCI_DEVICE_ID_QLOGIC_ISP5432) },
	{ PCI_DEVICE(PCI_VENDOR_ID_QLOGIC, PCI_DEVICE_ID_QLOGIC_ISP2532) },
	{ PCI_DEVICE(PCI_VENDOR_ID_QLOGIC, PCI_DEVICE_ID_QLOGIC_ISP2031) },
	{ PCI_DEVICE(PCI_VENDOR_ID_QLOGIC, PCI_DEVICE_ID_QLOGIC_ISP8001) },
	{ PCI_DEVICE(PCI_VENDOR_ID_QLOGIC, PCI_DEVICE_ID_QLOGIC_ISP8021) },
	{ PCI_DEVICE(PCI_VENDOR_ID_QLOGIC, PCI_DEVICE_ID_QLOGIC_ISP8031) },
	{ PCI_DEVICE(PCI_VENDOR_ID_QLOGIC, PCI_DEVICE_ID_QLOGIC_ISPF001) },
	{ PCI_DEVICE(PCI_VENDOR_ID_QLOGIC, PCI_DEVICE_ID_QLOGIC_ISP8044) },
	{ PCI_DEVICE(PCI_VENDOR_ID_QLOGIC, PCI_DEVICE_ID_QLOGIC_ISP2071) },
	{ PCI_DEVICE(PCI_VENDOR_ID_QLOGIC, PCI_DEVICE_ID_QLOGIC_ISP2271) },
	{ PCI_DEVICE(PCI_VENDOR_ID_QLOGIC, PCI_DEVICE_ID_QLOGIC_ISP2261) },
	{ PCI_DEVICE(PCI_VENDOR_ID_QLOGIC, PCI_DEVICE_ID_QLOGIC_ISP2061) },
	{ PCI_DEVICE(PCI_VENDOR_ID_QLOGIC, PCI_DEVICE_ID_QLOGIC_ISP2081) },
	{ PCI_DEVICE(PCI_VENDOR_ID_QLOGIC, PCI_DEVICE_ID_QLOGIC_ISP2281) },
	{ PCI_DEVICE(PCI_VENDOR_ID_QLOGIC, PCI_DEVICE_ID_QLOGIC_ISP2089) },
	{ PCI_DEVICE(PCI_VENDOR_ID_QLOGIC, PCI_DEVICE_ID_QLOGIC_ISP2289) },
	{ 0 },
};
MODULE_DEVICE_TABLE(pci, qla2xxx_pci_tbl);

static struct pci_driver qla2xxx_pci_driver = {
	.name		= QLA2XXX_DRIVER_NAME,
	.driver		= {
		.owner		= THIS_MODULE,
	},
	.id_table	= qla2xxx_pci_tbl,
	.probe		= qla2x00_probe_one,
	.remove		= qla2x00_remove_one,
	.shutdown	= qla2x00_shutdown,
	.err_handler	= &qla2xxx_err_handler,
};

static const struct file_operations apidev_fops = {
	.owner = THIS_MODULE,
	.llseek = noop_llseek,
};

/**
 * qla2x00_module_init - Module initialization.
 **/
static int __init
qla2x00_module_init(void)
{
	int ret = 0;

	BUILD_BUG_ON(sizeof(cmd_entry_t) != 64);
	BUILD_BUG_ON(sizeof(cont_a64_entry_t) != 64);
	BUILD_BUG_ON(sizeof(cont_entry_t) != 64);
	BUILD_BUG_ON(sizeof(init_cb_t) != 96);
	BUILD_BUG_ON(sizeof(ms_iocb_entry_t) != 64);
	BUILD_BUG_ON(sizeof(request_t) != 64);
	BUILD_BUG_ON(sizeof(struct access_chip_84xx) != 64);
	BUILD_BUG_ON(sizeof(struct cmd_bidir) != 64);
	BUILD_BUG_ON(sizeof(struct cmd_nvme) != 64);
	BUILD_BUG_ON(sizeof(struct cmd_type_6) != 64);
	BUILD_BUG_ON(sizeof(struct cmd_type_7) != 64);
	BUILD_BUG_ON(sizeof(struct cmd_type_7_fx00) != 64);
	BUILD_BUG_ON(sizeof(struct cmd_type_crc_2) != 64);
	BUILD_BUG_ON(sizeof(struct ct_entry_24xx) != 64);
	BUILD_BUG_ON(sizeof(struct ctio_crc2_to_fw) != 64);
	BUILD_BUG_ON(sizeof(struct els_entry_24xx) != 64);
	BUILD_BUG_ON(sizeof(struct fxdisc_entry_fx00) != 64);
	BUILD_BUG_ON(sizeof(struct init_cb_24xx) != 128);
	BUILD_BUG_ON(sizeof(struct init_cb_81xx) != 128);
	BUILD_BUG_ON(sizeof(struct pt_ls4_request) != 64);
	BUILD_BUG_ON(sizeof(struct sns_cmd_pkt) != 2064);
	BUILD_BUG_ON(sizeof(struct verify_chip_entry_84xx) != 64);
	BUILD_BUG_ON(sizeof(struct vf_evfp_entry_24xx) != 56);

	/* Allocate cache for SRBs. */
	srb_cachep = kmem_cache_create("qla2xxx_srbs", sizeof(srb_t), 0,
	    SLAB_HWCACHE_ALIGN, NULL);
	if (srb_cachep == NULL) {
		ql_log(ql_log_fatal, NULL, 0x0001,
		    "Unable to allocate SRB cache...Failing load!.\n");
		return -ENOMEM;
	}

	/* Initialize target kmem_cache and mem_pools */
	ret = qlt_init();
	if (ret < 0) {
		goto destroy_cache;
	} else if (ret > 0) {
		/*
		 * If initiator mode is explictly disabled by qlt_init(),
		 * prevent scsi_transport_fc.c:fc_scsi_scan_rport() from
		 * performing scsi_scan_target() during LOOP UP event.
		 */
		qla2xxx_transport_functions.disable_target_scan = 1;
		qla2xxx_transport_vport_functions.disable_target_scan = 1;
	}

	/* Derive version string. */
	strcpy(qla2x00_version_str, QLA2XXX_VERSION);
	if (ql2xextended_error_logging)
		strcat(qla2x00_version_str, "-debug");
	if (ql2xextended_error_logging == 1)
		ql2xextended_error_logging = QL_DBG_DEFAULT1_MASK;

	if (ql2x_ini_mode == QLA2XXX_INI_MODE_DUAL)
		qla_insert_tgt_attrs();

	qla2xxx_transport_template =
	    fc_attach_transport(&qla2xxx_transport_functions);
	if (!qla2xxx_transport_template) {
		ql_log(ql_log_fatal, NULL, 0x0002,
		    "fc_attach_transport failed...Failing load!.\n");
		ret = -ENODEV;
		goto qlt_exit;
	}

	apidev_major = register_chrdev(0, QLA2XXX_APIDEV, &apidev_fops);
	if (apidev_major < 0) {
		ql_log(ql_log_fatal, NULL, 0x0003,
		    "Unable to register char device %s.\n", QLA2XXX_APIDEV);
	}

	qla2xxx_transport_vport_template =
	    fc_attach_transport(&qla2xxx_transport_vport_functions);
	if (!qla2xxx_transport_vport_template) {
		ql_log(ql_log_fatal, NULL, 0x0004,
		    "fc_attach_transport vport failed...Failing load!.\n");
		ret = -ENODEV;
		goto unreg_chrdev;
	}
	ql_log(ql_log_info, NULL, 0x0005,
	    "QLogic Fibre Channel HBA Driver: %s.\n",
	    qla2x00_version_str);
	ret = pci_register_driver(&qla2xxx_pci_driver);
	if (ret) {
		ql_log(ql_log_fatal, NULL, 0x0006,
		    "pci_register_driver failed...ret=%d Failing load!.\n",
		    ret);
		goto release_vport_transport;
	}
	return ret;

release_vport_transport:
	fc_release_transport(qla2xxx_transport_vport_template);

unreg_chrdev:
	if (apidev_major >= 0)
		unregister_chrdev(apidev_major, QLA2XXX_APIDEV);
	fc_release_transport(qla2xxx_transport_template);

qlt_exit:
	qlt_exit();

destroy_cache:
	kmem_cache_destroy(srb_cachep);
	return ret;
}

/**
 * qla2x00_module_exit - Module cleanup.
 **/
static void __exit
qla2x00_module_exit(void)
{
	pci_unregister_driver(&qla2xxx_pci_driver);
	qla2x00_release_firmware();
	kmem_cache_destroy(ctx_cachep);
	fc_release_transport(qla2xxx_transport_vport_template);
	if (apidev_major >= 0)
		unregister_chrdev(apidev_major, QLA2XXX_APIDEV);
	fc_release_transport(qla2xxx_transport_template);
	qlt_exit();
	kmem_cache_destroy(srb_cachep);
}

module_init(qla2x00_module_init);
module_exit(qla2x00_module_exit);

MODULE_AUTHOR("QLogic Corporation");
MODULE_DESCRIPTION("QLogic Fibre Channel HBA Driver");
MODULE_LICENSE("GPL");
MODULE_VERSION(QLA2XXX_VERSION);
MODULE_FIRMWARE(FW_FILE_ISP21XX);
MODULE_FIRMWARE(FW_FILE_ISP22XX);
MODULE_FIRMWARE(FW_FILE_ISP2300);
MODULE_FIRMWARE(FW_FILE_ISP2322);
MODULE_FIRMWARE(FW_FILE_ISP24XX);
MODULE_FIRMWARE(FW_FILE_ISP25XX);<|MERGE_RESOLUTION|>--- conflicted
+++ resolved
@@ -4811,12 +4811,8 @@
 		    "Alloc failed for scan database.\n");
 		dma_free_coherent(&ha->pdev->dev, vha->gnl.size,
 		    vha->gnl.l, vha->gnl.ldma);
-<<<<<<< HEAD
 		vha->gnl.l = NULL;
-		scsi_remove_host(vha->host);
-=======
 		scsi_host_put(vha->host);
->>>>>>> e74006ed
 		return NULL;
 	}
 	INIT_DELAYED_WORK(&vha->scan.scan_work, qla_scan_work_fn);
