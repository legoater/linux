--- conflicted
+++ resolved
@@ -278,10 +278,7 @@
 	},
 	.probe = wilco_ec_debugfs_probe,
 	.remove_new = wilco_ec_debugfs_remove,
-<<<<<<< HEAD
-=======
 	.id_table = wilco_ec_debugfs_id,
->>>>>>> 0c383648
 };
 
 module_platform_driver(wilco_ec_debugfs_driver);
