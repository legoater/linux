#include "drmP.h"
#include "nouveau_drv.h"
#include <linux/pagemap.h>
#include <linux/slab.h>

#define NV_CTXDMA_PAGE_SHIFT 12
#define NV_CTXDMA_PAGE_SIZE  (1 << NV_CTXDMA_PAGE_SHIFT)
#define NV_CTXDMA_PAGE_MASK  (NV_CTXDMA_PAGE_SIZE - 1)

struct nouveau_sgdma_be {
	struct ttm_backend backend;
	struct drm_device *dev;

	dma_addr_t *pages;
	bool *ttm_alloced;
	unsigned nr_pages;

	u64 offset;
	bool bound;
};

static int
nouveau_sgdma_populate(struct ttm_backend *be, unsigned long num_pages,
		       struct page **pages, struct page *dummy_read_page,
		       dma_addr_t *dma_addrs)
{
	struct nouveau_sgdma_be *nvbe = (struct nouveau_sgdma_be *)be;
	struct drm_device *dev = nvbe->dev;

	NV_DEBUG(nvbe->dev, "num_pages = %ld\n", num_pages);

	if (nvbe->pages)
		return -EINVAL;

	nvbe->pages = kmalloc(sizeof(dma_addr_t) * num_pages, GFP_KERNEL);
	if (!nvbe->pages)
		return -ENOMEM;

	nvbe->ttm_alloced = kmalloc(sizeof(bool) * num_pages, GFP_KERNEL);
	if (!nvbe->ttm_alloced)
		return -ENOMEM;

	nvbe->nr_pages = 0;
	while (num_pages--) {
<<<<<<< HEAD
		if (dma_addrs[nvbe->nr_pages] != DMA_ERROR_CODE) {
=======
		/* this code path isn't called and is incorrect anyways */
		if (0) { /*dma_addrs[nvbe->nr_pages] != DMA_ERROR_CODE)*/
>>>>>>> d762f438
			nvbe->pages[nvbe->nr_pages] =
					dma_addrs[nvbe->nr_pages];
		 	nvbe->ttm_alloced[nvbe->nr_pages] = true;
		} else {
			nvbe->pages[nvbe->nr_pages] =
				pci_map_page(dev->pdev, pages[nvbe->nr_pages], 0,
				     PAGE_SIZE, PCI_DMA_BIDIRECTIONAL);
			if (pci_dma_mapping_error(dev->pdev,
						  nvbe->pages[nvbe->nr_pages])) {
				be->func->clear(be);
				return -EFAULT;
			}
<<<<<<< HEAD
=======
			nvbe->ttm_alloced[nvbe->nr_pages] = false;
>>>>>>> d762f438
		}

		nvbe->nr_pages++;
	}

	return 0;
}

static void
nouveau_sgdma_clear(struct ttm_backend *be)
{
	struct nouveau_sgdma_be *nvbe = (struct nouveau_sgdma_be *)be;
	struct drm_device *dev;

	if (nvbe && nvbe->pages) {
		dev = nvbe->dev;
		NV_DEBUG(dev, "\n");

		if (nvbe->bound)
			be->func->unbind(be);

		while (nvbe->nr_pages--) {
			if (!nvbe->ttm_alloced[nvbe->nr_pages])
				pci_unmap_page(dev->pdev, nvbe->pages[nvbe->nr_pages],
				       PAGE_SIZE, PCI_DMA_BIDIRECTIONAL);
		}
		kfree(nvbe->pages);
		kfree(nvbe->ttm_alloced);
		nvbe->pages = NULL;
		nvbe->ttm_alloced = NULL;
		nvbe->nr_pages = 0;
	}
}

static void
nouveau_sgdma_destroy(struct ttm_backend *be)
{
	struct nouveau_sgdma_be *nvbe = (struct nouveau_sgdma_be *)be;

	if (be) {
		NV_DEBUG(nvbe->dev, "\n");

		if (nvbe) {
			if (nvbe->pages)
				be->func->clear(be);
			kfree(nvbe);
		}
	}
}

static int
nv04_sgdma_bind(struct ttm_backend *be, struct ttm_mem_reg *mem)
{
	struct nouveau_sgdma_be *nvbe = (struct nouveau_sgdma_be *)be;
	struct drm_device *dev = nvbe->dev;
	struct drm_nouveau_private *dev_priv = dev->dev_private;
	struct nouveau_gpuobj *gpuobj = dev_priv->gart_info.sg_ctxdma;
	unsigned i, j, pte;

	NV_DEBUG(dev, "pg=0x%lx\n", mem->start);

	nvbe->offset = mem->start << PAGE_SHIFT;
	pte = (nvbe->offset >> NV_CTXDMA_PAGE_SHIFT) + 2;
	for (i = 0; i < nvbe->nr_pages; i++) {
		dma_addr_t dma_offset = nvbe->pages[i];
		uint32_t offset_l = lower_32_bits(dma_offset);

		for (j = 0; j < PAGE_SIZE / NV_CTXDMA_PAGE_SIZE; j++, pte++) {
			nv_wo32(gpuobj, (pte * 4) + 0, offset_l | 3);
			dma_offset += NV_CTXDMA_PAGE_SIZE;
		}
	}

	nvbe->bound = true;
	return 0;
}

static int
nv04_sgdma_unbind(struct ttm_backend *be)
{
	struct nouveau_sgdma_be *nvbe = (struct nouveau_sgdma_be *)be;
	struct drm_device *dev = nvbe->dev;
	struct drm_nouveau_private *dev_priv = dev->dev_private;
	struct nouveau_gpuobj *gpuobj = dev_priv->gart_info.sg_ctxdma;
	unsigned i, j, pte;

	NV_DEBUG(dev, "\n");

	if (!nvbe->bound)
		return 0;

	pte = (nvbe->offset >> NV_CTXDMA_PAGE_SHIFT) + 2;
	for (i = 0; i < nvbe->nr_pages; i++) {
		for (j = 0; j < PAGE_SIZE / NV_CTXDMA_PAGE_SIZE; j++, pte++)
			nv_wo32(gpuobj, (pte * 4) + 0, 0x00000000);
	}

	nvbe->bound = false;
	return 0;
}

static struct ttm_backend_func nv04_sgdma_backend = {
	.populate		= nouveau_sgdma_populate,
	.clear			= nouveau_sgdma_clear,
	.bind			= nv04_sgdma_bind,
	.unbind			= nv04_sgdma_unbind,
	.destroy		= nouveau_sgdma_destroy
};

static void
nv41_sgdma_flush(struct nouveau_sgdma_be *nvbe)
{
	struct drm_device *dev = nvbe->dev;

	nv_wr32(dev, 0x100810, 0x00000022);
	if (!nv_wait(dev, 0x100810, 0x00000100, 0x00000100))
		NV_ERROR(dev, "vm flush timeout: 0x%08x\n",
			 nv_rd32(dev, 0x100810));
	nv_wr32(dev, 0x100810, 0x00000000);
}

static int
nv41_sgdma_bind(struct ttm_backend *be, struct ttm_mem_reg *mem)
{
	struct nouveau_sgdma_be *nvbe = (struct nouveau_sgdma_be *)be;
	struct drm_nouveau_private *dev_priv = nvbe->dev->dev_private;
	struct nouveau_gpuobj *pgt = dev_priv->gart_info.sg_ctxdma;
	dma_addr_t *list = nvbe->pages;
	u32 pte = mem->start << 2;
	u32 cnt = nvbe->nr_pages;

	nvbe->offset = mem->start << PAGE_SHIFT;

	while (cnt--) {
		nv_wo32(pgt, pte, (*list++ >> 7) | 1);
		pte += 4;
	}

	nv41_sgdma_flush(nvbe);
	nvbe->bound = true;
	return 0;
}

static int
nv41_sgdma_unbind(struct ttm_backend *be)
{
	struct nouveau_sgdma_be *nvbe = (struct nouveau_sgdma_be *)be;
	struct drm_nouveau_private *dev_priv = nvbe->dev->dev_private;
	struct nouveau_gpuobj *pgt = dev_priv->gart_info.sg_ctxdma;
	u32 pte = (nvbe->offset >> 12) << 2;
	u32 cnt = nvbe->nr_pages;

	while (cnt--) {
		nv_wo32(pgt, pte, 0x00000000);
		pte += 4;
	}

	nv41_sgdma_flush(nvbe);
	nvbe->bound = false;
	return 0;
}

static struct ttm_backend_func nv41_sgdma_backend = {
	.populate		= nouveau_sgdma_populate,
	.clear			= nouveau_sgdma_clear,
	.bind			= nv41_sgdma_bind,
	.unbind			= nv41_sgdma_unbind,
	.destroy		= nouveau_sgdma_destroy
};

static void
nv44_sgdma_flush(struct nouveau_sgdma_be *nvbe)
{
	struct drm_device *dev = nvbe->dev;

	nv_wr32(dev, 0x100814, (nvbe->nr_pages - 1) << 12);
	nv_wr32(dev, 0x100808, nvbe->offset | 0x20);
	if (!nv_wait(dev, 0x100808, 0x00000001, 0x00000001))
		NV_ERROR(dev, "gart flush timeout: 0x%08x\n",
			 nv_rd32(dev, 0x100808));
	nv_wr32(dev, 0x100808, 0x00000000);
}

static void
nv44_sgdma_fill(struct nouveau_gpuobj *pgt, dma_addr_t *list, u32 base, u32 cnt)
{
	struct drm_nouveau_private *dev_priv = pgt->dev->dev_private;
	dma_addr_t dummy = dev_priv->gart_info.dummy.addr;
	u32 pte, tmp[4];

	pte   = base >> 2;
	base &= ~0x0000000f;

	tmp[0] = nv_ro32(pgt, base + 0x0);
	tmp[1] = nv_ro32(pgt, base + 0x4);
	tmp[2] = nv_ro32(pgt, base + 0x8);
	tmp[3] = nv_ro32(pgt, base + 0xc);
	while (cnt--) {
		u32 addr = list ? (*list++ >> 12) : (dummy >> 12);
		switch (pte++ & 0x3) {
		case 0:
			tmp[0] &= ~0x07ffffff;
			tmp[0] |= addr;
			break;
		case 1:
			tmp[0] &= ~0xf8000000;
			tmp[0] |= addr << 27;
			tmp[1] &= ~0x003fffff;
			tmp[1] |= addr >> 5;
			break;
		case 2:
			tmp[1] &= ~0xffc00000;
			tmp[1] |= addr << 22;
			tmp[2] &= ~0x0001ffff;
			tmp[2] |= addr >> 10;
			break;
		case 3:
			tmp[2] &= ~0xfffe0000;
			tmp[2] |= addr << 17;
			tmp[3] &= ~0x00000fff;
			tmp[3] |= addr >> 15;
			break;
		}
	}

	tmp[3] |= 0x40000000;

	nv_wo32(pgt, base + 0x0, tmp[0]);
	nv_wo32(pgt, base + 0x4, tmp[1]);
	nv_wo32(pgt, base + 0x8, tmp[2]);
	nv_wo32(pgt, base + 0xc, tmp[3]);
}

static int
nv44_sgdma_bind(struct ttm_backend *be, struct ttm_mem_reg *mem)
{
	struct nouveau_sgdma_be *nvbe = (struct nouveau_sgdma_be *)be;
	struct drm_nouveau_private *dev_priv = nvbe->dev->dev_private;
	struct nouveau_gpuobj *pgt = dev_priv->gart_info.sg_ctxdma;
	dma_addr_t *list = nvbe->pages;
	u32 pte = mem->start << 2, tmp[4];
	u32 cnt = nvbe->nr_pages;
	int i;

	nvbe->offset = mem->start << PAGE_SHIFT;

	if (pte & 0x0000000c) {
		u32  max = 4 - ((pte >> 2) & 0x3);
		u32 part = (cnt > max) ? max : cnt;
		nv44_sgdma_fill(pgt, list, pte, part);
		pte  += (part << 2);
		list += part;
		cnt  -= part;
	}

	while (cnt >= 4) {
		for (i = 0; i < 4; i++)
			tmp[i] = *list++ >> 12;
		nv_wo32(pgt, pte + 0x0, tmp[0] >>  0 | tmp[1] << 27);
		nv_wo32(pgt, pte + 0x4, tmp[1] >>  5 | tmp[2] << 22);
		nv_wo32(pgt, pte + 0x8, tmp[2] >> 10 | tmp[3] << 17);
		nv_wo32(pgt, pte + 0xc, tmp[3] >> 15 | 0x40000000);
		pte  += 0x10;
		cnt  -= 4;
	}

	if (cnt)
		nv44_sgdma_fill(pgt, list, pte, cnt);

	nv44_sgdma_flush(nvbe);
	nvbe->bound = true;
	return 0;
}

static int
nv44_sgdma_unbind(struct ttm_backend *be)
{
	struct nouveau_sgdma_be *nvbe = (struct nouveau_sgdma_be *)be;
	struct drm_nouveau_private *dev_priv = nvbe->dev->dev_private;
	struct nouveau_gpuobj *pgt = dev_priv->gart_info.sg_ctxdma;
	u32 pte = (nvbe->offset >> 12) << 2;
	u32 cnt = nvbe->nr_pages;

	if (pte & 0x0000000c) {
		u32  max = 4 - ((pte >> 2) & 0x3);
		u32 part = (cnt > max) ? max : cnt;
		nv44_sgdma_fill(pgt, NULL, pte, part);
		pte  += (part << 2);
		cnt  -= part;
	}

	while (cnt >= 4) {
		nv_wo32(pgt, pte + 0x0, 0x00000000);
		nv_wo32(pgt, pte + 0x4, 0x00000000);
		nv_wo32(pgt, pte + 0x8, 0x00000000);
		nv_wo32(pgt, pte + 0xc, 0x00000000);
		pte  += 0x10;
		cnt  -= 4;
	}

	if (cnt)
		nv44_sgdma_fill(pgt, NULL, pte, cnt);

	nv44_sgdma_flush(nvbe);
	nvbe->bound = false;
	return 0;
}

static struct ttm_backend_func nv44_sgdma_backend = {
	.populate		= nouveau_sgdma_populate,
	.clear			= nouveau_sgdma_clear,
	.bind			= nv44_sgdma_bind,
	.unbind			= nv44_sgdma_unbind,
	.destroy		= nouveau_sgdma_destroy
};

static int
nv50_sgdma_bind(struct ttm_backend *be, struct ttm_mem_reg *mem)
{
	struct nouveau_sgdma_be *nvbe = (struct nouveau_sgdma_be *)be;
	struct nouveau_mem *node = mem->mm_node;
	/* noop: bound in move_notify() */
	node->pages = nvbe->pages;
	nvbe->pages = (dma_addr_t *)node;
	nvbe->bound = true;
	return 0;
}

static int
nv50_sgdma_unbind(struct ttm_backend *be)
{
	struct nouveau_sgdma_be *nvbe = (struct nouveau_sgdma_be *)be;
	struct nouveau_mem *node = (struct nouveau_mem *)nvbe->pages;
	/* noop: unbound in move_notify() */
	nvbe->pages = node->pages;
	node->pages = NULL;
	nvbe->bound = false;
	return 0;
}

static struct ttm_backend_func nv50_sgdma_backend = {
	.populate		= nouveau_sgdma_populate,
	.clear			= nouveau_sgdma_clear,
	.bind			= nv50_sgdma_bind,
	.unbind			= nv50_sgdma_unbind,
	.destroy		= nouveau_sgdma_destroy
};

struct ttm_backend *
nouveau_sgdma_init_ttm(struct drm_device *dev)
{
	struct drm_nouveau_private *dev_priv = dev->dev_private;
	struct nouveau_sgdma_be *nvbe;

	nvbe = kzalloc(sizeof(*nvbe), GFP_KERNEL);
	if (!nvbe)
		return NULL;

	nvbe->dev = dev;

	nvbe->backend.func = dev_priv->gart_info.func;
	return &nvbe->backend;
}

int
nouveau_sgdma_init(struct drm_device *dev)
{
	struct drm_nouveau_private *dev_priv = dev->dev_private;
	struct nouveau_gpuobj *gpuobj = NULL;
	u32 aper_size, align;
	int ret;

<<<<<<< HEAD
	if (dev_priv->card_type >= NV_50 || drm_pci_device_is_pcie(dev))
=======
	if (dev_priv->card_type >= NV_40 && drm_pci_device_is_pcie(dev))
>>>>>>> d762f438
		aper_size = 512 * 1024 * 1024;
	else
		aper_size = 64 * 1024 * 1024;

	/* Dear NVIDIA, NV44+ would like proper present bits in PTEs for
	 * christmas.  The cards before it have them, the cards after
	 * it have them, why is NV44 so unloved?
	 */
	dev_priv->gart_info.dummy.page = alloc_page(GFP_DMA32 | GFP_KERNEL);
	if (!dev_priv->gart_info.dummy.page)
		return -ENOMEM;

	dev_priv->gart_info.dummy.addr =
		pci_map_page(dev->pdev, dev_priv->gart_info.dummy.page,
			     0, PAGE_SIZE, PCI_DMA_BIDIRECTIONAL);
	if (pci_dma_mapping_error(dev->pdev, dev_priv->gart_info.dummy.addr)) {
		NV_ERROR(dev, "error mapping dummy page\n");
		__free_page(dev_priv->gart_info.dummy.page);
		dev_priv->gart_info.dummy.page = NULL;
		return -ENOMEM;
	}

	if (dev_priv->card_type >= NV_50) {
		dev_priv->gart_info.aper_base = 0;
		dev_priv->gart_info.aper_size = aper_size;
		dev_priv->gart_info.type = NOUVEAU_GART_HW;
		dev_priv->gart_info.func = &nv50_sgdma_backend;
	} else
	if (drm_pci_device_is_pcie(dev) &&
<<<<<<< HEAD
	    dev_priv->chipset != 0x40 && dev_priv->chipset != 0x45) {
=======
	    dev_priv->chipset > 0x40 && dev_priv->chipset != 0x45) {
>>>>>>> d762f438
		if (nv44_graph_class(dev)) {
			dev_priv->gart_info.func = &nv44_sgdma_backend;
			align = 512 * 1024;
		} else {
			dev_priv->gart_info.func = &nv41_sgdma_backend;
			align = 16;
		}

		ret = nouveau_gpuobj_new(dev, NULL, aper_size / 1024, align,
					 NVOBJ_FLAG_ZERO_ALLOC |
					 NVOBJ_FLAG_ZERO_FREE, &gpuobj);
		if (ret) {
			NV_ERROR(dev, "Error creating sgdma object: %d\n", ret);
			return ret;
		}

		dev_priv->gart_info.sg_ctxdma = gpuobj;
		dev_priv->gart_info.aper_base = 0;
		dev_priv->gart_info.aper_size = aper_size;
		dev_priv->gart_info.type = NOUVEAU_GART_HW;
	} else {
		ret = nouveau_gpuobj_new(dev, NULL, (aper_size / 1024) + 8, 16,
					 NVOBJ_FLAG_ZERO_ALLOC |
					 NVOBJ_FLAG_ZERO_FREE, &gpuobj);
		if (ret) {
			NV_ERROR(dev, "Error creating sgdma object: %d\n", ret);
			return ret;
		}

		nv_wo32(gpuobj, 0, NV_CLASS_DMA_IN_MEMORY |
				   (1 << 12) /* PT present */ |
				   (0 << 13) /* PT *not* linear */ |
				   (0 << 14) /* RW */ |
				   (2 << 16) /* PCI */);
		nv_wo32(gpuobj, 4, aper_size - 1);

		dev_priv->gart_info.sg_ctxdma = gpuobj;
		dev_priv->gart_info.aper_base = 0;
		dev_priv->gart_info.aper_size = aper_size;
		dev_priv->gart_info.type = NOUVEAU_GART_PDMA;
		dev_priv->gart_info.func = &nv04_sgdma_backend;
	}

	return 0;
}

void
nouveau_sgdma_takedown(struct drm_device *dev)
{
	struct drm_nouveau_private *dev_priv = dev->dev_private;

	nouveau_gpuobj_ref(NULL, &dev_priv->gart_info.sg_ctxdma);

	if (dev_priv->gart_info.dummy.page) {
		pci_unmap_page(dev->pdev, dev_priv->gart_info.dummy.addr,
			       PAGE_SIZE, PCI_DMA_BIDIRECTIONAL);
		__free_page(dev_priv->gart_info.dummy.page);
		dev_priv->gart_info.dummy.page = NULL;
	}
}

uint32_t
nouveau_sgdma_get_physical(struct drm_device *dev, uint32_t offset)
{
	struct drm_nouveau_private *dev_priv = dev->dev_private;
	struct nouveau_gpuobj *gpuobj = dev_priv->gart_info.sg_ctxdma;
	int pte = (offset >> NV_CTXDMA_PAGE_SHIFT) + 2;

	BUG_ON(dev_priv->card_type >= NV_50);

	return (nv_ro32(gpuobj, 4 * pte) & ~NV_CTXDMA_PAGE_MASK) |
		(offset & NV_CTXDMA_PAGE_MASK);
}<|MERGE_RESOLUTION|>--- conflicted
+++ resolved
@@ -42,12 +42,8 @@
 
 	nvbe->nr_pages = 0;
 	while (num_pages--) {
-<<<<<<< HEAD
-		if (dma_addrs[nvbe->nr_pages] != DMA_ERROR_CODE) {
-=======
 		/* this code path isn't called and is incorrect anyways */
 		if (0) { /*dma_addrs[nvbe->nr_pages] != DMA_ERROR_CODE)*/
->>>>>>> d762f438
 			nvbe->pages[nvbe->nr_pages] =
 					dma_addrs[nvbe->nr_pages];
 		 	nvbe->ttm_alloced[nvbe->nr_pages] = true;
@@ -60,10 +56,7 @@
 				be->func->clear(be);
 				return -EFAULT;
 			}
-<<<<<<< HEAD
-=======
 			nvbe->ttm_alloced[nvbe->nr_pages] = false;
->>>>>>> d762f438
 		}
 
 		nvbe->nr_pages++;
@@ -436,11 +429,7 @@
 	u32 aper_size, align;
 	int ret;
 
-<<<<<<< HEAD
-	if (dev_priv->card_type >= NV_50 || drm_pci_device_is_pcie(dev))
-=======
 	if (dev_priv->card_type >= NV_40 && drm_pci_device_is_pcie(dev))
->>>>>>> d762f438
 		aper_size = 512 * 1024 * 1024;
 	else
 		aper_size = 64 * 1024 * 1024;
@@ -470,11 +459,7 @@
 		dev_priv->gart_info.func = &nv50_sgdma_backend;
 	} else
 	if (drm_pci_device_is_pcie(dev) &&
-<<<<<<< HEAD
-	    dev_priv->chipset != 0x40 && dev_priv->chipset != 0x45) {
-=======
 	    dev_priv->chipset > 0x40 && dev_priv->chipset != 0x45) {
->>>>>>> d762f438
 		if (nv44_graph_class(dev)) {
 			dev_priv->gart_info.func = &nv44_sgdma_backend;
 			align = 512 * 1024;
