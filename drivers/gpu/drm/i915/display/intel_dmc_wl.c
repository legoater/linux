--- conflicted
+++ resolved
@@ -7,10 +7,7 @@
 
 #include <drm/drm_print.h>
 
-<<<<<<< HEAD
-=======
 #include "i915_drv.h"
->>>>>>> 15133582
 #include "i915_reg.h"
 #include "intel_de.h"
 #include "intel_dmc.h"
@@ -58,20 +55,12 @@
 	u32 end;
 };
 
-<<<<<<< HEAD
-static struct intel_dmc_wl_range powered_off_ranges[] = {
-=======
 static const struct intel_dmc_wl_range powered_off_ranges[] = {
->>>>>>> 15133582
 	{ .start = 0x60000, .end = 0x7ffff },
 	{},
 };
 
-<<<<<<< HEAD
-static struct intel_dmc_wl_range xe3lpd_dc5_dc6_dmc_ranges[] = {
-=======
 static const struct intel_dmc_wl_range xe3lpd_dc5_dc6_dmc_ranges[] = {
->>>>>>> 15133582
 	{ .start = 0x45500 }, /* DC_STATE_SEL */
 	{ .start = 0x457a0, .end = 0x457b0 }, /* DC*_RESIDENCY_COUNTER */
 	{ .start = 0x45504 }, /* DC_STATE_EN */
@@ -105,11 +94,7 @@
 	{},
 };
 
-<<<<<<< HEAD
-static struct intel_dmc_wl_range xe3lpd_dc3co_dmc_ranges[] = {
-=======
 static const struct intel_dmc_wl_range xe3lpd_dc3co_dmc_ranges[] = {
->>>>>>> 15133582
 	{ .start = 0x454a0 }, /* CHICKEN_DCPR_4 */
 
 	{ .start = 0x45504 }, /* DC_STATE_EN */
