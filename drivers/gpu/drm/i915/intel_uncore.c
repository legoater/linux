/*
 * Copyright © 2013 Intel Corporation
 *
 * Permission is hereby granted, free of charge, to any person obtaining a
 * copy of this software and associated documentation files (the "Software"),
 * to deal in the Software without restriction, including without limitation
 * the rights to use, copy, modify, merge, publish, distribute, sublicense,
 * and/or sell copies of the Software, and to permit persons to whom the
 * Software is furnished to do so, subject to the following conditions:
 *
 * The above copyright notice and this permission notice (including the next
 * paragraph) shall be included in all copies or substantial portions of the
 * Software.
 *
 * THE SOFTWARE IS PROVIDED "AS IS", WITHOUT WARRANTY OF ANY KIND, EXPRESS OR
 * IMPLIED, INCLUDING BUT NOT LIMITED TO THE WARRANTIES OF MERCHANTABILITY,
 * FITNESS FOR A PARTICULAR PURPOSE AND NONINFRINGEMENT.  IN NO EVENT SHALL
 * THE AUTHORS OR COPYRIGHT HOLDERS BE LIABLE FOR ANY CLAIM, DAMAGES OR OTHER
 * LIABILITY, WHETHER IN AN ACTION OF CONTRACT, TORT OR OTHERWISE, ARISING
 * FROM, OUT OF OR IN CONNECTION WITH THE SOFTWARE OR THE USE OR OTHER DEALINGS
 * IN THE SOFTWARE.
 */

#include "i915_drv.h"
#include "intel_drv.h"
#include "i915_vgpu.h"

#include <asm/iosf_mbi.h>
#include <linux/pm_runtime.h>

#define FORCEWAKE_ACK_TIMEOUT_MS 50
#define GT_FIFO_TIMEOUT_MS	 10

#define __raw_posting_read(dev_priv__, reg__) (void)__raw_i915_read32((dev_priv__), (reg__))

static const char * const forcewake_domain_names[] = {
	"render",
	"blitter",
	"media",
};

const char *
intel_uncore_forcewake_domain_to_str(const enum forcewake_domain_id id)
{
	BUILD_BUG_ON(ARRAY_SIZE(forcewake_domain_names) != FW_DOMAIN_ID_COUNT);

	if (id >= 0 && id < FW_DOMAIN_ID_COUNT)
		return forcewake_domain_names[id];

	WARN_ON(id);

	return "unknown";
}

static inline void
fw_domain_reset(struct drm_i915_private *i915,
		const struct intel_uncore_forcewake_domain *d)
{
	__raw_i915_write32(i915, d->reg_set, i915->uncore.fw_reset);
}

static inline void
fw_domain_arm_timer(struct intel_uncore_forcewake_domain *d)
{
	d->wake_count++;
	hrtimer_start_range_ns(&d->timer,
			       NSEC_PER_MSEC,
			       NSEC_PER_MSEC,
			       HRTIMER_MODE_REL);
}

static inline int
__wait_for_ack(const struct drm_i915_private *i915,
	       const struct intel_uncore_forcewake_domain *d,
	       const u32 ack,
	       const u32 value)
{
	return wait_for_atomic((__raw_i915_read32(i915, d->reg_ack) & ack) == value,
			       FORCEWAKE_ACK_TIMEOUT_MS);
}

static inline int
wait_ack_clear(const struct drm_i915_private *i915,
	       const struct intel_uncore_forcewake_domain *d,
	       const u32 ack)
{
	return __wait_for_ack(i915, d, ack, 0);
}

static inline int
wait_ack_set(const struct drm_i915_private *i915,
	     const struct intel_uncore_forcewake_domain *d,
	     const u32 ack)
{
	return __wait_for_ack(i915, d, ack, ack);
}

static inline void
fw_domain_wait_ack_clear(const struct drm_i915_private *i915,
			 const struct intel_uncore_forcewake_domain *d)
{
	if (wait_ack_clear(i915, d, FORCEWAKE_KERNEL))
		DRM_ERROR("%s: timed out waiting for forcewake ack to clear.\n",
			  intel_uncore_forcewake_domain_to_str(d->id));
}

enum ack_type {
	ACK_CLEAR = 0,
	ACK_SET
};

static int
fw_domain_wait_ack_with_fallback(const struct drm_i915_private *i915,
				 const struct intel_uncore_forcewake_domain *d,
				 const enum ack_type type)
{
	const u32 ack_bit = FORCEWAKE_KERNEL;
	const u32 value = type == ACK_SET ? ack_bit : 0;
	unsigned int pass;
	bool ack_detected;

	/*
	 * There is a possibility of driver's wake request colliding
	 * with hardware's own wake requests and that can cause
	 * hardware to not deliver the driver's ack message.
	 *
	 * Use a fallback bit toggle to kick the gpu state machine
	 * in the hope that the original ack will be delivered along with
	 * the fallback ack.
	 *
	 * This workaround is described in HSDES #1604254524
	 */

	pass = 1;
	do {
		wait_ack_clear(i915, d, FORCEWAKE_KERNEL_FALLBACK);

		__raw_i915_write32(i915, d->reg_set,
				   _MASKED_BIT_ENABLE(FORCEWAKE_KERNEL_FALLBACK));
		/* Give gt some time to relax before the polling frenzy */
		udelay(10 * pass);
		wait_ack_set(i915, d, FORCEWAKE_KERNEL_FALLBACK);

		ack_detected = (__raw_i915_read32(i915, d->reg_ack) & ack_bit) == value;

		__raw_i915_write32(i915, d->reg_set,
				   _MASKED_BIT_DISABLE(FORCEWAKE_KERNEL_FALLBACK));
	} while (!ack_detected && pass++ < 10);

	DRM_DEBUG_DRIVER("%s had to use fallback to %s ack, 0x%x (passes %u)\n",
			 intel_uncore_forcewake_domain_to_str(d->id),
			 type == ACK_SET ? "set" : "clear",
			 __raw_i915_read32(i915, d->reg_ack),
			 pass);

	return ack_detected ? 0 : -ETIMEDOUT;
}

static inline void
fw_domain_wait_ack_clear_fallback(const struct drm_i915_private *i915,
				  const struct intel_uncore_forcewake_domain *d)
{
	if (likely(!wait_ack_clear(i915, d, FORCEWAKE_KERNEL)))
		return;

	if (fw_domain_wait_ack_with_fallback(i915, d, ACK_CLEAR))
		fw_domain_wait_ack_clear(i915, d);
}

static inline void
fw_domain_get(struct drm_i915_private *i915,
	      const struct intel_uncore_forcewake_domain *d)
{
	__raw_i915_write32(i915, d->reg_set, i915->uncore.fw_set);
}

static inline void
fw_domain_wait_ack_set(const struct drm_i915_private *i915,
		       const struct intel_uncore_forcewake_domain *d)
{
	if (wait_ack_set(i915, d, FORCEWAKE_KERNEL))
		DRM_ERROR("%s: timed out waiting for forcewake ack request.\n",
			  intel_uncore_forcewake_domain_to_str(d->id));
}

static inline void
fw_domain_wait_ack_set_fallback(const struct drm_i915_private *i915,
				const struct intel_uncore_forcewake_domain *d)
{
	if (likely(!wait_ack_set(i915, d, FORCEWAKE_KERNEL)))
		return;

	if (fw_domain_wait_ack_with_fallback(i915, d, ACK_SET))
		fw_domain_wait_ack_set(i915, d);
}

static inline void
fw_domain_put(const struct drm_i915_private *i915,
	      const struct intel_uncore_forcewake_domain *d)
{
	__raw_i915_write32(i915, d->reg_set, i915->uncore.fw_clear);
}

static void
fw_domains_get(struct drm_i915_private *i915, enum forcewake_domains fw_domains)
{
	struct intel_uncore_forcewake_domain *d;
	unsigned int tmp;

	GEM_BUG_ON(fw_domains & ~i915->uncore.fw_domains);

	for_each_fw_domain_masked(d, fw_domains, i915, tmp) {
		fw_domain_wait_ack_clear(i915, d);
		fw_domain_get(i915, d);
	}

	for_each_fw_domain_masked(d, fw_domains, i915, tmp)
		fw_domain_wait_ack_set(i915, d);

	i915->uncore.fw_domains_active |= fw_domains;
}

static void
fw_domains_get_with_fallback(struct drm_i915_private *i915,
			     enum forcewake_domains fw_domains)
{
	struct intel_uncore_forcewake_domain *d;
	unsigned int tmp;

	GEM_BUG_ON(fw_domains & ~i915->uncore.fw_domains);

	for_each_fw_domain_masked(d, fw_domains, i915, tmp) {
		fw_domain_wait_ack_clear_fallback(i915, d);
		fw_domain_get(i915, d);
	}

	for_each_fw_domain_masked(d, fw_domains, i915, tmp)
		fw_domain_wait_ack_set_fallback(i915, d);

	i915->uncore.fw_domains_active |= fw_domains;
}

static void
fw_domains_put(struct drm_i915_private *i915, enum forcewake_domains fw_domains)
{
	struct intel_uncore_forcewake_domain *d;
	unsigned int tmp;

	GEM_BUG_ON(fw_domains & ~i915->uncore.fw_domains);

	for_each_fw_domain_masked(d, fw_domains, i915, tmp)
		fw_domain_put(i915, d);

	i915->uncore.fw_domains_active &= ~fw_domains;
}

static void
fw_domains_reset(struct drm_i915_private *i915,
		 enum forcewake_domains fw_domains)
{
	struct intel_uncore_forcewake_domain *d;
	unsigned int tmp;

	if (!fw_domains)
		return;

	GEM_BUG_ON(fw_domains & ~i915->uncore.fw_domains);

	for_each_fw_domain_masked(d, fw_domains, i915, tmp)
		fw_domain_reset(i915, d);
}

static void __gen6_gt_wait_for_thread_c0(struct drm_i915_private *dev_priv)
{
	/* w/a for a sporadic read returning 0 by waiting for the GT
	 * thread to wake up.
	 */
	if (wait_for_atomic_us((__raw_i915_read32(dev_priv, GEN6_GT_THREAD_STATUS_REG) &
				GEN6_GT_THREAD_STATUS_CORE_MASK) == 0, 500))
		DRM_ERROR("GT thread status wait timed out\n");
}

static void fw_domains_get_with_thread_status(struct drm_i915_private *dev_priv,
					      enum forcewake_domains fw_domains)
{
	fw_domains_get(dev_priv, fw_domains);

	/* WaRsForcewakeWaitTC0:snb,ivb,hsw,bdw,vlv */
	__gen6_gt_wait_for_thread_c0(dev_priv);
}

static inline u32 fifo_free_entries(struct drm_i915_private *dev_priv)
{
	u32 count = __raw_i915_read32(dev_priv, GTFIFOCTL);

	return count & GT_FIFO_FREE_ENTRIES_MASK;
}

static void __gen6_gt_wait_for_fifo(struct drm_i915_private *dev_priv)
{
	u32 n;

	/* On VLV, FIFO will be shared by both SW and HW.
	 * So, we need to read the FREE_ENTRIES everytime */
	if (IS_VALLEYVIEW(dev_priv))
		n = fifo_free_entries(dev_priv);
	else
		n = dev_priv->uncore.fifo_count;

	if (n <= GT_FIFO_NUM_RESERVED_ENTRIES) {
		if (wait_for_atomic((n = fifo_free_entries(dev_priv)) >
				    GT_FIFO_NUM_RESERVED_ENTRIES,
				    GT_FIFO_TIMEOUT_MS)) {
			DRM_DEBUG("GT_FIFO timeout, entries: %u\n", n);
			return;
		}
	}

	dev_priv->uncore.fifo_count = n - 1;
}

static enum hrtimer_restart
intel_uncore_fw_release_timer(struct hrtimer *timer)
{
	struct intel_uncore_forcewake_domain *domain =
	       container_of(timer, struct intel_uncore_forcewake_domain, timer);
	struct drm_i915_private *dev_priv =
		container_of(domain, struct drm_i915_private, uncore.fw_domain[domain->id]);
	unsigned long irqflags;

	assert_rpm_device_not_suspended(dev_priv);

	if (xchg(&domain->active, false))
		return HRTIMER_RESTART;

	spin_lock_irqsave(&dev_priv->uncore.lock, irqflags);
	if (WARN_ON(domain->wake_count == 0))
		domain->wake_count++;

	if (--domain->wake_count == 0)
		dev_priv->uncore.funcs.force_wake_put(dev_priv, domain->mask);

	spin_unlock_irqrestore(&dev_priv->uncore.lock, irqflags);

	return HRTIMER_NORESTART;
}

/* Note callers must have acquired the PUNIT->PMIC bus, before calling this. */
static void intel_uncore_forcewake_reset(struct drm_i915_private *dev_priv,
					 bool restore)
{
	unsigned long irqflags;
	struct intel_uncore_forcewake_domain *domain;
	int retry_count = 100;
	enum forcewake_domains fw, active_domains;

	iosf_mbi_assert_punit_acquired();

	/* Hold uncore.lock across reset to prevent any register access
	 * with forcewake not set correctly. Wait until all pending
	 * timers are run before holding.
	 */
	while (1) {
		unsigned int tmp;

		active_domains = 0;

		for_each_fw_domain(domain, dev_priv, tmp) {
			smp_store_mb(domain->active, false);
			if (hrtimer_cancel(&domain->timer) == 0)
				continue;

			intel_uncore_fw_release_timer(&domain->timer);
		}

		spin_lock_irqsave(&dev_priv->uncore.lock, irqflags);

		for_each_fw_domain(domain, dev_priv, tmp) {
			if (hrtimer_active(&domain->timer))
				active_domains |= domain->mask;
		}

		if (active_domains == 0)
			break;

		if (--retry_count == 0) {
			DRM_ERROR("Timed out waiting for forcewake timers to finish\n");
			break;
		}

		spin_unlock_irqrestore(&dev_priv->uncore.lock, irqflags);
		cond_resched();
	}

	WARN_ON(active_domains);

	fw = dev_priv->uncore.fw_domains_active;
	if (fw)
		dev_priv->uncore.funcs.force_wake_put(dev_priv, fw);

	fw_domains_reset(dev_priv, dev_priv->uncore.fw_domains);

	if (restore) { /* If reset with a user forcewake, try to restore */
		if (fw)
			dev_priv->uncore.funcs.force_wake_get(dev_priv, fw);

		if (IS_GEN6(dev_priv) || IS_GEN7(dev_priv))
			dev_priv->uncore.fifo_count =
				fifo_free_entries(dev_priv);
	}

	if (!restore)
		assert_forcewakes_inactive(dev_priv);

	spin_unlock_irqrestore(&dev_priv->uncore.lock, irqflags);
}

static u64 gen9_edram_size(struct drm_i915_private *dev_priv)
{
	const unsigned int ways[8] = { 4, 8, 12, 16, 16, 16, 16, 16 };
	const unsigned int sets[4] = { 1, 1, 2, 2 };
	const u32 cap = dev_priv->edram_cap;

	return EDRAM_NUM_BANKS(cap) *
		ways[EDRAM_WAYS_IDX(cap)] *
		sets[EDRAM_SETS_IDX(cap)] *
		1024 * 1024;
}

u64 intel_uncore_edram_size(struct drm_i915_private *dev_priv)
{
	if (!HAS_EDRAM(dev_priv))
		return 0;

	/* The needed capability bits for size calculation
	 * are not there with pre gen9 so return 128MB always.
	 */
	if (INTEL_GEN(dev_priv) < 9)
		return 128 * 1024 * 1024;

	return gen9_edram_size(dev_priv);
}

static void intel_uncore_edram_detect(struct drm_i915_private *dev_priv)
{
	if (IS_HASWELL(dev_priv) ||
	    IS_BROADWELL(dev_priv) ||
	    INTEL_GEN(dev_priv) >= 9) {
		dev_priv->edram_cap = __raw_i915_read32(dev_priv,
							HSW_EDRAM_CAP);

		/* NB: We can't write IDICR yet because we do not have gt funcs
		 * set up */
	} else {
		dev_priv->edram_cap = 0;
	}

	if (HAS_EDRAM(dev_priv))
		DRM_INFO("Found %lluMB of eDRAM\n",
			 intel_uncore_edram_size(dev_priv) / (1024 * 1024));
}

static bool
fpga_check_for_unclaimed_mmio(struct drm_i915_private *dev_priv)
{
	u32 dbg;

	dbg = __raw_i915_read32(dev_priv, FPGA_DBG);
	if (likely(!(dbg & FPGA_DBG_RM_NOCLAIM)))
		return false;

	__raw_i915_write32(dev_priv, FPGA_DBG, FPGA_DBG_RM_NOCLAIM);

	return true;
}

static bool
vlv_check_for_unclaimed_mmio(struct drm_i915_private *dev_priv)
{
	u32 cer;

	cer = __raw_i915_read32(dev_priv, CLAIM_ER);
	if (likely(!(cer & (CLAIM_ER_OVERFLOW | CLAIM_ER_CTR_MASK))))
		return false;

	__raw_i915_write32(dev_priv, CLAIM_ER, CLAIM_ER_CLR);

	return true;
}

static bool
gen6_check_for_fifo_debug(struct drm_i915_private *dev_priv)
{
	u32 fifodbg;

	fifodbg = __raw_i915_read32(dev_priv, GTFIFODBG);

	if (unlikely(fifodbg)) {
		DRM_DEBUG_DRIVER("GTFIFODBG = 0x08%x\n", fifodbg);
		__raw_i915_write32(dev_priv, GTFIFODBG, fifodbg);
	}

	return fifodbg;
}

static bool
check_for_unclaimed_mmio(struct drm_i915_private *dev_priv)
{
	bool ret = false;

	if (HAS_FPGA_DBG_UNCLAIMED(dev_priv))
		ret |= fpga_check_for_unclaimed_mmio(dev_priv);

	if (IS_VALLEYVIEW(dev_priv) || IS_CHERRYVIEW(dev_priv))
		ret |= vlv_check_for_unclaimed_mmio(dev_priv);

	if (IS_GEN6(dev_priv) || IS_GEN7(dev_priv))
		ret |= gen6_check_for_fifo_debug(dev_priv);

	return ret;
}

static void __intel_uncore_early_sanitize(struct drm_i915_private *dev_priv,
					  bool restore_forcewake)
{
	/* clear out unclaimed reg detection bit */
	if (check_for_unclaimed_mmio(dev_priv))
		DRM_DEBUG("unclaimed mmio detected on uncore init, clearing\n");

	/* WaDisableShadowRegForCpd:chv */
	if (IS_CHERRYVIEW(dev_priv)) {
		__raw_i915_write32(dev_priv, GTFIFOCTL,
				   __raw_i915_read32(dev_priv, GTFIFOCTL) |
				   GT_FIFO_CTL_BLOCK_ALL_POLICY_STALL |
				   GT_FIFO_CTL_RC6_POLICY_STALL);
	}

	iosf_mbi_punit_acquire();
	intel_uncore_forcewake_reset(dev_priv, restore_forcewake);
	iosf_mbi_punit_release();
}

void intel_uncore_suspend(struct drm_i915_private *dev_priv)
{
	iosf_mbi_punit_acquire();
	iosf_mbi_unregister_pmic_bus_access_notifier_unlocked(
		&dev_priv->uncore.pmic_bus_access_nb);
	intel_uncore_forcewake_reset(dev_priv, false);
	iosf_mbi_punit_release();
}

void intel_uncore_resume_early(struct drm_i915_private *dev_priv)
{
	__intel_uncore_early_sanitize(dev_priv, true);
	iosf_mbi_register_pmic_bus_access_notifier(
		&dev_priv->uncore.pmic_bus_access_nb);
	i915_check_and_clear_faults(dev_priv);
}

void intel_uncore_runtime_resume(struct drm_i915_private *dev_priv)
<<<<<<< HEAD
{
	iosf_mbi_register_pmic_bus_access_notifier(
		&dev_priv->uncore.pmic_bus_access_nb);
}

void intel_uncore_sanitize(struct drm_i915_private *dev_priv)
{
	i915_modparams.enable_rc6 =
		sanitize_rc6_option(dev_priv, i915_modparams.enable_rc6);
=======
{
	iosf_mbi_register_pmic_bus_access_notifier(
		&dev_priv->uncore.pmic_bus_access_nb);
}
>>>>>>> 661e50bc

void intel_uncore_sanitize(struct drm_i915_private *dev_priv)
{
	/* BIOS often leaves RC6 enabled, but disable it for hw init */
	intel_sanitize_gt_powersave(dev_priv);
}

static void __intel_uncore_forcewake_get(struct drm_i915_private *dev_priv,
					 enum forcewake_domains fw_domains)
{
	struct intel_uncore_forcewake_domain *domain;
	unsigned int tmp;

	fw_domains &= dev_priv->uncore.fw_domains;

	for_each_fw_domain_masked(domain, fw_domains, dev_priv, tmp) {
		if (domain->wake_count++) {
			fw_domains &= ~domain->mask;
			domain->active = true;
		}
	}

	if (fw_domains)
		dev_priv->uncore.funcs.force_wake_get(dev_priv, fw_domains);
}

/**
 * intel_uncore_forcewake_get - grab forcewake domain references
 * @dev_priv: i915 device instance
 * @fw_domains: forcewake domains to get reference on
 *
 * This function can be used get GT's forcewake domain references.
 * Normal register access will handle the forcewake domains automatically.
 * However if some sequence requires the GT to not power down a particular
 * forcewake domains this function should be called at the beginning of the
 * sequence. And subsequently the reference should be dropped by symmetric
 * call to intel_unforce_forcewake_put(). Usually caller wants all the domains
 * to be kept awake so the @fw_domains would be then FORCEWAKE_ALL.
 */
void intel_uncore_forcewake_get(struct drm_i915_private *dev_priv,
				enum forcewake_domains fw_domains)
{
	unsigned long irqflags;

	if (!dev_priv->uncore.funcs.force_wake_get)
		return;

	assert_rpm_wakelock_held(dev_priv);

	spin_lock_irqsave(&dev_priv->uncore.lock, irqflags);
	__intel_uncore_forcewake_get(dev_priv, fw_domains);
	spin_unlock_irqrestore(&dev_priv->uncore.lock, irqflags);
}

/**
 * intel_uncore_forcewake_user_get - claim forcewake on behalf of userspace
 * @dev_priv: i915 device instance
 *
 * This function is a wrapper around intel_uncore_forcewake_get() to acquire
 * the GT powerwell and in the process disable our debugging for the
 * duration of userspace's bypass.
 */
void intel_uncore_forcewake_user_get(struct drm_i915_private *dev_priv)
{
	spin_lock_irq(&dev_priv->uncore.lock);
	if (!dev_priv->uncore.user_forcewake.count++) {
		intel_uncore_forcewake_get__locked(dev_priv, FORCEWAKE_ALL);

		/* Save and disable mmio debugging for the user bypass */
		dev_priv->uncore.user_forcewake.saved_mmio_check =
			dev_priv->uncore.unclaimed_mmio_check;
		dev_priv->uncore.user_forcewake.saved_mmio_debug =
			i915_modparams.mmio_debug;

		dev_priv->uncore.unclaimed_mmio_check = 0;
		i915_modparams.mmio_debug = 0;
	}
	spin_unlock_irq(&dev_priv->uncore.lock);
}

/**
 * intel_uncore_forcewake_user_put - release forcewake on behalf of userspace
 * @dev_priv: i915 device instance
 *
 * This function complements intel_uncore_forcewake_user_get() and releases
 * the GT powerwell taken on behalf of the userspace bypass.
 */
void intel_uncore_forcewake_user_put(struct drm_i915_private *dev_priv)
{
	spin_lock_irq(&dev_priv->uncore.lock);
	if (!--dev_priv->uncore.user_forcewake.count) {
		if (intel_uncore_unclaimed_mmio(dev_priv))
			dev_info(dev_priv->drm.dev,
				 "Invalid mmio detected during user access\n");

		dev_priv->uncore.unclaimed_mmio_check =
			dev_priv->uncore.user_forcewake.saved_mmio_check;
		i915_modparams.mmio_debug =
			dev_priv->uncore.user_forcewake.saved_mmio_debug;

		intel_uncore_forcewake_put__locked(dev_priv, FORCEWAKE_ALL);
	}
	spin_unlock_irq(&dev_priv->uncore.lock);
}

/**
 * intel_uncore_forcewake_get__locked - grab forcewake domain references
 * @dev_priv: i915 device instance
 * @fw_domains: forcewake domains to get reference on
 *
 * See intel_uncore_forcewake_get(). This variant places the onus
 * on the caller to explicitly handle the dev_priv->uncore.lock spinlock.
 */
void intel_uncore_forcewake_get__locked(struct drm_i915_private *dev_priv,
					enum forcewake_domains fw_domains)
{
	lockdep_assert_held(&dev_priv->uncore.lock);

	if (!dev_priv->uncore.funcs.force_wake_get)
		return;

	__intel_uncore_forcewake_get(dev_priv, fw_domains);
}

static void __intel_uncore_forcewake_put(struct drm_i915_private *dev_priv,
					 enum forcewake_domains fw_domains)
{
	struct intel_uncore_forcewake_domain *domain;
	unsigned int tmp;

	fw_domains &= dev_priv->uncore.fw_domains;

	for_each_fw_domain_masked(domain, fw_domains, dev_priv, tmp) {
		if (WARN_ON(domain->wake_count == 0))
			continue;

		if (--domain->wake_count) {
			domain->active = true;
			continue;
		}

		fw_domain_arm_timer(domain);
	}
}

/**
 * intel_uncore_forcewake_put - release a forcewake domain reference
 * @dev_priv: i915 device instance
 * @fw_domains: forcewake domains to put references
 *
 * This function drops the device-level forcewakes for specified
 * domains obtained by intel_uncore_forcewake_get().
 */
void intel_uncore_forcewake_put(struct drm_i915_private *dev_priv,
				enum forcewake_domains fw_domains)
{
	unsigned long irqflags;

	if (!dev_priv->uncore.funcs.force_wake_put)
		return;

	spin_lock_irqsave(&dev_priv->uncore.lock, irqflags);
	__intel_uncore_forcewake_put(dev_priv, fw_domains);
	spin_unlock_irqrestore(&dev_priv->uncore.lock, irqflags);
}

/**
 * intel_uncore_forcewake_put__locked - grab forcewake domain references
 * @dev_priv: i915 device instance
 * @fw_domains: forcewake domains to get reference on
 *
 * See intel_uncore_forcewake_put(). This variant places the onus
 * on the caller to explicitly handle the dev_priv->uncore.lock spinlock.
 */
void intel_uncore_forcewake_put__locked(struct drm_i915_private *dev_priv,
					enum forcewake_domains fw_domains)
{
	lockdep_assert_held(&dev_priv->uncore.lock);

	if (!dev_priv->uncore.funcs.force_wake_put)
		return;

	__intel_uncore_forcewake_put(dev_priv, fw_domains);
}

void assert_forcewakes_inactive(struct drm_i915_private *dev_priv)
{
	if (!dev_priv->uncore.funcs.force_wake_get)
		return;

	WARN(dev_priv->uncore.fw_domains_active,
	     "Expected all fw_domains to be inactive, but %08x are still on\n",
	     dev_priv->uncore.fw_domains_active);
}

void assert_forcewakes_active(struct drm_i915_private *dev_priv,
			      enum forcewake_domains fw_domains)
{
	if (!dev_priv->uncore.funcs.force_wake_get)
		return;

	assert_rpm_wakelock_held(dev_priv);

	fw_domains &= dev_priv->uncore.fw_domains;
	WARN(fw_domains & ~dev_priv->uncore.fw_domains_active,
	     "Expected %08x fw_domains to be active, but %08x are off\n",
	     fw_domains, fw_domains & ~dev_priv->uncore.fw_domains_active);
}

/* We give fast paths for the really cool registers */
#define NEEDS_FORCE_WAKE(reg) ((reg) < 0x40000)

#define __gen6_reg_read_fw_domains(offset) \
({ \
	enum forcewake_domains __fwd; \
	if (NEEDS_FORCE_WAKE(offset)) \
		__fwd = FORCEWAKE_RENDER; \
	else \
		__fwd = 0; \
	__fwd; \
})

static int fw_range_cmp(u32 offset, const struct intel_forcewake_range *entry)
{
	if (offset < entry->start)
		return -1;
	else if (offset > entry->end)
		return 1;
	else
		return 0;
}

/* Copied and "macroized" from lib/bsearch.c */
#define BSEARCH(key, base, num, cmp) ({                                 \
	unsigned int start__ = 0, end__ = (num);                        \
	typeof(base) result__ = NULL;                                   \
	while (start__ < end__) {                                       \
		unsigned int mid__ = start__ + (end__ - start__) / 2;   \
		int ret__ = (cmp)((key), (base) + mid__);               \
		if (ret__ < 0) {                                        \
			end__ = mid__;                                  \
		} else if (ret__ > 0) {                                 \
			start__ = mid__ + 1;                            \
		} else {                                                \
			result__ = (base) + mid__;                      \
			break;                                          \
		}                                                       \
	}                                                               \
	result__;                                                       \
})

static enum forcewake_domains
find_fw_domain(struct drm_i915_private *dev_priv, u32 offset)
{
	const struct intel_forcewake_range *entry;

	entry = BSEARCH(offset,
			dev_priv->uncore.fw_domains_table,
			dev_priv->uncore.fw_domains_table_entries,
			fw_range_cmp);

	if (!entry)
		return 0;

	WARN(entry->domains & ~dev_priv->uncore.fw_domains,
	     "Uninitialized forcewake domain(s) 0x%x accessed at 0x%x\n",
	     entry->domains & ~dev_priv->uncore.fw_domains, offset);

	return entry->domains;
}

#define GEN_FW_RANGE(s, e, d) \
	{ .start = (s), .end = (e), .domains = (d) }

#define HAS_FWTABLE(dev_priv) \
	(INTEL_GEN(dev_priv) >= 9 || \
	 IS_CHERRYVIEW(dev_priv) || \
	 IS_VALLEYVIEW(dev_priv))

/* *Must* be sorted by offset ranges! See intel_fw_table_check(). */
static const struct intel_forcewake_range __vlv_fw_ranges[] = {
	GEN_FW_RANGE(0x2000, 0x3fff, FORCEWAKE_RENDER),
	GEN_FW_RANGE(0x5000, 0x7fff, FORCEWAKE_RENDER),
	GEN_FW_RANGE(0xb000, 0x11fff, FORCEWAKE_RENDER),
	GEN_FW_RANGE(0x12000, 0x13fff, FORCEWAKE_MEDIA),
	GEN_FW_RANGE(0x22000, 0x23fff, FORCEWAKE_MEDIA),
	GEN_FW_RANGE(0x2e000, 0x2ffff, FORCEWAKE_RENDER),
	GEN_FW_RANGE(0x30000, 0x3ffff, FORCEWAKE_MEDIA),
};

#define __fwtable_reg_read_fw_domains(offset) \
({ \
	enum forcewake_domains __fwd = 0; \
	if (NEEDS_FORCE_WAKE((offset))) \
		__fwd = find_fw_domain(dev_priv, offset); \
	__fwd; \
})

/* *Must* be sorted by offset! See intel_shadow_table_check(). */
static const i915_reg_t gen8_shadowed_regs[] = {
	RING_TAIL(RENDER_RING_BASE),	/* 0x2000 (base) */
	GEN6_RPNSWREQ,			/* 0xA008 */
	GEN6_RC_VIDEO_FREQ,		/* 0xA00C */
	RING_TAIL(GEN6_BSD_RING_BASE),	/* 0x12000 (base) */
	RING_TAIL(VEBOX_RING_BASE),	/* 0x1a000 (base) */
	RING_TAIL(BLT_RING_BASE),	/* 0x22000 (base) */
	/* TODO: Other registers are not yet used */
};

static int mmio_reg_cmp(u32 key, const i915_reg_t *reg)
{
	u32 offset = i915_mmio_reg_offset(*reg);

	if (key < offset)
		return -1;
	else if (key > offset)
		return 1;
	else
		return 0;
}

static bool is_gen8_shadowed(u32 offset)
{
	const i915_reg_t *regs = gen8_shadowed_regs;

	return BSEARCH(offset, regs, ARRAY_SIZE(gen8_shadowed_regs),
		       mmio_reg_cmp);
}

#define __gen8_reg_write_fw_domains(offset) \
({ \
	enum forcewake_domains __fwd; \
	if (NEEDS_FORCE_WAKE(offset) && !is_gen8_shadowed(offset)) \
		__fwd = FORCEWAKE_RENDER; \
	else \
		__fwd = 0; \
	__fwd; \
})

/* *Must* be sorted by offset ranges! See intel_fw_table_check(). */
static const struct intel_forcewake_range __chv_fw_ranges[] = {
	GEN_FW_RANGE(0x2000, 0x3fff, FORCEWAKE_RENDER),
	GEN_FW_RANGE(0x4000, 0x4fff, FORCEWAKE_RENDER | FORCEWAKE_MEDIA),
	GEN_FW_RANGE(0x5200, 0x7fff, FORCEWAKE_RENDER),
	GEN_FW_RANGE(0x8000, 0x82ff, FORCEWAKE_RENDER | FORCEWAKE_MEDIA),
	GEN_FW_RANGE(0x8300, 0x84ff, FORCEWAKE_RENDER),
	GEN_FW_RANGE(0x8500, 0x85ff, FORCEWAKE_RENDER | FORCEWAKE_MEDIA),
	GEN_FW_RANGE(0x8800, 0x88ff, FORCEWAKE_MEDIA),
	GEN_FW_RANGE(0x9000, 0xafff, FORCEWAKE_RENDER | FORCEWAKE_MEDIA),
	GEN_FW_RANGE(0xb000, 0xb47f, FORCEWAKE_RENDER),
	GEN_FW_RANGE(0xd000, 0xd7ff, FORCEWAKE_MEDIA),
	GEN_FW_RANGE(0xe000, 0xe7ff, FORCEWAKE_RENDER),
	GEN_FW_RANGE(0xf000, 0xffff, FORCEWAKE_RENDER | FORCEWAKE_MEDIA),
	GEN_FW_RANGE(0x12000, 0x13fff, FORCEWAKE_MEDIA),
	GEN_FW_RANGE(0x1a000, 0x1bfff, FORCEWAKE_MEDIA),
	GEN_FW_RANGE(0x1e800, 0x1e9ff, FORCEWAKE_MEDIA),
	GEN_FW_RANGE(0x30000, 0x37fff, FORCEWAKE_MEDIA),
};

#define __fwtable_reg_write_fw_domains(offset) \
({ \
	enum forcewake_domains __fwd = 0; \
	if (NEEDS_FORCE_WAKE((offset)) && !is_gen8_shadowed(offset)) \
		__fwd = find_fw_domain(dev_priv, offset); \
	__fwd; \
})

/* *Must* be sorted by offset ranges! See intel_fw_table_check(). */
static const struct intel_forcewake_range __gen9_fw_ranges[] = {
	GEN_FW_RANGE(0x0, 0xaff, FORCEWAKE_BLITTER),
	GEN_FW_RANGE(0xb00, 0x1fff, 0), /* uncore range */
	GEN_FW_RANGE(0x2000, 0x26ff, FORCEWAKE_RENDER),
	GEN_FW_RANGE(0x2700, 0x2fff, FORCEWAKE_BLITTER),
	GEN_FW_RANGE(0x3000, 0x3fff, FORCEWAKE_RENDER),
	GEN_FW_RANGE(0x4000, 0x51ff, FORCEWAKE_BLITTER),
	GEN_FW_RANGE(0x5200, 0x7fff, FORCEWAKE_RENDER),
	GEN_FW_RANGE(0x8000, 0x812f, FORCEWAKE_BLITTER),
	GEN_FW_RANGE(0x8130, 0x813f, FORCEWAKE_MEDIA),
	GEN_FW_RANGE(0x8140, 0x815f, FORCEWAKE_RENDER),
	GEN_FW_RANGE(0x8160, 0x82ff, FORCEWAKE_BLITTER),
	GEN_FW_RANGE(0x8300, 0x84ff, FORCEWAKE_RENDER),
	GEN_FW_RANGE(0x8500, 0x87ff, FORCEWAKE_BLITTER),
	GEN_FW_RANGE(0x8800, 0x89ff, FORCEWAKE_MEDIA),
	GEN_FW_RANGE(0x8a00, 0x8bff, FORCEWAKE_BLITTER),
	GEN_FW_RANGE(0x8c00, 0x8cff, FORCEWAKE_RENDER),
	GEN_FW_RANGE(0x8d00, 0x93ff, FORCEWAKE_BLITTER),
	GEN_FW_RANGE(0x9400, 0x97ff, FORCEWAKE_RENDER | FORCEWAKE_MEDIA),
	GEN_FW_RANGE(0x9800, 0xafff, FORCEWAKE_BLITTER),
	GEN_FW_RANGE(0xb000, 0xb47f, FORCEWAKE_RENDER),
	GEN_FW_RANGE(0xb480, 0xcfff, FORCEWAKE_BLITTER),
	GEN_FW_RANGE(0xd000, 0xd7ff, FORCEWAKE_MEDIA),
	GEN_FW_RANGE(0xd800, 0xdfff, FORCEWAKE_BLITTER),
	GEN_FW_RANGE(0xe000, 0xe8ff, FORCEWAKE_RENDER),
	GEN_FW_RANGE(0xe900, 0x11fff, FORCEWAKE_BLITTER),
	GEN_FW_RANGE(0x12000, 0x13fff, FORCEWAKE_MEDIA),
	GEN_FW_RANGE(0x14000, 0x19fff, FORCEWAKE_BLITTER),
	GEN_FW_RANGE(0x1a000, 0x1e9ff, FORCEWAKE_MEDIA),
	GEN_FW_RANGE(0x1ea00, 0x243ff, FORCEWAKE_BLITTER),
	GEN_FW_RANGE(0x24400, 0x247ff, FORCEWAKE_RENDER),
	GEN_FW_RANGE(0x24800, 0x2ffff, FORCEWAKE_BLITTER),
	GEN_FW_RANGE(0x30000, 0x3ffff, FORCEWAKE_MEDIA),
};

static void
ilk_dummy_write(struct drm_i915_private *dev_priv)
{
	/* WaIssueDummyWriteToWakeupFromRC6:ilk Issue a dummy write to wake up
	 * the chip from rc6 before touching it for real. MI_MODE is masked,
	 * hence harmless to write 0 into. */
	__raw_i915_write32(dev_priv, MI_MODE, 0);
}

static void
__unclaimed_reg_debug(struct drm_i915_private *dev_priv,
		      const i915_reg_t reg,
		      const bool read,
		      const bool before)
{
	if (WARN(check_for_unclaimed_mmio(dev_priv) && !before,
		 "Unclaimed %s register 0x%x\n",
		 read ? "read from" : "write to",
		 i915_mmio_reg_offset(reg)))
		/* Only report the first N failures */
		i915_modparams.mmio_debug--;
}

static inline void
unclaimed_reg_debug(struct drm_i915_private *dev_priv,
		    const i915_reg_t reg,
		    const bool read,
		    const bool before)
{
	if (likely(!i915_modparams.mmio_debug))
		return;

	__unclaimed_reg_debug(dev_priv, reg, read, before);
}

#define GEN2_READ_HEADER(x) \
	u##x val = 0; \
	assert_rpm_wakelock_held(dev_priv);

#define GEN2_READ_FOOTER \
	trace_i915_reg_rw(false, reg, val, sizeof(val), trace); \
	return val

#define __gen2_read(x) \
static u##x \
gen2_read##x(struct drm_i915_private *dev_priv, i915_reg_t reg, bool trace) { \
	GEN2_READ_HEADER(x); \
	val = __raw_i915_read##x(dev_priv, reg); \
	GEN2_READ_FOOTER; \
}

#define __gen5_read(x) \
static u##x \
gen5_read##x(struct drm_i915_private *dev_priv, i915_reg_t reg, bool trace) { \
	GEN2_READ_HEADER(x); \
	ilk_dummy_write(dev_priv); \
	val = __raw_i915_read##x(dev_priv, reg); \
	GEN2_READ_FOOTER; \
}

__gen5_read(8)
__gen5_read(16)
__gen5_read(32)
__gen5_read(64)
__gen2_read(8)
__gen2_read(16)
__gen2_read(32)
__gen2_read(64)

#undef __gen5_read
#undef __gen2_read

#undef GEN2_READ_FOOTER
#undef GEN2_READ_HEADER

#define GEN6_READ_HEADER(x) \
	u32 offset = i915_mmio_reg_offset(reg); \
	unsigned long irqflags; \
	u##x val = 0; \
	assert_rpm_wakelock_held(dev_priv); \
	spin_lock_irqsave(&dev_priv->uncore.lock, irqflags); \
	unclaimed_reg_debug(dev_priv, reg, true, true)

#define GEN6_READ_FOOTER \
	unclaimed_reg_debug(dev_priv, reg, true, false); \
	spin_unlock_irqrestore(&dev_priv->uncore.lock, irqflags); \
	trace_i915_reg_rw(false, reg, val, sizeof(val), trace); \
	return val

static noinline void ___force_wake_auto(struct drm_i915_private *dev_priv,
					enum forcewake_domains fw_domains)
{
	struct intel_uncore_forcewake_domain *domain;
	unsigned int tmp;

	GEM_BUG_ON(fw_domains & ~dev_priv->uncore.fw_domains);

	for_each_fw_domain_masked(domain, fw_domains, dev_priv, tmp)
		fw_domain_arm_timer(domain);

	dev_priv->uncore.funcs.force_wake_get(dev_priv, fw_domains);
}

static inline void __force_wake_auto(struct drm_i915_private *dev_priv,
				     enum forcewake_domains fw_domains)
{
	if (WARN_ON(!fw_domains))
		return;

	/* Turn on all requested but inactive supported forcewake domains. */
	fw_domains &= dev_priv->uncore.fw_domains;
	fw_domains &= ~dev_priv->uncore.fw_domains_active;

	if (fw_domains)
		___force_wake_auto(dev_priv, fw_domains);
}

#define __gen_read(func, x) \
static u##x \
func##_read##x(struct drm_i915_private *dev_priv, i915_reg_t reg, bool trace) { \
	enum forcewake_domains fw_engine; \
	GEN6_READ_HEADER(x); \
	fw_engine = __##func##_reg_read_fw_domains(offset); \
	if (fw_engine) \
		__force_wake_auto(dev_priv, fw_engine); \
	val = __raw_i915_read##x(dev_priv, reg); \
	GEN6_READ_FOOTER; \
}
#define __gen6_read(x) __gen_read(gen6, x)
#define __fwtable_read(x) __gen_read(fwtable, x)

__fwtable_read(8)
__fwtable_read(16)
__fwtable_read(32)
__fwtable_read(64)
__gen6_read(8)
__gen6_read(16)
__gen6_read(32)
__gen6_read(64)

#undef __fwtable_read
#undef __gen6_read
#undef GEN6_READ_FOOTER
#undef GEN6_READ_HEADER

#define GEN2_WRITE_HEADER \
	trace_i915_reg_rw(true, reg, val, sizeof(val), trace); \
	assert_rpm_wakelock_held(dev_priv); \

#define GEN2_WRITE_FOOTER

#define __gen2_write(x) \
static void \
gen2_write##x(struct drm_i915_private *dev_priv, i915_reg_t reg, u##x val, bool trace) { \
	GEN2_WRITE_HEADER; \
	__raw_i915_write##x(dev_priv, reg, val); \
	GEN2_WRITE_FOOTER; \
}

#define __gen5_write(x) \
static void \
gen5_write##x(struct drm_i915_private *dev_priv, i915_reg_t reg, u##x val, bool trace) { \
	GEN2_WRITE_HEADER; \
	ilk_dummy_write(dev_priv); \
	__raw_i915_write##x(dev_priv, reg, val); \
	GEN2_WRITE_FOOTER; \
}

__gen5_write(8)
__gen5_write(16)
__gen5_write(32)
__gen2_write(8)
__gen2_write(16)
__gen2_write(32)

#undef __gen5_write
#undef __gen2_write

#undef GEN2_WRITE_FOOTER
#undef GEN2_WRITE_HEADER

#define GEN6_WRITE_HEADER \
	u32 offset = i915_mmio_reg_offset(reg); \
	unsigned long irqflags; \
	trace_i915_reg_rw(true, reg, val, sizeof(val), trace); \
	assert_rpm_wakelock_held(dev_priv); \
	spin_lock_irqsave(&dev_priv->uncore.lock, irqflags); \
	unclaimed_reg_debug(dev_priv, reg, false, true)

#define GEN6_WRITE_FOOTER \
	unclaimed_reg_debug(dev_priv, reg, false, false); \
	spin_unlock_irqrestore(&dev_priv->uncore.lock, irqflags)

#define __gen6_write(x) \
static void \
gen6_write##x(struct drm_i915_private *dev_priv, i915_reg_t reg, u##x val, bool trace) { \
	GEN6_WRITE_HEADER; \
	if (NEEDS_FORCE_WAKE(offset)) \
		__gen6_gt_wait_for_fifo(dev_priv); \
	__raw_i915_write##x(dev_priv, reg, val); \
	GEN6_WRITE_FOOTER; \
}

#define __gen_write(func, x) \
static void \
func##_write##x(struct drm_i915_private *dev_priv, i915_reg_t reg, u##x val, bool trace) { \
	enum forcewake_domains fw_engine; \
	GEN6_WRITE_HEADER; \
	fw_engine = __##func##_reg_write_fw_domains(offset); \
	if (fw_engine) \
		__force_wake_auto(dev_priv, fw_engine); \
	__raw_i915_write##x(dev_priv, reg, val); \
	GEN6_WRITE_FOOTER; \
}
#define __gen8_write(x) __gen_write(gen8, x)
#define __fwtable_write(x) __gen_write(fwtable, x)

__fwtable_write(8)
__fwtable_write(16)
__fwtable_write(32)
__gen8_write(8)
__gen8_write(16)
__gen8_write(32)
__gen6_write(8)
__gen6_write(16)
__gen6_write(32)

#undef __fwtable_write
#undef __gen8_write
#undef __gen6_write
#undef GEN6_WRITE_FOOTER
#undef GEN6_WRITE_HEADER

#define ASSIGN_WRITE_MMIO_VFUNCS(i915, x) \
do { \
	(i915)->uncore.funcs.mmio_writeb = x##_write8; \
	(i915)->uncore.funcs.mmio_writew = x##_write16; \
	(i915)->uncore.funcs.mmio_writel = x##_write32; \
} while (0)

#define ASSIGN_READ_MMIO_VFUNCS(i915, x) \
do { \
	(i915)->uncore.funcs.mmio_readb = x##_read8; \
	(i915)->uncore.funcs.mmio_readw = x##_read16; \
	(i915)->uncore.funcs.mmio_readl = x##_read32; \
	(i915)->uncore.funcs.mmio_readq = x##_read64; \
} while (0)


static void fw_domain_init(struct drm_i915_private *dev_priv,
			   enum forcewake_domain_id domain_id,
			   i915_reg_t reg_set,
			   i915_reg_t reg_ack)
{
	struct intel_uncore_forcewake_domain *d;

	if (WARN_ON(domain_id >= FW_DOMAIN_ID_COUNT))
		return;

	d = &dev_priv->uncore.fw_domain[domain_id];

	WARN_ON(d->wake_count);

	WARN_ON(!i915_mmio_reg_valid(reg_set));
	WARN_ON(!i915_mmio_reg_valid(reg_ack));

	d->wake_count = 0;
	d->reg_set = reg_set;
	d->reg_ack = reg_ack;

	d->id = domain_id;

	BUILD_BUG_ON(FORCEWAKE_RENDER != (1 << FW_DOMAIN_ID_RENDER));
	BUILD_BUG_ON(FORCEWAKE_BLITTER != (1 << FW_DOMAIN_ID_BLITTER));
	BUILD_BUG_ON(FORCEWAKE_MEDIA != (1 << FW_DOMAIN_ID_MEDIA));

	d->mask = BIT(domain_id);

	hrtimer_init(&d->timer, CLOCK_MONOTONIC, HRTIMER_MODE_REL);
	d->timer.function = intel_uncore_fw_release_timer;

	dev_priv->uncore.fw_domains |= BIT(domain_id);

	fw_domain_reset(dev_priv, d);
}

static void intel_uncore_fw_domains_init(struct drm_i915_private *dev_priv)
{
	if (INTEL_GEN(dev_priv) <= 5 || intel_vgpu_active(dev_priv))
		return;

	if (IS_GEN6(dev_priv)) {
		dev_priv->uncore.fw_reset = 0;
		dev_priv->uncore.fw_set = FORCEWAKE_KERNEL;
		dev_priv->uncore.fw_clear = 0;
	} else {
		/* WaRsClearFWBitsAtReset:bdw,skl */
		dev_priv->uncore.fw_reset = _MASKED_BIT_DISABLE(0xffff);
		dev_priv->uncore.fw_set = _MASKED_BIT_ENABLE(FORCEWAKE_KERNEL);
		dev_priv->uncore.fw_clear = _MASKED_BIT_DISABLE(FORCEWAKE_KERNEL);
	}

	if (INTEL_GEN(dev_priv) >= 9) {
		dev_priv->uncore.funcs.force_wake_get =
			fw_domains_get_with_fallback;
		dev_priv->uncore.funcs.force_wake_put = fw_domains_put;
		fw_domain_init(dev_priv, FW_DOMAIN_ID_RENDER,
			       FORCEWAKE_RENDER_GEN9,
			       FORCEWAKE_ACK_RENDER_GEN9);
		fw_domain_init(dev_priv, FW_DOMAIN_ID_BLITTER,
			       FORCEWAKE_BLITTER_GEN9,
			       FORCEWAKE_ACK_BLITTER_GEN9);
		fw_domain_init(dev_priv, FW_DOMAIN_ID_MEDIA,
			       FORCEWAKE_MEDIA_GEN9, FORCEWAKE_ACK_MEDIA_GEN9);
	} else if (IS_VALLEYVIEW(dev_priv) || IS_CHERRYVIEW(dev_priv)) {
		dev_priv->uncore.funcs.force_wake_get = fw_domains_get;
		dev_priv->uncore.funcs.force_wake_put = fw_domains_put;
		fw_domain_init(dev_priv, FW_DOMAIN_ID_RENDER,
			       FORCEWAKE_VLV, FORCEWAKE_ACK_VLV);
		fw_domain_init(dev_priv, FW_DOMAIN_ID_MEDIA,
			       FORCEWAKE_MEDIA_VLV, FORCEWAKE_ACK_MEDIA_VLV);
	} else if (IS_HASWELL(dev_priv) || IS_BROADWELL(dev_priv)) {
		dev_priv->uncore.funcs.force_wake_get =
			fw_domains_get_with_thread_status;
		dev_priv->uncore.funcs.force_wake_put = fw_domains_put;
		fw_domain_init(dev_priv, FW_DOMAIN_ID_RENDER,
			       FORCEWAKE_MT, FORCEWAKE_ACK_HSW);
	} else if (IS_IVYBRIDGE(dev_priv)) {
		u32 ecobus;

		/* IVB configs may use multi-threaded forcewake */

		/* A small trick here - if the bios hasn't configured
		 * MT forcewake, and if the device is in RC6, then
		 * force_wake_mt_get will not wake the device and the
		 * ECOBUS read will return zero. Which will be
		 * (correctly) interpreted by the test below as MT
		 * forcewake being disabled.
		 */
		dev_priv->uncore.funcs.force_wake_get =
			fw_domains_get_with_thread_status;
		dev_priv->uncore.funcs.force_wake_put = fw_domains_put;

		/* We need to init first for ECOBUS access and then
		 * determine later if we want to reinit, in case of MT access is
		 * not working. In this stage we don't know which flavour this
		 * ivb is, so it is better to reset also the gen6 fw registers
		 * before the ecobus check.
		 */

		__raw_i915_write32(dev_priv, FORCEWAKE, 0);
		__raw_posting_read(dev_priv, ECOBUS);

		fw_domain_init(dev_priv, FW_DOMAIN_ID_RENDER,
			       FORCEWAKE_MT, FORCEWAKE_MT_ACK);

		spin_lock_irq(&dev_priv->uncore.lock);
		fw_domains_get_with_thread_status(dev_priv, FORCEWAKE_RENDER);
		ecobus = __raw_i915_read32(dev_priv, ECOBUS);
		fw_domains_put(dev_priv, FORCEWAKE_RENDER);
		spin_unlock_irq(&dev_priv->uncore.lock);

		if (!(ecobus & FORCEWAKE_MT_ENABLE)) {
			DRM_INFO("No MT forcewake available on Ivybridge, this can result in issues\n");
			DRM_INFO("when using vblank-synced partial screen updates.\n");
			fw_domain_init(dev_priv, FW_DOMAIN_ID_RENDER,
				       FORCEWAKE, FORCEWAKE_ACK);
		}
	} else if (IS_GEN6(dev_priv)) {
		dev_priv->uncore.funcs.force_wake_get =
			fw_domains_get_with_thread_status;
		dev_priv->uncore.funcs.force_wake_put = fw_domains_put;
		fw_domain_init(dev_priv, FW_DOMAIN_ID_RENDER,
			       FORCEWAKE, FORCEWAKE_ACK);
	}

	/* All future platforms are expected to require complex power gating */
	WARN_ON(dev_priv->uncore.fw_domains == 0);
}

#define ASSIGN_FW_DOMAINS_TABLE(d) \
{ \
	dev_priv->uncore.fw_domains_table = \
			(struct intel_forcewake_range *)(d); \
	dev_priv->uncore.fw_domains_table_entries = ARRAY_SIZE((d)); \
}

static int i915_pmic_bus_access_notifier(struct notifier_block *nb,
					 unsigned long action, void *data)
{
	struct drm_i915_private *dev_priv = container_of(nb,
			struct drm_i915_private, uncore.pmic_bus_access_nb);

	switch (action) {
	case MBI_PMIC_BUS_ACCESS_BEGIN:
		/*
		 * forcewake all now to make sure that we don't need to do a
		 * forcewake later which on systems where this notifier gets
		 * called requires the punit to access to the shared pmic i2c
		 * bus, which will be busy after this notification, leading to:
		 * "render: timed out waiting for forcewake ack request."
		 * errors.
		 *
		 * The notifier is unregistered during intel_runtime_suspend(),
		 * so it's ok to access the HW here without holding a RPM
		 * wake reference -> disable wakeref asserts for the time of
		 * the access.
		 */
		disable_rpm_wakeref_asserts(dev_priv);
		intel_uncore_forcewake_get(dev_priv, FORCEWAKE_ALL);
		enable_rpm_wakeref_asserts(dev_priv);
		break;
	case MBI_PMIC_BUS_ACCESS_END:
		intel_uncore_forcewake_put(dev_priv, FORCEWAKE_ALL);
		break;
	}

	return NOTIFY_OK;
}

void intel_uncore_init(struct drm_i915_private *dev_priv)
{
	i915_check_vgpu(dev_priv);

	intel_uncore_edram_detect(dev_priv);
	intel_uncore_fw_domains_init(dev_priv);
	__intel_uncore_early_sanitize(dev_priv, false);

	dev_priv->uncore.unclaimed_mmio_check = 1;
	dev_priv->uncore.pmic_bus_access_nb.notifier_call =
		i915_pmic_bus_access_notifier;

	if (IS_GEN(dev_priv, 2, 4) || intel_vgpu_active(dev_priv)) {
		ASSIGN_WRITE_MMIO_VFUNCS(dev_priv, gen2);
		ASSIGN_READ_MMIO_VFUNCS(dev_priv, gen2);
	} else if (IS_GEN5(dev_priv)) {
		ASSIGN_WRITE_MMIO_VFUNCS(dev_priv, gen5);
		ASSIGN_READ_MMIO_VFUNCS(dev_priv, gen5);
	} else if (IS_GEN(dev_priv, 6, 7)) {
		ASSIGN_WRITE_MMIO_VFUNCS(dev_priv, gen6);

		if (IS_VALLEYVIEW(dev_priv)) {
			ASSIGN_FW_DOMAINS_TABLE(__vlv_fw_ranges);
			ASSIGN_READ_MMIO_VFUNCS(dev_priv, fwtable);
		} else {
			ASSIGN_READ_MMIO_VFUNCS(dev_priv, gen6);
		}
	} else if (IS_GEN8(dev_priv)) {
		if (IS_CHERRYVIEW(dev_priv)) {
			ASSIGN_FW_DOMAINS_TABLE(__chv_fw_ranges);
			ASSIGN_WRITE_MMIO_VFUNCS(dev_priv, fwtable);
			ASSIGN_READ_MMIO_VFUNCS(dev_priv, fwtable);

		} else {
			ASSIGN_WRITE_MMIO_VFUNCS(dev_priv, gen8);
			ASSIGN_READ_MMIO_VFUNCS(dev_priv, gen6);
		}
	} else {
		ASSIGN_FW_DOMAINS_TABLE(__gen9_fw_ranges);
		ASSIGN_WRITE_MMIO_VFUNCS(dev_priv, fwtable);
		ASSIGN_READ_MMIO_VFUNCS(dev_priv, fwtable);
	}

	iosf_mbi_register_pmic_bus_access_notifier(
		&dev_priv->uncore.pmic_bus_access_nb);
}

void intel_uncore_fini(struct drm_i915_private *dev_priv)
{
	/* Paranoia: make sure we have disabled everything before we exit. */
	intel_uncore_sanitize(dev_priv);

	iosf_mbi_punit_acquire();
	iosf_mbi_unregister_pmic_bus_access_notifier_unlocked(
		&dev_priv->uncore.pmic_bus_access_nb);
	intel_uncore_forcewake_reset(dev_priv, false);
	iosf_mbi_punit_release();
}

static const struct reg_whitelist {
	i915_reg_t offset_ldw;
	i915_reg_t offset_udw;
	u16 gen_mask;
	u8 size;
} reg_read_whitelist[] = { {
	.offset_ldw = RING_TIMESTAMP(RENDER_RING_BASE),
	.offset_udw = RING_TIMESTAMP_UDW(RENDER_RING_BASE),
	.gen_mask = INTEL_GEN_MASK(4, 10),
	.size = 8
} };

int i915_reg_read_ioctl(struct drm_device *dev,
			void *data, struct drm_file *file)
{
	struct drm_i915_private *dev_priv = to_i915(dev);
	struct drm_i915_reg_read *reg = data;
	struct reg_whitelist const *entry;
	unsigned int flags;
	int remain;
	int ret = 0;

	entry = reg_read_whitelist;
	remain = ARRAY_SIZE(reg_read_whitelist);
	while (remain) {
		u32 entry_offset = i915_mmio_reg_offset(entry->offset_ldw);

		GEM_BUG_ON(!is_power_of_2(entry->size));
		GEM_BUG_ON(entry->size > 8);
		GEM_BUG_ON(entry_offset & (entry->size - 1));

		if (INTEL_INFO(dev_priv)->gen_mask & entry->gen_mask &&
		    entry_offset == (reg->offset & -entry->size))
			break;
		entry++;
		remain--;
	}

	if (!remain)
		return -EINVAL;

	flags = reg->offset & (entry->size - 1);

	intel_runtime_pm_get(dev_priv);
	if (entry->size == 8 && flags == I915_REG_READ_8B_WA)
		reg->val = I915_READ64_2x32(entry->offset_ldw,
					    entry->offset_udw);
	else if (entry->size == 8 && flags == 0)
		reg->val = I915_READ64(entry->offset_ldw);
	else if (entry->size == 4 && flags == 0)
		reg->val = I915_READ(entry->offset_ldw);
	else if (entry->size == 2 && flags == 0)
		reg->val = I915_READ16(entry->offset_ldw);
	else if (entry->size == 1 && flags == 0)
		reg->val = I915_READ8(entry->offset_ldw);
	else
		ret = -EINVAL;
	intel_runtime_pm_put(dev_priv);

	return ret;
}

static void gen3_stop_engine(struct intel_engine_cs *engine)
{
	struct drm_i915_private *dev_priv = engine->i915;
	const u32 base = engine->mmio_base;
	const i915_reg_t mode = RING_MI_MODE(base);

	I915_WRITE_FW(mode, _MASKED_BIT_ENABLE(STOP_RING));
	if (intel_wait_for_register_fw(dev_priv,
				       mode,
				       MODE_IDLE,
				       MODE_IDLE,
				       500))
		DRM_DEBUG_DRIVER("%s: timed out on STOP_RING\n",
				 engine->name);

<<<<<<< HEAD
	I915_WRITE_FW(RING_CTL(base), 0);
	I915_WRITE_FW(RING_HEAD(base), 0);
	I915_WRITE_FW(RING_TAIL(base), 0);

=======
	I915_WRITE_FW(RING_HEAD(base), I915_READ_FW(RING_TAIL(base)));

	I915_WRITE_FW(RING_HEAD(base), 0);
	I915_WRITE_FW(RING_TAIL(base), 0);

	/* The ring must be empty before it is disabled */
	I915_WRITE_FW(RING_CTL(base), 0);

>>>>>>> 661e50bc
	/* Check acts as a post */
	if (I915_READ_FW(RING_HEAD(base)) != 0)
		DRM_DEBUG_DRIVER("%s: ring head not parked\n",
				 engine->name);
}

static void i915_stop_engines(struct drm_i915_private *dev_priv,
			      unsigned engine_mask)
{
	struct intel_engine_cs *engine;
	enum intel_engine_id id;

	if (INTEL_GEN(dev_priv) < 3)
		return;

	for_each_engine_masked(engine, dev_priv, engine_mask, id)
		gen3_stop_engine(engine);
}

static bool i915_reset_complete(struct pci_dev *pdev)
{
	u8 gdrst;

	pci_read_config_byte(pdev, I915_GDRST, &gdrst);
	return (gdrst & GRDOM_RESET_STATUS) == 0;
}

static int i915_do_reset(struct drm_i915_private *dev_priv, unsigned engine_mask)
{
	struct pci_dev *pdev = dev_priv->drm.pdev;

	/* assert reset for at least 20 usec */
	pci_write_config_byte(pdev, I915_GDRST, GRDOM_RESET_ENABLE);
	usleep_range(50, 200);
	pci_write_config_byte(pdev, I915_GDRST, 0);

	return wait_for(i915_reset_complete(pdev), 500);
}

static bool g4x_reset_complete(struct pci_dev *pdev)
{
	u8 gdrst;

	pci_read_config_byte(pdev, I915_GDRST, &gdrst);
	return (gdrst & GRDOM_RESET_ENABLE) == 0;
}

static int g33_do_reset(struct drm_i915_private *dev_priv, unsigned engine_mask)
{
	struct pci_dev *pdev = dev_priv->drm.pdev;

	pci_write_config_byte(pdev, I915_GDRST, GRDOM_RESET_ENABLE);
	return wait_for(g4x_reset_complete(pdev), 500);
}

static int g4x_do_reset(struct drm_i915_private *dev_priv, unsigned engine_mask)
{
	struct pci_dev *pdev = dev_priv->drm.pdev;
	int ret;

	/* WaVcpClkGateDisableForMediaReset:ctg,elk */
	I915_WRITE(VDECCLK_GATE_D,
		   I915_READ(VDECCLK_GATE_D) | VCP_UNIT_CLOCK_GATE_DISABLE);
	POSTING_READ(VDECCLK_GATE_D);

	pci_write_config_byte(pdev, I915_GDRST,
			      GRDOM_MEDIA | GRDOM_RESET_ENABLE);
	ret =  wait_for(g4x_reset_complete(pdev), 500);
	if (ret) {
		DRM_DEBUG_DRIVER("Wait for media reset failed\n");
		goto out;
	}

	pci_write_config_byte(pdev, I915_GDRST,
			      GRDOM_RENDER | GRDOM_RESET_ENABLE);
	ret =  wait_for(g4x_reset_complete(pdev), 500);
	if (ret) {
		DRM_DEBUG_DRIVER("Wait for render reset failed\n");
		goto out;
	}

out:
	pci_write_config_byte(pdev, I915_GDRST, 0);

	I915_WRITE(VDECCLK_GATE_D,
		   I915_READ(VDECCLK_GATE_D) & ~VCP_UNIT_CLOCK_GATE_DISABLE);
	POSTING_READ(VDECCLK_GATE_D);

	return ret;
}

static int ironlake_do_reset(struct drm_i915_private *dev_priv,
			     unsigned engine_mask)
{
	int ret;

	I915_WRITE(ILK_GDSR, ILK_GRDOM_RENDER | ILK_GRDOM_RESET_ENABLE);
	ret = intel_wait_for_register(dev_priv,
				      ILK_GDSR, ILK_GRDOM_RESET_ENABLE, 0,
				      500);
	if (ret) {
		DRM_DEBUG_DRIVER("Wait for render reset failed\n");
		goto out;
	}

	I915_WRITE(ILK_GDSR, ILK_GRDOM_MEDIA | ILK_GRDOM_RESET_ENABLE);
	ret = intel_wait_for_register(dev_priv,
				      ILK_GDSR, ILK_GRDOM_RESET_ENABLE, 0,
				      500);
	if (ret) {
		DRM_DEBUG_DRIVER("Wait for media reset failed\n");
		goto out;
	}

out:
	I915_WRITE(ILK_GDSR, 0);
	POSTING_READ(ILK_GDSR);
	return ret;
}

/* Reset the hardware domains (GENX_GRDOM_*) specified by mask */
static int gen6_hw_domain_reset(struct drm_i915_private *dev_priv,
				u32 hw_domain_mask)
{
	int err;

	/* GEN6_GDRST is not in the gt power well, no need to check
	 * for fifo space for the write or forcewake the chip for
	 * the read
	 */
	__raw_i915_write32(dev_priv, GEN6_GDRST, hw_domain_mask);

	/* Wait for the device to ack the reset requests */
	err = intel_wait_for_register_fw(dev_priv,
					  GEN6_GDRST, hw_domain_mask, 0,
					  500);
	if (err)
		DRM_DEBUG_DRIVER("Wait for 0x%08x engines reset failed\n",
				 hw_domain_mask);

	return err;
}

/**
 * gen6_reset_engines - reset individual engines
 * @dev_priv: i915 device
 * @engine_mask: mask of intel_ring_flag() engines or ALL_ENGINES for full reset
 *
 * This function will reset the individual engines that are set in engine_mask.
 * If you provide ALL_ENGINES as mask, full global domain reset will be issued.
 *
 * Note: It is responsibility of the caller to handle the difference between
 * asking full domain reset versus reset for all available individual engines.
 *
 * Returns 0 on success, nonzero on error.
 */
static int gen6_reset_engines(struct drm_i915_private *dev_priv,
			      unsigned engine_mask)
{
	struct intel_engine_cs *engine;
	const u32 hw_engine_mask[I915_NUM_ENGINES] = {
		[RCS] = GEN6_GRDOM_RENDER,
		[BCS] = GEN6_GRDOM_BLT,
		[VCS] = GEN6_GRDOM_MEDIA,
		[VCS2] = GEN8_GRDOM_MEDIA2,
		[VECS] = GEN6_GRDOM_VECS,
	};
	u32 hw_mask;

	if (engine_mask == ALL_ENGINES) {
		hw_mask = GEN6_GRDOM_FULL;
	} else {
		unsigned int tmp;

		hw_mask = 0;
		for_each_engine_masked(engine, dev_priv, engine_mask, tmp)
			hw_mask |= hw_engine_mask[engine->id];
	}

	return gen6_hw_domain_reset(dev_priv, hw_mask);
}

/**
 * __intel_wait_for_register_fw - wait until register matches expected state
 * @dev_priv: the i915 device
 * @reg: the register to read
 * @mask: mask to apply to register value
 * @value: expected value
 * @fast_timeout_us: fast timeout in microsecond for atomic/tight wait
 * @slow_timeout_ms: slow timeout in millisecond
 * @out_value: optional placeholder to hold registry value
 *
 * This routine waits until the target register @reg contains the expected
 * @value after applying the @mask, i.e. it waits until ::
 *
 *     (I915_READ_FW(reg) & mask) == value
 *
 * Otherwise, the wait will timeout after @slow_timeout_ms milliseconds.
 * For atomic context @slow_timeout_ms must be zero and @fast_timeout_us
 * must be not larger than 20,0000 microseconds.
 *
 * Note that this routine assumes the caller holds forcewake asserted, it is
 * not suitable for very long waits. See intel_wait_for_register() if you
 * wish to wait without holding forcewake for the duration (i.e. you expect
 * the wait to be slow).
 *
 * Returns 0 if the register matches the desired condition, or -ETIMEOUT.
 */
int __intel_wait_for_register_fw(struct drm_i915_private *dev_priv,
				 i915_reg_t reg,
				 u32 mask,
				 u32 value,
				 unsigned int fast_timeout_us,
				 unsigned int slow_timeout_ms,
				 u32 *out_value)
{
	u32 uninitialized_var(reg_value);
#define done (((reg_value = I915_READ_FW(reg)) & mask) == value)
	int ret;

	/* Catch any overuse of this function */
	might_sleep_if(slow_timeout_ms);
	GEM_BUG_ON(fast_timeout_us > 20000);

	ret = -ETIMEDOUT;
	if (fast_timeout_us && fast_timeout_us <= 20000)
		ret = _wait_for_atomic(done, fast_timeout_us, 0);
	if (ret && slow_timeout_ms)
		ret = wait_for(done, slow_timeout_ms);

	if (out_value)
		*out_value = reg_value;

	return ret;
#undef done
}

/**
 * intel_wait_for_register - wait until register matches expected state
 * @dev_priv: the i915 device
 * @reg: the register to read
 * @mask: mask to apply to register value
 * @value: expected value
 * @timeout_ms: timeout in millisecond
 *
 * This routine waits until the target register @reg contains the expected
 * @value after applying the @mask, i.e. it waits until ::
 *
 *     (I915_READ(reg) & mask) == value
 *
 * Otherwise, the wait will timeout after @timeout_ms milliseconds.
 *
 * Returns 0 if the register matches the desired condition, or -ETIMEOUT.
 */
int intel_wait_for_register(struct drm_i915_private *dev_priv,
			    i915_reg_t reg,
			    u32 mask,
			    u32 value,
			    unsigned int timeout_ms)
{
	unsigned fw =
		intel_uncore_forcewake_for_reg(dev_priv, reg, FW_REG_READ);
	int ret;

	might_sleep();

	spin_lock_irq(&dev_priv->uncore.lock);
	intel_uncore_forcewake_get__locked(dev_priv, fw);

	ret = __intel_wait_for_register_fw(dev_priv,
					   reg, mask, value,
					   2, 0, NULL);

	intel_uncore_forcewake_put__locked(dev_priv, fw);
	spin_unlock_irq(&dev_priv->uncore.lock);

	if (ret)
		ret = wait_for((I915_READ_NOTRACE(reg) & mask) == value,
			       timeout_ms);

	return ret;
}

static int gen8_reset_engine_start(struct intel_engine_cs *engine)
{
	struct drm_i915_private *dev_priv = engine->i915;
	int ret;

	I915_WRITE_FW(RING_RESET_CTL(engine->mmio_base),
		      _MASKED_BIT_ENABLE(RESET_CTL_REQUEST_RESET));

	ret = intel_wait_for_register_fw(dev_priv,
					 RING_RESET_CTL(engine->mmio_base),
					 RESET_CTL_READY_TO_RESET,
					 RESET_CTL_READY_TO_RESET,
					 700);
	if (ret)
		DRM_ERROR("%s: reset request timeout\n", engine->name);

	return ret;
}

static void gen8_reset_engine_cancel(struct intel_engine_cs *engine)
{
	struct drm_i915_private *dev_priv = engine->i915;

	I915_WRITE_FW(RING_RESET_CTL(engine->mmio_base),
		      _MASKED_BIT_DISABLE(RESET_CTL_REQUEST_RESET));
}

static int gen8_reset_engines(struct drm_i915_private *dev_priv,
			      unsigned engine_mask)
{
	struct intel_engine_cs *engine;
	unsigned int tmp;

	for_each_engine_masked(engine, dev_priv, engine_mask, tmp)
		if (gen8_reset_engine_start(engine))
			goto not_ready;

	return gen6_reset_engines(dev_priv, engine_mask);

not_ready:
	for_each_engine_masked(engine, dev_priv, engine_mask, tmp)
		gen8_reset_engine_cancel(engine);

	return -EIO;
}

typedef int (*reset_func)(struct drm_i915_private *, unsigned engine_mask);

static reset_func intel_get_gpu_reset(struct drm_i915_private *dev_priv)
{
	if (!i915_modparams.reset)
		return NULL;

	if (INTEL_INFO(dev_priv)->gen >= 8)
		return gen8_reset_engines;
	else if (INTEL_INFO(dev_priv)->gen >= 6)
		return gen6_reset_engines;
	else if (IS_GEN5(dev_priv))
		return ironlake_do_reset;
	else if (IS_G4X(dev_priv))
		return g4x_do_reset;
	else if (IS_G33(dev_priv) || IS_PINEVIEW(dev_priv))
		return g33_do_reset;
	else if (INTEL_INFO(dev_priv)->gen >= 3)
		return i915_do_reset;
	else
		return NULL;
}

int intel_gpu_reset(struct drm_i915_private *dev_priv, unsigned engine_mask)
{
	reset_func reset = intel_get_gpu_reset(dev_priv);
	int retry;
	int ret;

	might_sleep();

	/* If the power well sleeps during the reset, the reset
	 * request may be dropped and never completes (causing -EIO).
	 */
	intel_uncore_forcewake_get(dev_priv, FORCEWAKE_ALL);
	for (retry = 0; retry < 3; retry++) {

		/* We stop engines, otherwise we might get failed reset and a
		 * dead gpu (on elk). Also as modern gpu as kbl can suffer
		 * from system hang if batchbuffer is progressing when
		 * the reset is issued, regardless of READY_TO_RESET ack.
		 * Thus assume it is best to stop engines on all gens
		 * where we have a gpu reset.
		 *
		 * WaMediaResetMainRingCleanup:ctg,elk (presumably)
		 *
		 * FIXME: Wa for more modern gens needs to be validated
		 */
		i915_stop_engines(dev_priv, engine_mask);

		ret = -ENODEV;
		if (reset)
			ret = reset(dev_priv, engine_mask);
		if (ret != -ETIMEDOUT)
			break;

		cond_resched();
	}
	intel_uncore_forcewake_put(dev_priv, FORCEWAKE_ALL);

	return ret;
}

bool intel_has_gpu_reset(struct drm_i915_private *dev_priv)
{
	return intel_get_gpu_reset(dev_priv) != NULL;
}

bool intel_has_reset_engine(struct drm_i915_private *dev_priv)
{
	return (dev_priv->info.has_reset_engine &&
<<<<<<< HEAD
		!dev_priv->guc.execbuf_client &&
=======
>>>>>>> 661e50bc
		i915_modparams.reset >= 2);
}

int intel_reset_guc(struct drm_i915_private *dev_priv)
{
	int ret;

	if (!HAS_GUC(dev_priv))
		return -EINVAL;

	intel_uncore_forcewake_get(dev_priv, FORCEWAKE_ALL);
	ret = gen6_hw_domain_reset(dev_priv, GEN9_GRDOM_GUC);
	intel_uncore_forcewake_put(dev_priv, FORCEWAKE_ALL);

	return ret;
}

bool intel_uncore_unclaimed_mmio(struct drm_i915_private *dev_priv)
{
	return check_for_unclaimed_mmio(dev_priv);
}

bool
intel_uncore_arm_unclaimed_mmio_detection(struct drm_i915_private *dev_priv)
{
	if (unlikely(i915_modparams.mmio_debug ||
		     dev_priv->uncore.unclaimed_mmio_check <= 0))
		return false;

	if (unlikely(intel_uncore_unclaimed_mmio(dev_priv))) {
		DRM_DEBUG("Unclaimed register detected, "
			  "enabling oneshot unclaimed register reporting. "
			  "Please use i915.mmio_debug=N for more information.\n");
		i915_modparams.mmio_debug++;
		dev_priv->uncore.unclaimed_mmio_check--;
		return true;
	}

	return false;
}

static enum forcewake_domains
intel_uncore_forcewake_for_read(struct drm_i915_private *dev_priv,
				i915_reg_t reg)
{
	u32 offset = i915_mmio_reg_offset(reg);
	enum forcewake_domains fw_domains;

	if (HAS_FWTABLE(dev_priv)) {
		fw_domains = __fwtable_reg_read_fw_domains(offset);
	} else if (INTEL_GEN(dev_priv) >= 6) {
		fw_domains = __gen6_reg_read_fw_domains(offset);
	} else {
		WARN_ON(!IS_GEN(dev_priv, 2, 5));
		fw_domains = 0;
	}

	WARN_ON(fw_domains & ~dev_priv->uncore.fw_domains);

	return fw_domains;
}

static enum forcewake_domains
intel_uncore_forcewake_for_write(struct drm_i915_private *dev_priv,
				 i915_reg_t reg)
{
	u32 offset = i915_mmio_reg_offset(reg);
	enum forcewake_domains fw_domains;

	if (HAS_FWTABLE(dev_priv) && !IS_VALLEYVIEW(dev_priv)) {
		fw_domains = __fwtable_reg_write_fw_domains(offset);
	} else if (IS_GEN8(dev_priv)) {
		fw_domains = __gen8_reg_write_fw_domains(offset);
	} else if (IS_GEN(dev_priv, 6, 7)) {
		fw_domains = FORCEWAKE_RENDER;
	} else {
		WARN_ON(!IS_GEN(dev_priv, 2, 5));
		fw_domains = 0;
	}

	WARN_ON(fw_domains & ~dev_priv->uncore.fw_domains);

	return fw_domains;
}

/**
 * intel_uncore_forcewake_for_reg - which forcewake domains are needed to access
 * 				    a register
 * @dev_priv: pointer to struct drm_i915_private
 * @reg: register in question
 * @op: operation bitmask of FW_REG_READ and/or FW_REG_WRITE
 *
 * Returns a set of forcewake domains required to be taken with for example
 * intel_uncore_forcewake_get for the specified register to be accessible in the
 * specified mode (read, write or read/write) with raw mmio accessors.
 *
 * NOTE: On Gen6 and Gen7 write forcewake domain (FORCEWAKE_RENDER) requires the
 * callers to do FIFO management on their own or risk losing writes.
 */
enum forcewake_domains
intel_uncore_forcewake_for_reg(struct drm_i915_private *dev_priv,
			       i915_reg_t reg, unsigned int op)
{
	enum forcewake_domains fw_domains = 0;

	WARN_ON(!op);

	if (intel_vgpu_active(dev_priv))
		return 0;

	if (op & FW_REG_READ)
		fw_domains = intel_uncore_forcewake_for_read(dev_priv, reg);

	if (op & FW_REG_WRITE)
		fw_domains |= intel_uncore_forcewake_for_write(dev_priv, reg);

	return fw_domains;
}

#if IS_ENABLED(CONFIG_DRM_I915_SELFTEST)
#include "selftests/mock_uncore.c"
#include "selftests/intel_uncore.c"
#endif<|MERGE_RESOLUTION|>--- conflicted
+++ resolved
@@ -558,22 +558,10 @@
 }
 
 void intel_uncore_runtime_resume(struct drm_i915_private *dev_priv)
-<<<<<<< HEAD
 {
 	iosf_mbi_register_pmic_bus_access_notifier(
 		&dev_priv->uncore.pmic_bus_access_nb);
 }
-
-void intel_uncore_sanitize(struct drm_i915_private *dev_priv)
-{
-	i915_modparams.enable_rc6 =
-		sanitize_rc6_option(dev_priv, i915_modparams.enable_rc6);
-=======
-{
-	iosf_mbi_register_pmic_bus_access_notifier(
-		&dev_priv->uncore.pmic_bus_access_nb);
-}
->>>>>>> 661e50bc
 
 void intel_uncore_sanitize(struct drm_i915_private *dev_priv)
 {
@@ -1533,21 +1521,14 @@
 		DRM_DEBUG_DRIVER("%s: timed out on STOP_RING\n",
 				 engine->name);
 
-<<<<<<< HEAD
-	I915_WRITE_FW(RING_CTL(base), 0);
+	I915_WRITE_FW(RING_HEAD(base), I915_READ_FW(RING_TAIL(base)));
+
 	I915_WRITE_FW(RING_HEAD(base), 0);
 	I915_WRITE_FW(RING_TAIL(base), 0);
 
-=======
-	I915_WRITE_FW(RING_HEAD(base), I915_READ_FW(RING_TAIL(base)));
-
-	I915_WRITE_FW(RING_HEAD(base), 0);
-	I915_WRITE_FW(RING_TAIL(base), 0);
-
 	/* The ring must be empty before it is disabled */
 	I915_WRITE_FW(RING_CTL(base), 0);
 
->>>>>>> 661e50bc
 	/* Check acts as a post */
 	if (I915_READ_FW(RING_HEAD(base)) != 0)
 		DRM_DEBUG_DRIVER("%s: ring head not parked\n",
@@ -1948,10 +1929,6 @@
 bool intel_has_reset_engine(struct drm_i915_private *dev_priv)
 {
 	return (dev_priv->info.has_reset_engine &&
-<<<<<<< HEAD
-		!dev_priv->guc.execbuf_client &&
-=======
->>>>>>> 661e50bc
 		i915_modparams.reset >= 2);
 }
 
