--- conflicted
+++ resolved
@@ -309,22 +309,7 @@
 }
 
 /* TODO: System and runtime suspend/resume sequences will be sanitized as a follow-up. */
-<<<<<<< HEAD
-void xe_display_pm_runtime_suspend(struct xe_device *xe)
-{
-	if (!xe->info.probe_display)
-		return;
-
-	if (xe->d3cold.allowed)
-		xe_display_pm_suspend(xe, true);
-
-	intel_hpd_poll_enable(xe);
-}
-
-void xe_display_pm_suspend(struct xe_device *xe, bool runtime)
-=======
 static void __xe_display_pm_suspend(struct xe_device *xe, bool runtime)
->>>>>>> e8a05819
 {
 	struct intel_display *display = &xe->display;
 	bool s2idle = suspend_to_idle();
@@ -391,17 +376,6 @@
 	intel_display_power_suspend_late(xe);
 }
 
-void xe_display_pm_runtime_resume(struct xe_device *xe)
-{
-	if (!xe->info.probe_display)
-		return;
-
-	intel_hpd_poll_disable(xe);
-
-	if (xe->d3cold.allowed)
-		xe_display_pm_resume(xe, true);
-}
-
 void xe_display_pm_resume_early(struct xe_device *xe)
 {
 	if (!xe->info.probe_display)
@@ -436,17 +410,11 @@
 		intel_display_driver_resume(xe);
 		drm_kms_helper_poll_enable(&xe->drm);
 		intel_display_driver_enable_user_access(xe);
-<<<<<<< HEAD
-		intel_hpd_poll_disable(xe);
-	}
-
-=======
 	}
 
 	if (has_display(xe))
 		intel_hpd_poll_disable(xe);
 
->>>>>>> e8a05819
 	intel_opregion_resume(display);
 
 	intel_fbdev_set_suspend(&xe->drm, FBINFO_STATE_RUNNING, false);
