/* SPDX-License-Identifier: MIT */
/*
 * Copyright © 2022-2023 Intel Corporation
 */

#ifndef _XE_DEVICE_TYPES_H_
#define _XE_DEVICE_TYPES_H_

#include <linux/pci.h>

#include <drm/drm_device.h>
#include <drm/drm_file.h>
#include <drm/drm_pagemap.h>
#include <drm/ttm/ttm_device.h>

#include "xe_devcoredump_types.h"
#include "xe_heci_gsc.h"
#include "xe_lmtt_types.h"
#include "xe_memirq_types.h"
#include "xe_oa_types.h"
#include "xe_platform_types.h"
#include "xe_pmu_types.h"
#include "xe_pt_types.h"
#include "xe_sriov_types.h"
#include "xe_step_types.h"
#include "xe_survivability_mode_types.h"
#include "xe_ttm_vram_mgr_types.h"

#if IS_ENABLED(CONFIG_DRM_XE_DEBUG)
#define TEST_VM_OPS_ERROR
#endif

#if IS_ENABLED(CONFIG_DRM_XE_DISPLAY)
#include "soc/intel_pch.h"
#include "intel_display_core.h"
#include "intel_display_device.h"
#endif

struct xe_ggtt;
struct xe_pat_ops;
struct xe_pxp;

#define XE_BO_INVALID_OFFSET	LONG_MAX

#define GRAPHICS_VER(xe) ((xe)->info.graphics_verx100 / 100)
#define MEDIA_VER(xe) ((xe)->info.media_verx100 / 100)
#define GRAPHICS_VERx100(xe) ((xe)->info.graphics_verx100)
#define MEDIA_VERx100(xe) ((xe)->info.media_verx100)
#define IS_DGFX(xe) ((xe)->info.is_dgfx)

#define XE_VRAM_FLAGS_NEED64K		BIT(0)

#define XE_GT0		0
#define XE_GT1		1
#define XE_MAX_TILES_PER_DEVICE	(XE_GT1 + 1)

#define XE_MAX_ASID	(BIT(20))

#define IS_PLATFORM_STEP(_xe, _platform, min_step, max_step)	\
	((_xe)->info.platform == (_platform) &&			\
	 (_xe)->info.step.graphics >= (min_step) &&		\
	 (_xe)->info.step.graphics < (max_step))
#define IS_SUBPLATFORM_STEP(_xe, _platform, sub, min_step, max_step)	\
	((_xe)->info.platform == (_platform) &&				\
	 (_xe)->info.subplatform == (sub) &&				\
	 (_xe)->info.step.graphics >= (min_step) &&			\
	 (_xe)->info.step.graphics < (max_step))

#define tile_to_xe(tile__)								\
	_Generic(tile__,								\
		 const struct xe_tile * : (const struct xe_device *)((tile__)->xe),	\
		 struct xe_tile * : (tile__)->xe)

/**
 * struct xe_vram_region - memory region structure
 * This is used to describe a memory region in xe
 * device, such as HBM memory or CXL extension memory.
 */
struct xe_vram_region {
	/** @io_start: IO start address of this VRAM instance */
	resource_size_t io_start;
	/**
	 * @io_size: IO size of this VRAM instance
	 *
	 * This represents how much of this VRAM we can access
	 * via the CPU through the VRAM BAR. This can be smaller
	 * than @usable_size, in which case only part of VRAM is CPU
	 * accessible (typically the first 256M). This
	 * configuration is known as small-bar.
	 */
	resource_size_t io_size;
	/** @dpa_base: This memory regions's DPA (device physical address) base */
	resource_size_t dpa_base;
	/**
	 * @usable_size: usable size of VRAM
	 *
	 * Usable size of VRAM excluding reserved portions
	 * (e.g stolen mem)
	 */
	resource_size_t usable_size;
	/**
	 * @actual_physical_size: Actual VRAM size
	 *
	 * Actual VRAM size including reserved portions
	 * (e.g stolen mem)
	 */
	resource_size_t actual_physical_size;
	/** @mapping: pointer to VRAM mappable space */
	void __iomem *mapping;
	/** @pagemap: Used to remap device memory as ZONE_DEVICE */
	struct dev_pagemap pagemap;
	/**
	 * @dpagemap: The struct drm_pagemap of the ZONE_DEVICE memory
	 * pages of this tile.
	 */
	struct drm_pagemap dpagemap;
	/**
	 * @hpa_base: base host physical address
	 *
	 * This is generated when remap device memory as ZONE_DEVICE
	 */
	resource_size_t hpa_base;
	/** @ttm: VRAM TTM manager */
	struct xe_ttm_vram_mgr ttm;
};

/**
 * struct xe_mmio - register mmio structure
 *
 * Represents an MMIO region that the CPU may use to access registers.  A
 * region may share its IO map with other regions (e.g., all GTs within a
 * tile share the same map with their parent tile, but represent different
 * subregions of the overall IO space).
 */
struct xe_mmio {
	/** @tile: Backpointer to tile, used for tracing */
	struct xe_tile *tile;

	/** @regs: Map used to access registers. */
	void __iomem *regs;

	/**
	 * @sriov_vf_gt: Backpointer to GT.
	 *
	 * This pointer is only set for GT MMIO regions and only when running
	 * as an SRIOV VF structure
	 */
	struct xe_gt *sriov_vf_gt;

	/**
	 * @regs_size: Length of the register region within the map.
	 *
	 * The size of the iomap set in *regs is generally larger than the
	 * register mmio space since it includes unused regions and/or
	 * non-register regions such as the GGTT PTEs.
	 */
	size_t regs_size;

	/** @adj_limit: adjust MMIO address if address is below this value */
	u32 adj_limit;

	/** @adj_offset: offset to add to MMIO address when adjusting */
	u32 adj_offset;
};

/**
 * struct xe_tile - hardware tile structure
 *
 * From a driver perspective, a "tile" is effectively a complete GPU, containing
 * an SGunit, 1-2 GTs, and (for discrete platforms) VRAM.
 *
 * Multi-tile platforms effectively bundle multiple GPUs behind a single PCI
 * device and designate one "root" tile as being responsible for external PCI
 * communication.  PCI BAR0 exposes the GGTT and MMIO register space for each
 * tile in a stacked layout, and PCI BAR2 exposes the local memory associated
 * with each tile similarly.  Device-wide interrupts can be enabled/disabled
 * at the root tile, and the MSTR_TILE_INTR register will report which tiles
 * have interrupts that need servicing.
 */
struct xe_tile {
	/** @xe: Backpointer to tile's PCI device */
	struct xe_device *xe;

	/** @id: ID of the tile */
	u8 id;

	/**
	 * @primary_gt: Primary GT
	 */
	struct xe_gt *primary_gt;

	/**
	 * @media_gt: Media GT
	 *
	 * Only present on devices with media version >= 13.
	 */
	struct xe_gt *media_gt;

	/**
	 * @mmio: MMIO info for a tile.
	 *
	 * Each tile has its own 16MB space in BAR0, laid out as:
	 * * 0-4MB: registers
	 * * 4MB-8MB: reserved
	 * * 8MB-16MB: global GTT
	 */
	struct xe_mmio mmio;

	/** @mem: memory management info for tile */
	struct {
		/**
		 * @mem.vram: VRAM info for tile.
		 *
		 * Although VRAM is associated with a specific tile, it can
		 * still be accessed by all tiles' GTs.
		 */
		struct xe_vram_region vram;

		/** @mem.ggtt: Global graphics translation table */
		struct xe_ggtt *ggtt;

		/**
		 * @mem.kernel_bb_pool: Pool from which batchbuffers are allocated.
		 *
		 * Media GT shares a pool with its primary GT.
		 */
		struct xe_sa_manager *kernel_bb_pool;
	} mem;

	/** @sriov: tile level virtualization data */
	union {
		struct {
			/** @sriov.pf.lmtt: Local Memory Translation Table. */
			struct xe_lmtt lmtt;
		} pf;
		struct {
			/** @sriov.vf.ggtt_balloon: GGTT regions excluded from use. */
			struct xe_ggtt_node *ggtt_balloon[2];
		} vf;
	} sriov;

	/** @memirq: Memory Based Interrupts. */
	struct xe_memirq memirq;

	/** @pcode: tile's PCODE */
	struct {
		/** @pcode.lock: protecting tile's PCODE mailbox data */
		struct mutex lock;
	} pcode;

	/** @migrate: Migration helper for vram blits and clearing */
	struct xe_migrate *migrate;

	/** @sysfs: sysfs' kobj used by xe_tile_sysfs */
	struct kobject *sysfs;
};

/**
 * struct xe_device - Top level struct of XE device
 */
struct xe_device {
	/** @drm: drm device */
	struct drm_device drm;

	/** @devcoredump: device coredump */
	struct xe_devcoredump devcoredump;

	/** @info: device info */
	struct intel_device_info {
		/** @info.platform_name: platform name */
		const char *platform_name;
		/** @info.graphics_name: graphics IP name */
		const char *graphics_name;
		/** @info.media_name: media IP name */
		const char *media_name;
		/** @info.graphics_verx100: graphics IP version */
		u32 graphics_verx100;
		/** @info.media_verx100: media IP version */
		u32 media_verx100;
		/** @info.mem_region_mask: mask of valid memory regions */
		u32 mem_region_mask;
		/** @info.platform: XE platform enum */
		enum xe_platform platform;
		/** @info.subplatform: XE subplatform enum */
		enum xe_subplatform subplatform;
		/** @info.devid: device ID */
		u16 devid;
		/** @info.revid: device revision */
		u8 revid;
		/** @info.step: stepping information for each IP */
		struct xe_step_info step;
		/** @info.dma_mask_size: DMA address bits */
		u8 dma_mask_size;
		/** @info.vram_flags: Vram flags */
		u8 vram_flags;
		/** @info.tile_count: Number of tiles */
		u8 tile_count;
		/** @info.gt_count: Total number of GTs for entire device */
		u8 gt_count;
		/** @info.vm_max_level: Max VM level */
		u8 vm_max_level;
		/** @info.va_bits: Maximum bits of a virtual address */
		u8 va_bits;

		/*
		 * Keep all flags below alphabetically sorted
		 */

		/** @info.force_execlist: Forced execlist submission */
		u8 force_execlist:1;
		/** @info.has_asid: Has address space ID */
		u8 has_asid:1;
		/** @info.has_atomic_enable_pte_bit: Device has atomic enable PTE bit */
		u8 has_atomic_enable_pte_bit:1;
		/** @info.has_device_atomics_on_smem: Supports device atomics on SMEM */
		u8 has_device_atomics_on_smem:1;
		/** @info.has_flat_ccs: Whether flat CCS metadata is used */
		u8 has_flat_ccs:1;
		/** @info.has_heci_cscfi: device has heci cscfi */
		u8 has_heci_cscfi:1;
		/** @info.has_heci_gscfi: device has heci gscfi */
		u8 has_heci_gscfi:1;
		/** @info.has_llc: Device has a shared CPU+GPU last level cache */
		u8 has_llc:1;
		/** @info.has_pxp: Device has PXP support */
		u8 has_pxp:1;
		/** @info.has_range_tlb_invalidation: Has range based TLB invalidations */
		u8 has_range_tlb_invalidation:1;
		/** @info.has_sriov: Supports SR-IOV */
		u8 has_sriov:1;
		/** @info.has_usm: Device has unified shared memory support */
		u8 has_usm:1;
		/** @info.is_dgfx: is discrete device */
		u8 is_dgfx:1;
		/**
		 * @info.probe_display: Probe display hardware.  If set to
		 * false, the driver will behave as if there is no display
		 * hardware present and will not try to read/write to it in any
		 * way.  The display hardware, if it exists, will not be
		 * exposed to userspace and will be left untouched in whatever
		 * state the firmware or bootloader left it in.
		 */
		u8 probe_display:1;
		/** @info.skip_guc_pc: Skip GuC based PM feature init */
		u8 skip_guc_pc:1;
		/** @info.skip_mtcfg: skip Multi-Tile configuration from MTCFG register */
		u8 skip_mtcfg:1;
		/** @info.skip_pcode: skip access to PCODE uC */
		u8 skip_pcode:1;
	} info;

	/** @survivability: survivability information for device */
	struct xe_survivability survivability;

	/** @irq: device interrupt state */
	struct {
		/** @irq.lock: lock for processing irq's on this device */
		spinlock_t lock;

		/** @irq.enabled: interrupts enabled on this device */
		atomic_t enabled;

		/** @irq.msix: irq info for platforms that support MSI-X */
		struct {
			/** @irq.msix.nvec: number of MSI-X interrupts */
			u16 nvec;
			/** @irq.msix.indexes: used to allocate MSI-X indexes */
			struct xarray indexes;
		} msix;
	} irq;

	/** @ttm: ttm device */
	struct ttm_device ttm;

	/** @mmio: mmio info for device */
	struct {
		/** @mmio.size: size of MMIO space for device */
		size_t size;
		/** @mmio.regs: pointer to MMIO space for device */
		void __iomem *regs;
	} mmio;

	/** @mem: memory info for device */
	struct {
		/** @mem.vram: VRAM info for device */
		struct xe_vram_region vram;
		/** @mem.sys_mgr: system TTM manager */
		struct ttm_resource_manager sys_mgr;
		/** @mem.sys_mgr: system memory shrinker. */
		struct xe_shrinker *shrinker;
	} mem;

	/** @sriov: device level virtualization data */
	struct {
		/** @sriov.__mode: SR-IOV mode (Don't access directly!) */
		enum xe_sriov_mode __mode;

		/** @sriov.pf: PF specific data */
		struct xe_device_pf pf;
		/** @sriov.vf: VF specific data */
		struct xe_device_vf vf;

		/** @sriov.wq: workqueue used by the virtualization workers */
		struct workqueue_struct *wq;
	} sriov;

	/** @usm: unified memory state */
	struct {
		/** @usm.asid: convert a ASID to VM */
		struct xarray asid_to_vm;
		/** @usm.next_asid: next ASID, used to cyclical alloc asids */
		u32 next_asid;
		/** @usm.lock: protects UM state */
		struct rw_semaphore lock;
	} usm;

	/** @pinned: pinned BO state */
	struct {
		/** @pinned.lock: protected pinned BO list state */
		spinlock_t lock;
		/** @pinned.kernel_bo_present: pinned kernel BO that are present */
		struct list_head kernel_bo_present;
		/** @pinned.evicted: pinned BO that have been evicted */
		struct list_head evicted;
		/** @pinned.external_vram: pinned external BO in vram*/
		struct list_head external_vram;
	} pinned;

	/** @ufence_wq: user fence wait queue */
	wait_queue_head_t ufence_wq;

	/** @preempt_fence_wq: used to serialize preempt fences */
	struct workqueue_struct *preempt_fence_wq;

	/** @ordered_wq: used to serialize compute mode resume */
	struct workqueue_struct *ordered_wq;

	/** @unordered_wq: used to serialize unordered work, mostly display */
	struct workqueue_struct *unordered_wq;

	/** @destroy_wq: used to serialize user destroy work, like queue */
	struct workqueue_struct *destroy_wq;

	/** @tiles: device tiles */
	struct xe_tile tiles[XE_MAX_TILES_PER_DEVICE];

	/**
	 * @mem_access: keep track of memory access in the device, possibly
	 * triggering additional actions when they occur.
	 */
	struct {
		/**
		 * @mem_access.vram_userfault: Encapsulate vram_userfault
		 * related stuff
		 */
		struct {
			/**
			 * @mem_access.vram_userfault.lock: Protects access to
			 * @vram_usefault.list Using mutex instead of spinlock
			 * as lock is applied to entire list operation which
			 * may sleep
			 */
			struct mutex lock;

			/**
			 * @mem_access.vram_userfault.list: Keep list of userfaulted
			 * vram bo, which require to release their mmap mappings
			 * at runtime suspend path
			 */
			struct list_head list;
		} vram_userfault;
	} mem_access;

	/**
	 * @pat: Encapsulate PAT related stuff
	 */
	struct {
		/** @pat.ops: Internal operations to abstract platforms */
		const struct xe_pat_ops *ops;
		/** @pat.table: PAT table to program in the HW */
		const struct xe_pat_table_entry *table;
		/** @pat.n_entries: Number of PAT entries */
		int n_entries;
		u32 idx[__XE_CACHE_LEVEL_COUNT];
	} pat;

	/** @d3cold: Encapsulate d3cold related stuff */
	struct {
		/** @d3cold.capable: Indicates if root port is d3cold capable */
		bool capable;

		/** @d3cold.allowed: Indicates if d3cold is a valid device state */
		bool allowed;

		/**
		 * @d3cold.vram_threshold:
		 *
		 * This represents the permissible threshold(in megabytes)
		 * for vram save/restore. d3cold will be disallowed,
		 * when vram_usages is above or equals the threshold value
		 * to avoid the vram save/restore latency.
		 * Default threshold value is 300mb.
		 */
		u32 vram_threshold;
		/** @d3cold.lock: protect vram_threshold */
		struct mutex lock;
	} d3cold;

	/** @pmt: Support the PMT driver callback interface */
	struct {
		/** @pmt.lock: protect access for telemetry data */
		struct mutex lock;
	} pmt;

	/**
	 * @pm_callback_task: Track the active task that is running in either
	 * the runtime_suspend or runtime_resume callbacks.
	 */
	struct task_struct *pm_callback_task;

	/** @hwmon: hwmon subsystem integration */
	struct xe_hwmon *hwmon;

	/** @heci_gsc: graphics security controller */
	struct xe_heci_gsc heci_gsc;

	/** @oa: oa observation subsystem */
	struct xe_oa oa;

	/** @pxp: Encapsulate Protected Xe Path support */
	struct xe_pxp *pxp;

	/** @needs_flr_on_fini: requests function-reset on fini */
	bool needs_flr_on_fini;

	/** @wedged: Struct to control Wedged States and mode */
	struct {
		/** @wedged.flag: Xe device faced a critical error and is now blocked. */
		atomic_t flag;
		/** @wedged.mode: Mode controlled by kernel parameter and debugfs */
		int mode;
	} wedged;

	/** @bo_device: Struct to control async free of BOs */
	struct xe_bo_dev {
		/** @bo_device.async_free: Free worker */
		struct work_struct async_free;
		/** @bo_device.async_list: List of BOs to be freed */
		struct llist_head async_list;
	} bo_device;

	/** @pmu: performance monitoring unit */
	struct xe_pmu pmu;

#ifdef TEST_VM_OPS_ERROR
	/**
	 * @vm_inject_error_position: inject errors at different places in VM
	 * bind IOCTL based on this value
	 */
	u8 vm_inject_error_position;
#endif

	/* private: */

#if IS_ENABLED(CONFIG_DRM_XE_DISPLAY)
	/*
	 * Any fields below this point are the ones used by display.
	 * They are temporarily added here so xe_device can be desguised as
	 * drm_i915_private during build. After cleanup these should go away,
	 * migrating to the right sub-structs
	 */
	struct intel_display display;
	enum intel_pch pch_type;

	struct dram_info {
		bool wm_lv_0_adjust_needed;
		u8 num_channels;
		bool symmetric_memory;
		enum intel_dram_type {
			INTEL_DRAM_UNKNOWN,
			INTEL_DRAM_DDR3,
			INTEL_DRAM_DDR4,
			INTEL_DRAM_LPDDR3,
			INTEL_DRAM_LPDDR4,
			INTEL_DRAM_DDR5,
			INTEL_DRAM_LPDDR5,
			INTEL_DRAM_GDDR,
			INTEL_DRAM_GDDR_ECC,
<<<<<<< HEAD
=======
			__INTEL_DRAM_TYPE_MAX,
>>>>>>> 1954629d
		} type;
		u8 num_qgv_points;
		u8 num_psf_gv_points;
	} dram_info;

	/*
	 * edram size in MB.
	 * Cannot be determined by PCIID. You must always read a register.
	 */
	u32 edram_size_mb;

	/* To shut up runtime pm macros.. */
	struct xe_runtime_pm {} runtime_pm;

	/* only to allow build, not used functionally */
	u32 irq_mask;

	struct intel_uncore {
		spinlock_t lock;
	} uncore;

	/* only to allow build, not used functionally */
	struct {
		unsigned int hpll_freq;
		unsigned int czclk_freq;
		unsigned int fsb_freq, mem_freq, is_ddr3;
	};
#endif
};

/**
 * struct xe_file - file handle for XE driver
 */
struct xe_file {
	/** @xe: xe DEVICE **/
	struct xe_device *xe;

	/** @drm: base DRM file */
	struct drm_file *drm;

	/** @vm: VM state for file */
	struct {
		/** @vm.xe: xarray to store VMs */
		struct xarray xa;
		/**
		 * @vm.lock: Protects VM lookup + reference and removal from
		 * file xarray. Not an intended to be an outer lock which does
		 * thing while being held.
		 */
		struct mutex lock;
	} vm;

	/** @exec_queue: Submission exec queue state for file */
	struct {
		/** @exec_queue.xa: xarray to store exece queues */
		struct xarray xa;
		/**
		 * @exec_queue.lock: Protects exec queue lookup + reference and
		 * removal from file xarray. Not intended to be an outer lock
		 * which does things while being held.
		 */
		struct mutex lock;
		/**
		 * @exec_queue.pending_removal: items pending to be removed to
		 * synchronize GPU state update with ongoing query.
		 */
		atomic_t pending_removal;
	} exec_queue;

	/** @run_ticks: hw engine class run time in ticks for this drm client */
	u64 run_ticks[XE_ENGINE_CLASS_MAX];

	/** @client: drm client */
	struct xe_drm_client *client;

	/**
	 * @process_name: process name for file handle, used to safely output
	 * during error situations where xe file can outlive process
	 */
	char *process_name;

	/**
	 * @pid: pid for file handle, used to safely output uring error
	 * situations where xe file can outlive process
	 */
	pid_t pid;

	/** @refcount: ref count of this xe file */
	struct kref refcount;
};

#endif<|MERGE_RESOLUTION|>--- conflicted
+++ resolved
@@ -586,10 +586,7 @@
 			INTEL_DRAM_LPDDR5,
 			INTEL_DRAM_GDDR,
 			INTEL_DRAM_GDDR_ECC,
-<<<<<<< HEAD
-=======
 			__INTEL_DRAM_TYPE_MAX,
->>>>>>> 1954629d
 		} type;
 		u8 num_qgv_points;
 		u8 num_psf_gv_points;
