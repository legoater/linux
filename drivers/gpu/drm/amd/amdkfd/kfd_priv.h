/*
 * Copyright 2014 Advanced Micro Devices, Inc.
 *
 * Permission is hereby granted, free of charge, to any person obtaining a
 * copy of this software and associated documentation files (the "Software"),
 * to deal in the Software without restriction, including without limitation
 * the rights to use, copy, modify, merge, publish, distribute, sublicense,
 * and/or sell copies of the Software, and to permit persons to whom the
 * Software is furnished to do so, subject to the following conditions:
 *
 * The above copyright notice and this permission notice shall be included in
 * all copies or substantial portions of the Software.
 *
 * THE SOFTWARE IS PROVIDED "AS IS", WITHOUT WARRANTY OF ANY KIND, EXPRESS OR
 * IMPLIED, INCLUDING BUT NOT LIMITED TO THE WARRANTIES OF MERCHANTABILITY,
 * FITNESS FOR A PARTICULAR PURPOSE AND NONINFRINGEMENT.  IN NO EVENT SHALL
 * THE COPYRIGHT HOLDER(S) OR AUTHOR(S) BE LIABLE FOR ANY CLAIM, DAMAGES OR
 * OTHER LIABILITY, WHETHER IN AN ACTION OF CONTRACT, TORT OR OTHERWISE,
 * ARISING FROM, OUT OF OR IN CONNECTION WITH THE SOFTWARE OR THE USE OR
 * OTHER DEALINGS IN THE SOFTWARE.
 */

#ifndef KFD_PRIV_H_INCLUDED
#define KFD_PRIV_H_INCLUDED

#include <linux/hashtable.h>
#include <linux/mmu_notifier.h>
#include <linux/mutex.h>
#include <linux/types.h>
#include <linux/atomic.h>
#include <linux/workqueue.h>
#include <linux/spinlock.h>
#include <linux/kfd_ioctl.h>
#include <kgd_kfd_interface.h>

#define KFD_SYSFS_FILE_MODE 0444

/*
 * When working with cp scheduler we should assign the HIQ manually or via
 * the radeon driver to a fixed hqd slot, here are the fixed HIQ hqd slot
 * definitions for Kaveri. In Kaveri only the first ME queues participates
 * in the cp scheduling taking that in mind we set the HIQ slot in the
 * second ME.
 */
#define KFD_CIK_HIQ_PIPE 4
#define KFD_CIK_HIQ_QUEUE 0

/* GPU ID hash width in bits */
#define KFD_GPU_ID_HASH_WIDTH 16

/* Macro for allocating structures */
#define kfd_alloc_struct(ptr_to_struct)	\
	((typeof(ptr_to_struct)) kzalloc(sizeof(*ptr_to_struct), GFP_KERNEL))

/* Kernel module parameter to specify maximum number of supported processes */
extern int max_num_of_processes;

#define KFD_MAX_NUM_OF_PROCESSES_DEFAULT 32
#define KFD_MAX_NUM_OF_PROCESSES 512

/*
 * Kernel module parameter to specify maximum number of supported queues
 * per process
 */
extern int max_num_of_queues_per_process;

#define KFD_MAX_NUM_OF_QUEUES_PER_PROCESS_DEFAULT 128
#define KFD_MAX_NUM_OF_QUEUES_PER_PROCESS 1024

#define KFD_KERNEL_QUEUE_SIZE 2048

/* Kernel module parameter to specify the scheduling policy */
extern int sched_policy;

/**
 * enum kfd_sched_policy
 *
 * @KFD_SCHED_POLICY_HWS: H/W scheduling policy known as command processor (cp)
 * scheduling. In this scheduling mode we're using the firmware code to
 * schedule the user mode queues and kernel queues such as HIQ and DIQ.
 * the HIQ queue is used as a special queue that dispatches the configuration
 * to the cp and the user mode queues list that are currently running.
 * the DIQ queue is a debugging queue that dispatches debugging commands to the
 * firmware.
 * in this scheduling mode user mode queues over subscription feature is
 * enabled.
 *
 * @KFD_SCHED_POLICY_HWS_NO_OVERSUBSCRIPTION: The same as above but the over
 * subscription feature disabled.
 *
 * @KFD_SCHED_POLICY_NO_HWS: no H/W scheduling policy is a mode which directly
 * set the command processor registers and sets the queues "manually". This
 * mode is used *ONLY* for debugging proposes.
 *
 */
enum kfd_sched_policy {
	KFD_SCHED_POLICY_HWS = 0,
	KFD_SCHED_POLICY_HWS_NO_OVERSUBSCRIPTION,
	KFD_SCHED_POLICY_NO_HWS
};

enum cache_policy {
	cache_policy_coherent,
	cache_policy_noncoherent
};

enum asic_family_type {
	CHIP_KAVERI = 0,
	CHIP_CARRIZO
};

struct kfd_device_info {
	unsigned int asic_family;
	unsigned int max_pasid_bits;
	size_t ih_ring_entry_size;
	uint8_t num_of_watch_points;
	uint16_t mqd_size_aligned;
};

struct kfd_mem_obj {
	uint32_t range_start;
	uint32_t range_end;
	uint64_t gpu_addr;
	uint32_t *cpu_ptr;
};

struct kfd_dev {
	struct kgd_dev *kgd;

	const struct kfd_device_info *device_info;
	struct pci_dev *pdev;

	unsigned int id;		/* topology stub index */

	phys_addr_t doorbell_base;	/* Start of actual doorbells used by
					 * KFD. It is aligned for mapping
					 * into user mode
					 */
	size_t doorbell_id_offset;	/* Doorbell offset (from KFD doorbell
					 * to HW doorbell, GFX reserved some
					 * at the start)
					 */
	size_t doorbell_process_limit;	/* Number of processes we have doorbell
					 * space for.
					 */
	u32 __iomem *doorbell_kernel_ptr; /* This is a pointer for a doorbells
					   * page used by kernel queue
					   */

	struct kgd2kfd_shared_resources shared_resources;

<<<<<<< HEAD
	void *gtt_mem;
	uint64_t gtt_start_gpu_addr;
	void *gtt_start_cpu_ptr;
	void *gtt_sa_bitmap;
	struct mutex gtt_sa_lock;
	unsigned int gtt_sa_chunk_size;
	unsigned int gtt_sa_num_of_chunks;

	void *interrupt_ring;
	size_t interrupt_ring_size;
	atomic_t interrupt_ring_rptr;
	atomic_t interrupt_ring_wptr;
	struct work_struct interrupt_work;
	spinlock_t interrupt_lock;

=======
>>>>>>> b942c653
	/* QCM Device instance */
	struct device_queue_manager *dqm;

	bool init_complete;
};

/* KGD2KFD callbacks */
void kgd2kfd_exit(void);
struct kfd_dev *kgd2kfd_probe(struct kgd_dev *kgd, struct pci_dev *pdev);
bool kgd2kfd_device_init(struct kfd_dev *kfd,
			 const struct kgd2kfd_shared_resources *gpu_resources);
void kgd2kfd_device_exit(struct kfd_dev *kfd);

extern const struct kfd2kgd_calls *kfd2kgd;

enum kfd_mempool {
	KFD_MEMPOOL_SYSTEM_CACHEABLE = 1,
	KFD_MEMPOOL_SYSTEM_WRITECOMBINE = 2,
	KFD_MEMPOOL_FRAMEBUFFER = 3,
};

/* Character device interface */
int kfd_chardev_init(void);
void kfd_chardev_exit(void);
struct device *kfd_chardev(void);

/**
 * enum kfd_preempt_type_filter
 *
 * @KFD_PREEMPT_TYPE_FILTER_SINGLE_QUEUE: Preempts single queue.
 *
 * @KFD_PRERMPT_TYPE_FILTER_ALL_QUEUES: Preempts all queues in the
 *						running queues list.
 *
 * @KFD_PRERMPT_TYPE_FILTER_BY_PASID: Preempts queues that belongs to
 *						specific process.
 *
 */
enum kfd_preempt_type_filter {
	KFD_PREEMPT_TYPE_FILTER_SINGLE_QUEUE,
	KFD_PREEMPT_TYPE_FILTER_ALL_QUEUES,
	KFD_PREEMPT_TYPE_FILTER_BY_PASID
};

enum kfd_preempt_type {
	KFD_PREEMPT_TYPE_WAVEFRONT,
	KFD_PREEMPT_TYPE_WAVEFRONT_RESET
};

/**
 * enum kfd_queue_type
 *
 * @KFD_QUEUE_TYPE_COMPUTE: Regular user mode queue type.
 *
 * @KFD_QUEUE_TYPE_SDMA: Sdma user mode queue type.
 *
 * @KFD_QUEUE_TYPE_HIQ: HIQ queue type.
 *
 * @KFD_QUEUE_TYPE_DIQ: DIQ queue type.
 */
enum kfd_queue_type  {
	KFD_QUEUE_TYPE_COMPUTE,
	KFD_QUEUE_TYPE_SDMA,
	KFD_QUEUE_TYPE_HIQ,
	KFD_QUEUE_TYPE_DIQ
};

enum kfd_queue_format {
	KFD_QUEUE_FORMAT_PM4,
	KFD_QUEUE_FORMAT_AQL
};

/**
 * struct queue_properties
 *
 * @type: The queue type.
 *
 * @queue_id: Queue identifier.
 *
 * @queue_address: Queue ring buffer address.
 *
 * @queue_size: Queue ring buffer size.
 *
 * @priority: Defines the queue priority relative to other queues in the
 * process.
 * This is just an indication and HW scheduling may override the priority as
 * necessary while keeping the relative prioritization.
 * the priority granularity is from 0 to f which f is the highest priority.
 * currently all queues are initialized with the highest priority.
 *
 * @queue_percent: This field is partially implemented and currently a zero in
 * this field defines that the queue is non active.
 *
 * @read_ptr: User space address which points to the number of dwords the
 * cp read from the ring buffer. This field updates automatically by the H/W.
 *
 * @write_ptr: Defines the number of dwords written to the ring buffer.
 *
 * @doorbell_ptr: This field aim is to notify the H/W of new packet written to
 * the queue ring buffer. This field should be similar to write_ptr and the user
 * should update this field after he updated the write_ptr.
 *
 * @doorbell_off: The doorbell offset in the doorbell pci-bar.
 *
 * @is_interop: Defines if this is a interop queue. Interop queue means that the
 * queue can access both graphics and compute resources.
 *
 * @is_active: Defines if the queue is active or not.
 *
 * @vmid: If the scheduling mode is no cp scheduling the field defines the vmid
 * of the queue.
 *
 * This structure represents the queue properties for each queue no matter if
 * it's user mode or kernel mode queue.
 *
 */
struct queue_properties {
	enum kfd_queue_type type;
	enum kfd_queue_format format;
	unsigned int queue_id;
	uint64_t queue_address;
	uint64_t  queue_size;
	uint32_t priority;
	uint32_t queue_percent;
	uint32_t *read_ptr;
	uint32_t *write_ptr;
	uint32_t __iomem *doorbell_ptr;
	uint32_t doorbell_off;
	bool is_interop;
	bool is_active;
	/* Not relevant for user mode queues in cp scheduling */
	unsigned int vmid;
	/* Relevant only for sdma queues*/
	uint32_t sdma_engine_id;
	uint32_t sdma_queue_id;
	uint32_t sdma_vm_addr;
	/* Relevant only for VI */
	uint64_t eop_ring_buffer_address;
	uint32_t eop_ring_buffer_size;
	uint64_t ctx_save_restore_area_address;
	uint32_t ctx_save_restore_area_size;
};

/**
 * struct queue
 *
 * @list: Queue linked list.
 *
 * @mqd: The queue MQD.
 *
 * @mqd_mem_obj: The MQD local gpu memory object.
 *
 * @gart_mqd_addr: The MQD gart mc address.
 *
 * @properties: The queue properties.
 *
 * @mec: Used only in no cp scheduling mode and identifies to micro engine id
 * that the queue should be execute on.
 *
 * @pipe: Used only in no cp scheduling mode and identifies the queue's pipe id.
 *
 * @queue: Used only in no cp scheduliong mode and identifies the queue's slot.
 *
 * @process: The kfd process that created this queue.
 *
 * @device: The kfd device that created this queue.
 *
 * This structure represents user mode compute queues.
 * It contains all the necessary data to handle such queues.
 *
 */

struct queue {
	struct list_head list;
	void *mqd;
	struct kfd_mem_obj *mqd_mem_obj;
	uint64_t gart_mqd_addr;
	struct queue_properties properties;

	uint32_t mec;
	uint32_t pipe;
	uint32_t queue;

	unsigned int sdma_id;

	struct kfd_process	*process;
	struct kfd_dev		*device;
};

/*
 * Please read the kfd_mqd_manager.h description.
 */
enum KFD_MQD_TYPE {
	KFD_MQD_TYPE_COMPUTE = 0,	/* for no cp scheduling */
	KFD_MQD_TYPE_HIQ,		/* for hiq */
	KFD_MQD_TYPE_CP,		/* for cp queues and diq */
	KFD_MQD_TYPE_SDMA,		/* for sdma queues */
	KFD_MQD_TYPE_MAX
};

struct scheduling_resources {
	unsigned int vmid_mask;
	enum kfd_queue_type type;
	uint64_t queue_mask;
	uint64_t gws_mask;
	uint32_t oac_mask;
	uint32_t gds_heap_base;
	uint32_t gds_heap_size;
};

struct process_queue_manager {
	/* data */
	struct kfd_process	*process;
	unsigned int		num_concurrent_processes;
	struct list_head	queues;
	unsigned long		*queue_slot_bitmap;
};

struct qcm_process_device {
	/* The Device Queue Manager that owns this data */
	struct device_queue_manager *dqm;
	struct process_queue_manager *pqm;
	/* Device Queue Manager lock */
	struct mutex *lock;
	/* Queues list */
	struct list_head queues_list;
	struct list_head priv_queue_list;

	unsigned int queue_count;
	unsigned int vmid;
	bool is_debug;
	/*
	 * All the memory management data should be here too
	 */
	uint64_t gds_context_area;
	uint32_t sh_mem_config;
	uint32_t sh_mem_bases;
	uint32_t sh_mem_ape1_base;
	uint32_t sh_mem_ape1_limit;
	uint32_t page_table_base;
	uint32_t gds_size;
	uint32_t num_gws;
	uint32_t num_oac;
};

/* Data that is per-process-per device. */
struct kfd_process_device {
	/*
	 * List of all per-device data for a process.
	 * Starts from kfd_process.per_device_data.
	 */
	struct list_head per_device_list;

	/* The device that owns this data. */
	struct kfd_dev *dev;


	/* per-process-per device QCM data structure */
	struct qcm_process_device qpd;

	/*Apertures*/
	uint64_t lds_base;
	uint64_t lds_limit;
	uint64_t gpuvm_base;
	uint64_t gpuvm_limit;
	uint64_t scratch_base;
	uint64_t scratch_limit;

	/* Is this process/pasid bound to this device? (amd_iommu_bind_pasid) */
	bool bound;
};

#define qpd_to_pdd(x) container_of(x, struct kfd_process_device, qpd)

/* Process data */
struct kfd_process {
	/*
	 * kfd_process are stored in an mm_struct*->kfd_process*
	 * hash table (kfd_processes in kfd_process.c)
	 */
	struct hlist_node kfd_processes;

	struct mm_struct *mm;

	struct mutex mutex;

	/*
	 * In any process, the thread that started main() is the lead
	 * thread and outlives the rest.
	 * It is here because amd_iommu_bind_pasid wants a task_struct.
	 */
	struct task_struct *lead_thread;

	/* We want to receive a notification when the mm_struct is destroyed */
	struct mmu_notifier mmu_notifier;

	/* Use for delayed freeing of kfd_process structure */
	struct rcu_head	rcu;

	unsigned int pasid;

	/*
	 * List of kfd_process_device structures,
	 * one for each device the process is using.
	 */
	struct list_head per_device_data;

	struct process_queue_manager pqm;

	/* The process's queues. */
	size_t queue_array_size;

	/* Size is queue_array_size, up to MAX_PROCESS_QUEUES. */
	struct kfd_queue **queues;

	unsigned long allocated_queue_bitmap[DIV_ROUND_UP(KFD_MAX_NUM_OF_QUEUES_PER_PROCESS, BITS_PER_LONG)];

	/*Is the user space process 32 bit?*/
	bool is_32bit_user_mode;
};

/**
 * Ioctl function type.
 *
 * \param filep pointer to file structure.
 * \param p amdkfd process pointer.
 * \param data pointer to arg that was copied from user.
 */
typedef int amdkfd_ioctl_t(struct file *filep, struct kfd_process *p,
				void *data);

struct amdkfd_ioctl_desc {
	unsigned int cmd;
	int flags;
	amdkfd_ioctl_t *func;
	unsigned int cmd_drv;
	const char *name;
};

void kfd_process_create_wq(void);
void kfd_process_destroy_wq(void);
struct kfd_process *kfd_create_process(const struct task_struct *);
struct kfd_process *kfd_get_process(const struct task_struct *);

struct kfd_process_device *kfd_bind_process_to_device(struct kfd_dev *dev,
							struct kfd_process *p);
void kfd_unbind_process_from_device(struct kfd_dev *dev, unsigned int pasid);
struct kfd_process_device *kfd_get_process_device_data(struct kfd_dev *dev,
							struct kfd_process *p);
struct kfd_process_device *kfd_create_process_device_data(struct kfd_dev *dev,
							struct kfd_process *p);

/* Process device data iterator */
struct kfd_process_device *kfd_get_first_process_device_data(struct kfd_process *p);
struct kfd_process_device *kfd_get_next_process_device_data(struct kfd_process *p,
						struct kfd_process_device *pdd);
bool kfd_has_process_device_data(struct kfd_process *p);

/* PASIDs */
int kfd_pasid_init(void);
void kfd_pasid_exit(void);
bool kfd_set_pasid_limit(unsigned int new_limit);
unsigned int kfd_get_pasid_limit(void);
unsigned int kfd_pasid_alloc(void);
void kfd_pasid_free(unsigned int pasid);

/* Doorbells */
void kfd_doorbell_init(struct kfd_dev *kfd);
int kfd_doorbell_mmap(struct kfd_process *process, struct vm_area_struct *vma);
u32 __iomem *kfd_get_kernel_doorbell(struct kfd_dev *kfd,
					unsigned int *doorbell_off);
void kfd_release_kernel_doorbell(struct kfd_dev *kfd, u32 __iomem *db_addr);
u32 read_kernel_doorbell(u32 __iomem *db);
void write_kernel_doorbell(u32 __iomem *db, u32 value);
unsigned int kfd_queue_id_to_doorbell(struct kfd_dev *kfd,
					struct kfd_process *process,
					unsigned int queue_id);

/* GTT Sub-Allocator */

int kfd_gtt_sa_allocate(struct kfd_dev *kfd, unsigned int size,
			struct kfd_mem_obj **mem_obj);

int kfd_gtt_sa_free(struct kfd_dev *kfd, struct kfd_mem_obj *mem_obj);

extern struct device *kfd_device;

/* Topology */
int kfd_topology_init(void);
void kfd_topology_shutdown(void);
int kfd_topology_add_device(struct kfd_dev *gpu);
int kfd_topology_remove_device(struct kfd_dev *gpu);
struct kfd_dev *kfd_device_by_id(uint32_t gpu_id);
struct kfd_dev *kfd_device_by_pci_dev(const struct pci_dev *pdev);
struct kfd_dev *kfd_topology_enum_kfd_devices(uint8_t idx);

/* Interrupts */
void kgd2kfd_interrupt(struct kfd_dev *kfd, const void *ih_ring_entry);

/* Power Management */
void kgd2kfd_suspend(struct kfd_dev *kfd);
int kgd2kfd_resume(struct kfd_dev *kfd);

/* amdkfd Apertures */
int kfd_init_apertures(struct kfd_process *process);

/* Queue Context Management */
inline uint32_t lower_32(uint64_t x);
inline uint32_t upper_32(uint64_t x);
struct cik_sdma_rlc_registers *get_sdma_mqd(void *mqd);
inline uint32_t get_sdma_base_addr(struct cik_sdma_rlc_registers *m);

int init_queue(struct queue **q, struct queue_properties properties);
void uninit_queue(struct queue *q);
void print_queue_properties(struct queue_properties *q);
void print_queue(struct queue *q);

struct mqd_manager *mqd_manager_init(enum KFD_MQD_TYPE type,
					struct kfd_dev *dev);
struct mqd_manager *mqd_manager_init_cik(enum KFD_MQD_TYPE type,
		struct kfd_dev *dev);
struct mqd_manager *mqd_manager_init_vi(enum KFD_MQD_TYPE type,
		struct kfd_dev *dev);
struct device_queue_manager *device_queue_manager_init(struct kfd_dev *dev);
void device_queue_manager_uninit(struct device_queue_manager *dqm);
struct kernel_queue *kernel_queue_init(struct kfd_dev *dev,
					enum kfd_queue_type type);
void kernel_queue_uninit(struct kernel_queue *kq);

/* Process Queue Manager */
struct process_queue_node {
	struct queue *q;
	struct kernel_queue *kq;
	struct list_head process_queue_list;
};

int pqm_init(struct process_queue_manager *pqm, struct kfd_process *p);
void pqm_uninit(struct process_queue_manager *pqm);
int pqm_create_queue(struct process_queue_manager *pqm,
			    struct kfd_dev *dev,
			    struct file *f,
			    struct queue_properties *properties,
			    unsigned int flags,
			    enum kfd_queue_type type,
			    unsigned int *qid);
int pqm_destroy_queue(struct process_queue_manager *pqm, unsigned int qid);
int pqm_update_queue(struct process_queue_manager *pqm, unsigned int qid,
			struct queue_properties *p);

/* Packet Manager */

#define KFD_HIQ_TIMEOUT (500)

#define KFD_FENCE_COMPLETED (100)
#define KFD_FENCE_INIT   (10)
#define KFD_UNMAP_LATENCY (150)

struct packet_manager {
	struct device_queue_manager *dqm;
	struct kernel_queue *priv_queue;
	struct mutex lock;
	bool allocated;
	struct kfd_mem_obj *ib_buffer_obj;
};

int pm_init(struct packet_manager *pm, struct device_queue_manager *dqm);
void pm_uninit(struct packet_manager *pm);
int pm_send_set_resources(struct packet_manager *pm,
				struct scheduling_resources *res);
int pm_send_runlist(struct packet_manager *pm, struct list_head *dqm_queues);
int pm_send_query_status(struct packet_manager *pm, uint64_t fence_address,
				uint32_t fence_value);

int pm_send_unmap_queue(struct packet_manager *pm, enum kfd_queue_type type,
			enum kfd_preempt_type_filter mode,
			uint32_t filter_param, bool reset,
			unsigned int sdma_engine);

void pm_release_ib(struct packet_manager *pm);

uint64_t kfd_get_number_elems(struct kfd_dev *kfd);
phys_addr_t kfd_get_process_doorbells(struct kfd_dev *dev,
					struct kfd_process *process);

#endif<|MERGE_RESOLUTION|>--- conflicted
+++ resolved
@@ -149,7 +149,6 @@
 
 	struct kgd2kfd_shared_resources shared_resources;
 
-<<<<<<< HEAD
 	void *gtt_mem;
 	uint64_t gtt_start_gpu_addr;
 	void *gtt_start_cpu_ptr;
@@ -158,15 +157,6 @@
 	unsigned int gtt_sa_chunk_size;
 	unsigned int gtt_sa_num_of_chunks;
 
-	void *interrupt_ring;
-	size_t interrupt_ring_size;
-	atomic_t interrupt_ring_rptr;
-	atomic_t interrupt_ring_wptr;
-	struct work_struct interrupt_work;
-	spinlock_t interrupt_lock;
-
-=======
->>>>>>> b942c653
 	/* QCM Device instance */
 	struct device_queue_manager *dqm;
 
