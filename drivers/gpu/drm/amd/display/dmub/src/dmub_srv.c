/*
 * Copyright 2019 Advanced Micro Devices, Inc.
 *
 * Permission is hereby granted, free of charge, to any person obtaining a
 * copy of this software and associated documentation files (the "Software"),
 * to deal in the Software without restriction, including without limitation
 * the rights to use, copy, modify, merge, publish, distribute, sublicense,
 * and/or sell copies of the Software, and to permit persons to whom the
 * Software is furnished to do so, subject to the following conditions:
 *
 * The above copyright notice and this permission notice shall be included in
 * all copies or substantial portions of the Software.
 *
 * THE SOFTWARE IS PROVIDED "AS IS", WITHOUT WARRANTY OF ANY KIND, EXPRESS OR
 * IMPLIED, INCLUDING BUT NOT LIMITED TO THE WARRANTIES OF MERCHANTABILITY,
 * FITNESS FOR A PARTICULAR PURPOSE AND NONINFRINGEMENT.  IN NO EVENT SHALL
 * THE COPYRIGHT HOLDER(S) OR AUTHOR(S) BE LIABLE FOR ANY CLAIM, DAMAGES OR
 * OTHER LIABILITY, WHETHER IN AN ACTION OF CONTRACT, TORT OR OTHERWISE,
 * ARISING FROM, OUT OF OR IN CONNECTION WITH THE SOFTWARE OR THE USE OR
 * OTHER DEALINGS IN THE SOFTWARE.
 *
 * Authors: AMD
 *
 */

#include "../dmub_srv.h"
#include "dmub_dcn20.h"
#include "dmub_dcn21.h"
#include "dmub_cmd.h"
#include "dmub_dcn30.h"
#include "dmub_dcn301.h"
#include "dmub_dcn302.h"
#include "dmub_dcn303.h"
#include "dmub_dcn31.h"
#include "os_types.h"
/*
 * Note: the DMUB service is standalone. No additional headers should be
 * added below or above this line unless they reside within the DMUB
 * folder.
 */

/* Alignment for framebuffer memory. */
#define DMUB_FB_ALIGNMENT (1024 * 1024)

/* Stack size. */
#define DMUB_STACK_SIZE (128 * 1024)

/* Context size. */
#define DMUB_CONTEXT_SIZE (512 * 1024)

/* Mailbox size : Ring buffers are required for both inbox and outbox */
#define DMUB_MAILBOX_SIZE ((2 * DMUB_RB_SIZE))

/* Default state size if meta is absent. */
#define DMUB_FW_STATE_SIZE (64 * 1024)

/* Default tracebuffer size if meta is absent. */
#define DMUB_TRACE_BUFFER_SIZE (64 * 1024)


/* Default scratch mem size. */
#define DMUB_SCRATCH_MEM_SIZE (256)

/* Number of windows in use. */
#define DMUB_NUM_WINDOWS (DMUB_WINDOW_TOTAL)
/* Base addresses. */

#define DMUB_CW0_BASE (0x60000000)
#define DMUB_CW1_BASE (0x61000000)
#define DMUB_CW3_BASE (0x63000000)
#define DMUB_CW4_BASE (0x64000000)
#define DMUB_CW5_BASE (0x65000000)
#define DMUB_CW6_BASE (0x66000000)

#define DMUB_REGION5_BASE (0xA0000000)

static inline uint32_t dmub_align(uint32_t val, uint32_t factor)
{
	return (val + factor - 1) / factor * factor;
}

void dmub_flush_buffer_mem(const struct dmub_fb *fb)
{
	const uint8_t *base = (const uint8_t *)fb->cpu_addr;
	uint8_t buf[64];
	uint32_t pos, end;

	/**
	 * Read 64-byte chunks since we don't want to store a
	 * large temporary buffer for this purpose.
	 */
	end = fb->size / sizeof(buf) * sizeof(buf);

	for (pos = 0; pos < end; pos += sizeof(buf))
		dmub_memcpy(buf, base + pos, sizeof(buf));

	/* Read anything leftover into the buffer. */
	if (end < fb->size)
		dmub_memcpy(buf, base + pos, fb->size - end);
}

static const struct dmub_fw_meta_info *
dmub_get_fw_meta_info_from_blob(const uint8_t *blob, uint32_t blob_size, uint32_t meta_offset)
{
	const union dmub_fw_meta *meta;

	if (!blob || !blob_size)
		return NULL;

	if (blob_size < sizeof(union dmub_fw_meta) + meta_offset)
		return NULL;

	meta = (const union dmub_fw_meta *)(blob + blob_size - meta_offset -
					    sizeof(union dmub_fw_meta));

	if (meta->info.magic_value != DMUB_FW_META_MAGIC)
		return NULL;

	return &meta->info;
}

static const struct dmub_fw_meta_info *
dmub_get_fw_meta_info(const struct dmub_srv_region_params *params)
{
	const struct dmub_fw_meta_info *info = NULL;

	if (params->fw_bss_data && params->bss_data_size) {
		/* Legacy metadata region. */
		info = dmub_get_fw_meta_info_from_blob(params->fw_bss_data,
						       params->bss_data_size,
						       DMUB_FW_META_OFFSET);
	} else if (params->fw_inst_const && params->inst_const_size) {
		/* Combined metadata region - can be aligned to 16-bytes. */
		uint32_t i;

		for (i = 0; i < 16; ++i) {
			info = dmub_get_fw_meta_info_from_blob(
				params->fw_inst_const, params->inst_const_size, i);

			if (info)
				break;
		}
	}

	return info;
}

static bool dmub_srv_hw_setup(struct dmub_srv *dmub, enum dmub_asic asic)
{
	struct dmub_srv_hw_funcs *funcs = &dmub->hw_funcs;

	switch (asic) {
	case DMUB_ASIC_DCN20:
	case DMUB_ASIC_DCN21:
	case DMUB_ASIC_DCN30:
	case DMUB_ASIC_DCN301:
	case DMUB_ASIC_DCN302:
	case DMUB_ASIC_DCN303:
		dmub->regs = &dmub_srv_dcn20_regs;

		funcs->reset = dmub_dcn20_reset;
		funcs->reset_release = dmub_dcn20_reset_release;
		funcs->backdoor_load = dmub_dcn20_backdoor_load;
		funcs->setup_windows = dmub_dcn20_setup_windows;
		funcs->setup_mailbox = dmub_dcn20_setup_mailbox;
		funcs->get_inbox1_rptr = dmub_dcn20_get_inbox1_rptr;
		funcs->set_inbox1_wptr = dmub_dcn20_set_inbox1_wptr;
		funcs->is_supported = dmub_dcn20_is_supported;
		funcs->is_hw_init = dmub_dcn20_is_hw_init;
		funcs->set_gpint = dmub_dcn20_set_gpint;
		funcs->is_gpint_acked = dmub_dcn20_is_gpint_acked;
		funcs->get_gpint_response = dmub_dcn20_get_gpint_response;
		funcs->get_fw_status = dmub_dcn20_get_fw_boot_status;
		funcs->enable_dmub_boot_options = dmub_dcn20_enable_dmub_boot_options;
		funcs->skip_dmub_panel_power_sequence = dmub_dcn20_skip_dmub_panel_power_sequence;
		funcs->get_current_time = dmub_dcn20_get_current_time;

		// Out mailbox register access functions for RN and above
		funcs->setup_out_mailbox = dmub_dcn20_setup_out_mailbox;
		funcs->get_outbox1_wptr = dmub_dcn20_get_outbox1_wptr;
		funcs->set_outbox1_rptr = dmub_dcn20_set_outbox1_rptr;

		//outbox0 call stacks
		funcs->setup_outbox0 = dmub_dcn20_setup_outbox0;
		funcs->get_outbox0_wptr = dmub_dcn20_get_outbox0_wptr;
		funcs->set_outbox0_rptr = dmub_dcn20_set_outbox0_rptr;

		funcs->get_diagnostic_data = dmub_dcn20_get_diagnostic_data;

		if (asic == DMUB_ASIC_DCN21) {
			dmub->regs = &dmub_srv_dcn21_regs;

			funcs->is_phy_init = dmub_dcn21_is_phy_init;
		}
		if (asic == DMUB_ASIC_DCN30) {
			dmub->regs = &dmub_srv_dcn30_regs;

			funcs->backdoor_load = dmub_dcn30_backdoor_load;
			funcs->setup_windows = dmub_dcn30_setup_windows;
		}
		if (asic == DMUB_ASIC_DCN301) {
			dmub->regs = &dmub_srv_dcn301_regs;

			funcs->backdoor_load = dmub_dcn30_backdoor_load;
			funcs->setup_windows = dmub_dcn30_setup_windows;
		}
		if (asic == DMUB_ASIC_DCN302) {
			dmub->regs = &dmub_srv_dcn302_regs;

			funcs->backdoor_load = dmub_dcn30_backdoor_load;
			funcs->setup_windows = dmub_dcn30_setup_windows;
		}
		if (asic == DMUB_ASIC_DCN303) {
			dmub->regs = &dmub_srv_dcn303_regs;

			funcs->backdoor_load = dmub_dcn30_backdoor_load;
			funcs->setup_windows = dmub_dcn30_setup_windows;
		}
		break;

	case DMUB_ASIC_DCN31:
	case DMUB_ASIC_DCN31B:
		dmub->regs_dcn31 = &dmub_srv_dcn31_regs;
		funcs->reset = dmub_dcn31_reset;
		funcs->reset_release = dmub_dcn31_reset_release;
		funcs->backdoor_load = dmub_dcn31_backdoor_load;
		funcs->setup_windows = dmub_dcn31_setup_windows;
		funcs->setup_mailbox = dmub_dcn31_setup_mailbox;
		funcs->get_inbox1_rptr = dmub_dcn31_get_inbox1_rptr;
		funcs->set_inbox1_wptr = dmub_dcn31_set_inbox1_wptr;
		funcs->setup_out_mailbox = dmub_dcn31_setup_out_mailbox;
		funcs->get_outbox1_wptr = dmub_dcn31_get_outbox1_wptr;
		funcs->set_outbox1_rptr = dmub_dcn31_set_outbox1_rptr;
		funcs->is_supported = dmub_dcn31_is_supported;
		funcs->is_hw_init = dmub_dcn31_is_hw_init;
		funcs->set_gpint = dmub_dcn31_set_gpint;
		funcs->is_gpint_acked = dmub_dcn31_is_gpint_acked;
		funcs->get_gpint_response = dmub_dcn31_get_gpint_response;
		funcs->get_gpint_dataout = dmub_dcn31_get_gpint_dataout;
		funcs->get_fw_status = dmub_dcn31_get_fw_boot_status;
		funcs->enable_dmub_boot_options = dmub_dcn31_enable_dmub_boot_options;
		funcs->skip_dmub_panel_power_sequence = dmub_dcn31_skip_dmub_panel_power_sequence;
		//outbox0 call stacks
		funcs->setup_outbox0 = dmub_dcn31_setup_outbox0;
		funcs->get_outbox0_wptr = dmub_dcn31_get_outbox0_wptr;
		funcs->set_outbox0_rptr = dmub_dcn31_set_outbox0_rptr;

		funcs->get_diagnostic_data = dmub_dcn31_get_diagnostic_data;
		funcs->should_detect = dmub_dcn31_should_detect;
		funcs->get_current_time = dmub_dcn31_get_current_time;

		break;

	default:
		return false;
	}

	return true;
}

enum dmub_status dmub_srv_create(struct dmub_srv *dmub,
				 const struct dmub_srv_create_params *params)
{
	enum dmub_status status = DMUB_STATUS_OK;

	dmub_memset(dmub, 0, sizeof(*dmub));

	dmub->funcs = params->funcs;
	dmub->user_ctx = params->user_ctx;
	dmub->asic = params->asic;
	dmub->fw_version = params->fw_version;
	dmub->is_virtual = params->is_virtual;

	/* Setup asic dependent hardware funcs. */
	if (!dmub_srv_hw_setup(dmub, params->asic)) {
		status = DMUB_STATUS_INVALID;
		goto cleanup;
	}

	/* Override (some) hardware funcs based on user params. */
	if (params->hw_funcs) {
		if (params->hw_funcs->emul_get_inbox1_rptr)
			dmub->hw_funcs.emul_get_inbox1_rptr =
				params->hw_funcs->emul_get_inbox1_rptr;

		if (params->hw_funcs->emul_set_inbox1_wptr)
			dmub->hw_funcs.emul_set_inbox1_wptr =
				params->hw_funcs->emul_set_inbox1_wptr;

		if (params->hw_funcs->is_supported)
			dmub->hw_funcs.is_supported =
				params->hw_funcs->is_supported;
	}

	/* Sanity checks for required hw func pointers. */
	if (!dmub->hw_funcs.get_inbox1_rptr ||
	    !dmub->hw_funcs.set_inbox1_wptr) {
		status = DMUB_STATUS_INVALID;
		goto cleanup;
	}

cleanup:
	if (status == DMUB_STATUS_OK)
		dmub->sw_init = true;
	else
		dmub_srv_destroy(dmub);

	return status;
}

void dmub_srv_destroy(struct dmub_srv *dmub)
{
	dmub_memset(dmub, 0, sizeof(*dmub));
}

enum dmub_status
dmub_srv_calc_region_info(struct dmub_srv *dmub,
			  const struct dmub_srv_region_params *params,
			  struct dmub_srv_region_info *out)
{
	struct dmub_region *inst = &out->regions[DMUB_WINDOW_0_INST_CONST];
	struct dmub_region *stack = &out->regions[DMUB_WINDOW_1_STACK];
	struct dmub_region *data = &out->regions[DMUB_WINDOW_2_BSS_DATA];
	struct dmub_region *bios = &out->regions[DMUB_WINDOW_3_VBIOS];
	struct dmub_region *mail = &out->regions[DMUB_WINDOW_4_MAILBOX];
	struct dmub_region *trace_buff = &out->regions[DMUB_WINDOW_5_TRACEBUFF];
	struct dmub_region *fw_state = &out->regions[DMUB_WINDOW_6_FW_STATE];
	struct dmub_region *scratch_mem = &out->regions[DMUB_WINDOW_7_SCRATCH_MEM];
	const struct dmub_fw_meta_info *fw_info;
	uint32_t fw_state_size = DMUB_FW_STATE_SIZE;
	uint32_t trace_buffer_size = DMUB_TRACE_BUFFER_SIZE;
	uint32_t scratch_mem_size = DMUB_SCRATCH_MEM_SIZE;

	if (!dmub->sw_init)
		return DMUB_STATUS_INVALID;

	memset(out, 0, sizeof(*out));

	out->num_regions = DMUB_NUM_WINDOWS;

	inst->base = 0x0;
	inst->top = inst->base + params->inst_const_size;

	data->base = dmub_align(inst->top, 256);
	data->top = data->base + params->bss_data_size;

	/*
	 * All cache windows below should be aligned to the size
	 * of the DMCUB cache line, 64 bytes.
	 */

	stack->base = dmub_align(data->top, 256);
	stack->top = stack->base + DMUB_STACK_SIZE + DMUB_CONTEXT_SIZE;

	bios->base = dmub_align(stack->top, 256);
	bios->top = bios->base + params->vbios_size;

	mail->base = dmub_align(bios->top, 256);
	mail->top = mail->base + DMUB_MAILBOX_SIZE;

	fw_info = dmub_get_fw_meta_info(params);

	if (fw_info) {
		fw_state_size = fw_info->fw_region_size;
		trace_buffer_size = fw_info->trace_buffer_size;

		/**
		 * If DM didn't fill in a version, then fill it in based on
		 * the firmware meta now that we have it.
		 *
		 * TODO: Make it easier for driver to extract this out to
		 * pass during creation.
		 */
		if (dmub->fw_version == 0)
			dmub->fw_version = fw_info->fw_version;
	}

	trace_buff->base = dmub_align(mail->top, 256);
	trace_buff->top = trace_buff->base + dmub_align(trace_buffer_size, 64);

	fw_state->base = dmub_align(trace_buff->top, 256);
	fw_state->top = fw_state->base + dmub_align(fw_state_size, 64);

	scratch_mem->base = dmub_align(fw_state->top, 256);
	scratch_mem->top = scratch_mem->base + dmub_align(scratch_mem_size, 64);

	out->fb_size = dmub_align(scratch_mem->top, 4096);

	return DMUB_STATUS_OK;
}

enum dmub_status dmub_srv_calc_fb_info(struct dmub_srv *dmub,
				       const struct dmub_srv_fb_params *params,
				       struct dmub_srv_fb_info *out)
{
	uint8_t *cpu_base;
	uint64_t gpu_base;
	uint32_t i;

	if (!dmub->sw_init)
		return DMUB_STATUS_INVALID;

	memset(out, 0, sizeof(*out));

	if (params->region_info->num_regions != DMUB_NUM_WINDOWS)
		return DMUB_STATUS_INVALID;

	cpu_base = (uint8_t *)params->cpu_addr;
	gpu_base = params->gpu_addr;

	for (i = 0; i < DMUB_NUM_WINDOWS; ++i) {
		const struct dmub_region *reg =
			&params->region_info->regions[i];

		out->fb[i].cpu_addr = cpu_base + reg->base;
		out->fb[i].gpu_addr = gpu_base + reg->base;
		out->fb[i].size = reg->top - reg->base;
	}

	out->num_fb = DMUB_NUM_WINDOWS;

	return DMUB_STATUS_OK;
}

enum dmub_status dmub_srv_has_hw_support(struct dmub_srv *dmub,
					 bool *is_supported)
{
	*is_supported = false;

	if (!dmub->sw_init)
		return DMUB_STATUS_INVALID;

	if (dmub->hw_funcs.is_supported)
		*is_supported = dmub->hw_funcs.is_supported(dmub);

	return DMUB_STATUS_OK;
}

enum dmub_status dmub_srv_is_hw_init(struct dmub_srv *dmub, bool *is_hw_init)
{
	*is_hw_init = false;

	if (!dmub->sw_init)
		return DMUB_STATUS_INVALID;

	if (!dmub->hw_init)
		return DMUB_STATUS_OK;

	if (dmub->hw_funcs.is_hw_init)
		*is_hw_init = dmub->hw_funcs.is_hw_init(dmub);

	return DMUB_STATUS_OK;
}

enum dmub_status dmub_srv_hw_init(struct dmub_srv *dmub,
				  const struct dmub_srv_hw_params *params)
{
	struct dmub_fb *inst_fb = params->fb[DMUB_WINDOW_0_INST_CONST];
	struct dmub_fb *stack_fb = params->fb[DMUB_WINDOW_1_STACK];
	struct dmub_fb *data_fb = params->fb[DMUB_WINDOW_2_BSS_DATA];
	struct dmub_fb *bios_fb = params->fb[DMUB_WINDOW_3_VBIOS];
	struct dmub_fb *mail_fb = params->fb[DMUB_WINDOW_4_MAILBOX];
	struct dmub_fb *tracebuff_fb = params->fb[DMUB_WINDOW_5_TRACEBUFF];
	struct dmub_fb *fw_state_fb = params->fb[DMUB_WINDOW_6_FW_STATE];
	struct dmub_fb *scratch_mem_fb = params->fb[DMUB_WINDOW_7_SCRATCH_MEM];

	struct dmub_rb_init_params rb_params, outbox0_rb_params;
	struct dmub_window cw0, cw1, cw2, cw3, cw4, cw5, cw6;
	struct dmub_region inbox1, outbox1, outbox0;

	if (!dmub->sw_init)
		return DMUB_STATUS_INVALID;

	if (!inst_fb || !stack_fb || !data_fb || !bios_fb || !mail_fb ||
		!tracebuff_fb || !fw_state_fb || !scratch_mem_fb) {
		ASSERT(0);
		return DMUB_STATUS_INVALID;
	}

	dmub->fb_base = params->fb_base;
	dmub->fb_offset = params->fb_offset;
	dmub->psp_version = params->psp_version;

	if (dmub->hw_funcs.reset)
		dmub->hw_funcs.reset(dmub);

	cw0.offset.quad_part = inst_fb->gpu_addr;
	cw0.region.base = DMUB_CW0_BASE;
	cw0.region.top = cw0.region.base + inst_fb->size - 1;

	cw1.offset.quad_part = stack_fb->gpu_addr;
	cw1.region.base = DMUB_CW1_BASE;
	cw1.region.top = cw1.region.base + stack_fb->size - 1;

	if (params->load_inst_const && dmub->hw_funcs.backdoor_load) {
		/**
		 * Read back all the instruction memory so we don't hang the
		 * DMCUB when backdoor loading if the write from x86 hasn't been
		 * flushed yet. This only occurs in backdoor loading.
		 */
		dmub_flush_buffer_mem(inst_fb);
		dmub->hw_funcs.backdoor_load(dmub, &cw0, &cw1);
	}

	cw2.offset.quad_part = data_fb->gpu_addr;
	cw2.region.base = DMUB_CW0_BASE + inst_fb->size;
	cw2.region.top = cw2.region.base + data_fb->size;

	cw3.offset.quad_part = bios_fb->gpu_addr;
	cw3.region.base = DMUB_CW3_BASE;
	cw3.region.top = cw3.region.base + bios_fb->size;

	cw4.offset.quad_part = mail_fb->gpu_addr;
	cw4.region.base = DMUB_CW4_BASE;
	cw4.region.top = cw4.region.base + mail_fb->size;

	/**
	 * Doubled the mailbox region to accomodate inbox and outbox.
	 * Note: Currently, currently total mailbox size is 16KB. It is split
	 * equally into 8KB between inbox and outbox. If this config is
	 * changed, then uncached base address configuration of outbox1
	 * has to be updated in funcs->setup_out_mailbox.
	 */
	inbox1.base = cw4.region.base;
	inbox1.top = cw4.region.base + DMUB_RB_SIZE;
	outbox1.base = inbox1.top;
	outbox1.top = cw4.region.top;

	cw5.offset.quad_part = tracebuff_fb->gpu_addr;
	cw5.region.base = DMUB_CW5_BASE;
	cw5.region.top = cw5.region.base + tracebuff_fb->size;

	outbox0.base = DMUB_REGION5_BASE + TRACE_BUFFER_ENTRY_OFFSET;
	outbox0.top = outbox0.base + tracebuff_fb->size - TRACE_BUFFER_ENTRY_OFFSET;

	cw6.offset.quad_part = fw_state_fb->gpu_addr;
	cw6.region.base = DMUB_CW6_BASE;
	cw6.region.top = cw6.region.base + fw_state_fb->size;

	dmub->fw_state = fw_state_fb->cpu_addr;

	dmub->scratch_mem_fb = *scratch_mem_fb;

	if (dmub->hw_funcs.setup_windows)
		dmub->hw_funcs.setup_windows(dmub, &cw2, &cw3, &cw4, &cw5, &cw6);

	if (dmub->hw_funcs.setup_outbox0)
		dmub->hw_funcs.setup_outbox0(dmub, &outbox0);

	if (dmub->hw_funcs.setup_mailbox)
		dmub->hw_funcs.setup_mailbox(dmub, &inbox1);
	if (dmub->hw_funcs.setup_out_mailbox)
		dmub->hw_funcs.setup_out_mailbox(dmub, &outbox1);

	dmub_memset(&rb_params, 0, sizeof(rb_params));
	rb_params.ctx = dmub;
	rb_params.base_address = mail_fb->cpu_addr;
	rb_params.capacity = DMUB_RB_SIZE;
	dmub_rb_init(&dmub->inbox1_rb, &rb_params);

	// Initialize outbox1 ring buffer
	rb_params.ctx = dmub;
	rb_params.base_address = (void *) ((uint8_t *) (mail_fb->cpu_addr) + DMUB_RB_SIZE);
	rb_params.capacity = DMUB_RB_SIZE;
	dmub_rb_init(&dmub->outbox1_rb, &rb_params);

	dmub_memset(&outbox0_rb_params, 0, sizeof(outbox0_rb_params));
	outbox0_rb_params.ctx = dmub;
	outbox0_rb_params.base_address = (void *)((uintptr_t)(tracebuff_fb->cpu_addr) + TRACE_BUFFER_ENTRY_OFFSET);
	outbox0_rb_params.capacity = tracebuff_fb->size - dmub_align(TRACE_BUFFER_ENTRY_OFFSET, 64);
	dmub_rb_init(&dmub->outbox0_rb, &outbox0_rb_params);

	/* Report to DMUB what features are supported by current driver */
	if (dmub->hw_funcs.enable_dmub_boot_options)
		dmub->hw_funcs.enable_dmub_boot_options(dmub, params);

	if (dmub->hw_funcs.reset_release)
		dmub->hw_funcs.reset_release(dmub);

	dmub->hw_init = true;

	return DMUB_STATUS_OK;
}

enum dmub_status dmub_srv_hw_reset(struct dmub_srv *dmub)
{
	if (!dmub->sw_init)
		return DMUB_STATUS_INVALID;

	if (dmub->hw_funcs.reset)
		dmub->hw_funcs.reset(dmub);

	dmub->hw_init = false;

	return DMUB_STATUS_OK;
}

enum dmub_status dmub_srv_cmd_queue(struct dmub_srv *dmub,
				    const union dmub_rb_cmd *cmd)
{
	if (!dmub->hw_init)
		return DMUB_STATUS_INVALID;

	if (dmub_rb_push_front(&dmub->inbox1_rb, cmd))
		return DMUB_STATUS_OK;

	return DMUB_STATUS_QUEUE_FULL;
}

enum dmub_status dmub_srv_cmd_execute(struct dmub_srv *dmub)
{
	struct dmub_rb flush_rb;

	if (!dmub->hw_init)
		return DMUB_STATUS_INVALID;

	/**
	 * Read back all the queued commands to ensure that they've
	 * been flushed to framebuffer memory. Otherwise DMCUB might
	 * read back stale, fully invalid or partially invalid data.
	 */
	flush_rb = dmub->inbox1_rb;
	flush_rb.rptr = dmub->inbox1_last_wptr;
	dmub_rb_flush_pending(&flush_rb);

	dmub->hw_funcs.set_inbox1_wptr(dmub, dmub->inbox1_rb.wrpt);

	dmub->inbox1_last_wptr = dmub->inbox1_rb.wrpt;

	return DMUB_STATUS_OK;
}

enum dmub_status dmub_srv_wait_for_auto_load(struct dmub_srv *dmub,
					     uint32_t timeout_us)
{
	uint32_t i;

	if (!dmub->hw_init)
		return DMUB_STATUS_INVALID;

	for (i = 0; i <= timeout_us; i += 100) {
		union dmub_fw_boot_status status = dmub->hw_funcs.get_fw_status(dmub);

		if (status.bits.dal_fw && status.bits.mailbox_rdy)
			return DMUB_STATUS_OK;

		udelay(100);
	}

	return DMUB_STATUS_TIMEOUT;
}

enum dmub_status dmub_srv_wait_for_phy_init(struct dmub_srv *dmub,
					    uint32_t timeout_us)
{
	uint32_t i = 0;

	if (!dmub->hw_init)
		return DMUB_STATUS_INVALID;

	if (!dmub->hw_funcs.is_phy_init)
		return DMUB_STATUS_OK;

	for (i = 0; i <= timeout_us; i += 10) {
		if (dmub->hw_funcs.is_phy_init(dmub))
			return DMUB_STATUS_OK;

		udelay(10);
	}

	return DMUB_STATUS_TIMEOUT;
}

enum dmub_status dmub_srv_wait_for_idle(struct dmub_srv *dmub,
					uint32_t timeout_us)
{
	uint32_t i, rptr;

	if (!dmub->hw_init)
		return DMUB_STATUS_INVALID;

	for (i = 0; i <= timeout_us; ++i) {
		rptr = dmub->hw_funcs.get_inbox1_rptr(dmub);

		if (rptr > dmub->inbox1_rb.capacity)
			return DMUB_STATUS_HW_FAILURE;

		dmub->inbox1_rb.rptr = rptr;

		if (dmub_rb_empty(&dmub->inbox1_rb))
			return DMUB_STATUS_OK;

		udelay(1);
	}

	return DMUB_STATUS_TIMEOUT;
}

enum dmub_status
dmub_srv_send_gpint_command(struct dmub_srv *dmub,
			    enum dmub_gpint_command command_code,
			    uint16_t param, uint32_t timeout_us)
{
	union dmub_gpint_data_register reg;
	uint32_t i;

	if (!dmub->sw_init)
		return DMUB_STATUS_INVALID;

	if (!dmub->hw_funcs.set_gpint)
		return DMUB_STATUS_INVALID;

	if (!dmub->hw_funcs.is_gpint_acked)
		return DMUB_STATUS_INVALID;

	reg.bits.status = 1;
	reg.bits.command_code = command_code;
	reg.bits.param = param;

	dmub->hw_funcs.set_gpint(dmub, reg);

	for (i = 0; i < timeout_us; ++i) {
		udelay(1);

		if (dmub->hw_funcs.is_gpint_acked(dmub, reg))
			return DMUB_STATUS_OK;
	}

	return DMUB_STATUS_TIMEOUT;
}

enum dmub_status dmub_srv_get_gpint_response(struct dmub_srv *dmub,
					     uint32_t *response)
{
	*response = 0;

	if (!dmub->sw_init)
		return DMUB_STATUS_INVALID;

	if (!dmub->hw_funcs.get_gpint_response)
		return DMUB_STATUS_INVALID;

	*response = dmub->hw_funcs.get_gpint_response(dmub);

	return DMUB_STATUS_OK;
}

enum dmub_status dmub_srv_get_gpint_dataout(struct dmub_srv *dmub,
					     uint32_t *dataout)
{
	*dataout = 0;

	if (!dmub->sw_init)
		return DMUB_STATUS_INVALID;

	if (!dmub->hw_funcs.get_gpint_dataout)
		return DMUB_STATUS_INVALID;

	*dataout = dmub->hw_funcs.get_gpint_dataout(dmub);

	return DMUB_STATUS_OK;
}

enum dmub_status dmub_srv_get_fw_boot_status(struct dmub_srv *dmub,
					     union dmub_fw_boot_status *status)
{
	status->all = 0;

	if (!dmub->sw_init)
		return DMUB_STATUS_INVALID;

	if (dmub->hw_funcs.get_fw_status)
		*status = dmub->hw_funcs.get_fw_status(dmub);

	return DMUB_STATUS_OK;
}

enum dmub_status dmub_srv_cmd_with_reply_data(struct dmub_srv *dmub,
					      union dmub_rb_cmd *cmd)
{
	enum dmub_status status = DMUB_STATUS_OK;

	// Queue command
	status = dmub_srv_cmd_queue(dmub, cmd);

	if (status != DMUB_STATUS_OK)
		return status;

	// Execute command
	status = dmub_srv_cmd_execute(dmub);

	if (status != DMUB_STATUS_OK)
		return status;

	// Wait for DMUB to process command
	status = dmub_srv_wait_for_idle(dmub, 100000);

	if (status != DMUB_STATUS_OK)
		return status;

	// Copy data back from ring buffer into command
	dmub_rb_get_return_data(&dmub->inbox1_rb, cmd);

	return status;
}

static inline bool dmub_rb_out_trace_buffer_front(struct dmub_rb *rb,
				 void *entry)
{
	const uint64_t *src = (const uint64_t *)(rb->base_address) + rb->rptr / sizeof(uint64_t);
	uint64_t *dst = (uint64_t *)entry;
	uint8_t i;
	uint8_t loop_count;

	if (rb->rptr == rb->wrpt)
		return false;

	loop_count = sizeof(struct dmcub_trace_buf_entry) / sizeof(uint64_t);
	// copying data
	for (i = 0; i < loop_count; i++)
		*dst++ = *src++;

	rb->rptr += sizeof(struct dmcub_trace_buf_entry);

	rb->rptr %= rb->capacity;

	return true;
}

bool dmub_srv_get_outbox0_msg(struct dmub_srv *dmub, struct dmcub_trace_buf_entry *entry)
{
	dmub->outbox0_rb.wrpt = dmub->hw_funcs.get_outbox0_wptr(dmub);

	return dmub_rb_out_trace_buffer_front(&dmub->outbox0_rb, (void *)entry);
}

bool dmub_srv_get_diagnostic_data(struct dmub_srv *dmub, struct dmub_diagnostic_data *diag_data)
{
	if (!dmub || !dmub->hw_funcs.get_diagnostic_data || !diag_data)
		return false;
	dmub->hw_funcs.get_diagnostic_data(dmub, diag_data);
	return true;
}

bool dmub_srv_should_detect(struct dmub_srv *dmub)
{
	if (!dmub->hw_init || !dmub->hw_funcs.should_detect)
		return false;

	return dmub->hw_funcs.should_detect(dmub);
<<<<<<< HEAD
=======
}

enum dmub_status dmub_srv_clear_inbox0_ack(struct dmub_srv *dmub)
{
	if (!dmub->hw_init || !dmub->hw_funcs.clear_inbox0_ack_register)
		return DMUB_STATUS_INVALID;

	dmub->hw_funcs.clear_inbox0_ack_register(dmub);
	return DMUB_STATUS_OK;
}

enum dmub_status dmub_srv_wait_for_inbox0_ack(struct dmub_srv *dmub, uint32_t timeout_us)
{
	uint32_t i = 0;
	uint32_t ack = 0;

	if (!dmub->hw_init || !dmub->hw_funcs.read_inbox0_ack_register)
		return DMUB_STATUS_INVALID;

	for (i = 0; i <= timeout_us; i++) {
		ack = dmub->hw_funcs.read_inbox0_ack_register(dmub);
		if (ack)
			return DMUB_STATUS_OK;
	}
	return DMUB_STATUS_TIMEOUT;
}

enum dmub_status dmub_srv_send_inbox0_cmd(struct dmub_srv *dmub,
		union dmub_inbox0_data_register data)
{
	if (!dmub->hw_init || !dmub->hw_funcs.send_inbox0_cmd)
		return DMUB_STATUS_INVALID;

	dmub->hw_funcs.send_inbox0_cmd(dmub, data);
	return DMUB_STATUS_OK;
>>>>>>> 754e0b0e
}<|MERGE_RESOLUTION|>--- conflicted
+++ resolved
@@ -848,8 +848,6 @@
 		return false;
 
 	return dmub->hw_funcs.should_detect(dmub);
-<<<<<<< HEAD
-=======
 }
 
 enum dmub_status dmub_srv_clear_inbox0_ack(struct dmub_srv *dmub)
@@ -885,5 +883,4 @@
 
 	dmub->hw_funcs.send_inbox0_cmd(dmub, data);
 	return DMUB_STATUS_OK;
->>>>>>> 754e0b0e
 }