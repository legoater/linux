/*
 * Copyright 2015 Advanced Micro Devices, Inc.
 *
 * Permission is hereby granted, free of charge, to any person obtaining a
 * copy of this software and associated documentation files (the "Software"),
 * to deal in the Software without restriction, including without limitation
 * the rights to use, copy, modify, merge, publish, distribute, sublicense,
 * and/or sell copies of the Software, and to permit persons to whom the
 * Software is furnished to do so, subject to the following conditions:
 *
 * The above copyright notice and this permission notice shall be included in
 * all copies or substantial portions of the Software.
 *
 * THE SOFTWARE IS PROVIDED "AS IS", WITHOUT WARRANTY OF ANY KIND, EXPRESS OR
 * IMPLIED, INCLUDING BUT NOT LIMITED TO THE WARRANTIES OF MERCHANTABILITY,
 * FITNESS FOR A PARTICULAR PURPOSE AND NONINFRINGEMENT.  IN NO EVENT SHALL
 * THE COPYRIGHT HOLDER(S) OR AUTHOR(S) BE LIABLE FOR ANY CLAIM, DAMAGES OR
 * OTHER LIABILITY, WHETHER IN AN ACTION OF CONTRACT, TORT OR OTHERWISE,
 * ARISING FROM, OUT OF OR IN CONNECTION WITH THE SOFTWARE OR THE USE OR
 * OTHER DEALINGS IN THE SOFTWARE.
 *
 * Authors: AMD
 */

#include "dm_services.h"

#include "amdgpu.h"

#include "dc.h"

#include "core_status.h"
#include "core_types.h"
#include "hw_sequencer.h"
#include "dce/dce_hwseq.h"

#include "resource.h"
#include "dc_state.h"
#include "dc_state_priv.h"
#include "dc_plane.h"
#include "dc_plane_priv.h"
#include "dc_stream_priv.h"

#include "gpio_service_interface.h"
#include "clk_mgr.h"
#include "clock_source.h"
#include "dc_bios_types.h"

#include "bios_parser_interface.h"
#include "bios/bios_parser_helper.h"
#include "include/irq_service_interface.h"
#include "transform.h"
#include "dmcu.h"
#include "dpp.h"
#include "timing_generator.h"
#include "abm.h"
#include "virtual/virtual_link_encoder.h"
#include "hubp.h"

#include "link_hwss.h"
#include "link_encoder.h"
#include "link_enc_cfg.h"

#include "link.h"
#include "dm_helpers.h"
#include "mem_input.h"

#include "dc_dmub_srv.h"

#include "dsc.h"

#include "vm_helper.h"

#include "dce/dce_i2c.h"

#include "dmub/dmub_srv.h"

#include "dce/dmub_psr.h"

#include "dce/dmub_hw_lock_mgr.h"

#include "dc_trace.h"

#include "hw_sequencer_private.h"

#if defined(CONFIG_DRM_AMD_DC_FP)
#include "dml2/dml2_internal_types.h"
#include "soc_and_ip_translator.h"
#endif

#include "dce/dmub_outbox.h"

#define CTX \
	dc->ctx

#define DC_LOGGER \
	dc->ctx->logger

static const char DC_BUILD_ID[] = "production-build";

/**
 * DOC: Overview
 *
 * DC is the OS-agnostic component of the amdgpu DC driver.
 *
 * DC maintains and validates a set of structs representing the state of the
 * driver and writes that state to AMD hardware
 *
 * Main DC HW structs:
 *
 * struct dc - The central struct.  One per driver.  Created on driver load,
 * destroyed on driver unload.
 *
 * struct dc_context - One per driver.
 * Used as a backpointer by most other structs in dc.
 *
 * struct dc_link - One per connector (the physical DP, HDMI, miniDP, or eDP
 * plugpoints).  Created on driver load, destroyed on driver unload.
 *
 * struct dc_sink - One per display.  Created on boot or hotplug.
 * Destroyed on shutdown or hotunplug.  A dc_link can have a local sink
 * (the display directly attached).  It may also have one or more remote
 * sinks (in the Multi-Stream Transport case)
 *
 * struct resource_pool - One per driver.  Represents the hw blocks not in the
 * main pipeline.  Not directly accessible by dm.
 *
 * Main dc state structs:
 *
 * These structs can be created and destroyed as needed.  There is a full set of
 * these structs in dc->current_state representing the currently programmed state.
 *
 * struct dc_state - The global DC state to track global state information,
 * such as bandwidth values.
 *
 * struct dc_stream_state - Represents the hw configuration for the pipeline from
 * a framebuffer to a display.  Maps one-to-one with dc_sink.
 *
 * struct dc_plane_state - Represents a framebuffer.  Each stream has at least one,
 * and may have more in the Multi-Plane Overlay case.
 *
 * struct resource_context - Represents the programmable state of everything in
 * the resource_pool.  Not directly accessible by dm.
 *
 * struct pipe_ctx - A member of struct resource_context.  Represents the
 * internal hardware pipeline components.  Each dc_plane_state has either
 * one or two (in the pipe-split case).
 */

/* Private functions */

static inline void elevate_update_type(enum surface_update_type *original, enum surface_update_type new)
{
	if (new > *original)
		*original = new;
}

static void destroy_links(struct dc *dc)
{
	uint32_t i;

	for (i = 0; i < dc->link_count; i++) {
		if (NULL != dc->links[i])
			dc->link_srv->destroy_link(&dc->links[i]);
	}
}

static uint32_t get_num_of_internal_disp(struct dc_link **links, uint32_t num_links)
{
	int i;
	uint32_t count = 0;

	for (i = 0; i < num_links; i++) {
		if (links[i]->connector_signal == SIGNAL_TYPE_EDP ||
				links[i]->is_internal_display)
			count++;
	}

	return count;
}

static int get_seamless_boot_stream_count(struct dc_state *ctx)
{
	uint8_t i;
	uint8_t seamless_boot_stream_count = 0;

	for (i = 0; i < ctx->stream_count; i++)
		if (ctx->streams[i]->apply_seamless_boot_optimization)
			seamless_boot_stream_count++;

	return seamless_boot_stream_count;
}

static bool create_links(
		struct dc *dc,
		uint32_t num_virtual_links)
{
	int i;
	int connectors_num;
	struct dc_bios *bios = dc->ctx->dc_bios;

	dc->link_count = 0;

	connectors_num = bios->funcs->get_connectors_number(bios);

	DC_LOG_DC("BIOS object table - number of connectors: %d", connectors_num);

	if (connectors_num > ENUM_ID_COUNT) {
		dm_error(
			"DC: Number of connectors %d exceeds maximum of %d!\n",
			connectors_num,
			ENUM_ID_COUNT);
		return false;
	}

	dm_output_to_console(
		"DC: %s: connectors_num: physical:%d, virtual:%d\n",
		__func__,
		connectors_num,
		num_virtual_links);

	/* When getting the number of connectors, the VBIOS reports the number of valid indices,
	 * but it doesn't say which indices are valid, and not every index has an actual connector.
	 * So, if we don't find a connector on an index, that is not an error.
	 *
	 * - There is no guarantee that the first N indices will be valid
	 * - VBIOS may report a higher amount of valid indices than there are actual connectors
	 * - Some VBIOS have valid configurations for more connectors than there actually are
	 *   on the card. This may be because the manufacturer used the same VBIOS for different
	 *   variants of the same card.
	 */
	for (i = 0; dc->link_count < connectors_num && i < MAX_LINKS; i++) {
		struct graphics_object_id connector_id = bios->funcs->get_connector_id(bios, i);
		struct link_init_data link_init_params = {0};
		struct dc_link *link;

		if (connector_id.id == CONNECTOR_ID_UNKNOWN)
			continue;

		DC_LOG_DC("BIOS object table - printing link object info for connector number: %d, link_index: %d", i, dc->link_count);

		link_init_params.ctx = dc->ctx;
		/* next BIOS object table connector */
		link_init_params.connector_index = i;
		link_init_params.link_index = dc->link_count;
		link_init_params.dc = dc;
		link = dc->link_srv->create_link(&link_init_params);

		if (link) {
			dc->links[dc->link_count] = link;
			link->dc = dc;
			++dc->link_count;
		}
	}

	DC_LOG_DC("BIOS object table - end");

	/* Create a link for each usb4 dpia port */
	dc->lowest_dpia_link_index = MAX_LINKS;
	for (i = 0; i < dc->res_pool->usb4_dpia_count; i++) {
		struct link_init_data link_init_params = {0};
		struct dc_link *link;

		link_init_params.ctx = dc->ctx;
		link_init_params.connector_index = i;
		link_init_params.link_index = dc->link_count;
		link_init_params.dc = dc;
		link_init_params.is_dpia_link = true;

		link = dc->link_srv->create_link(&link_init_params);
		if (link) {
			if (dc->lowest_dpia_link_index > dc->link_count)
				dc->lowest_dpia_link_index = dc->link_count;

			dc->links[dc->link_count] = link;
			link->dc = dc;
			++dc->link_count;
		}
	}

	for (i = 0; i < num_virtual_links; i++) {
		struct dc_link *link = kzalloc(sizeof(*link), GFP_KERNEL);
		struct encoder_init_data enc_init = {0};

		if (link == NULL) {
			BREAK_TO_DEBUGGER();
			goto failed_alloc;
		}

		link->link_index = dc->link_count;
		dc->links[dc->link_count] = link;
		dc->link_count++;

		link->ctx = dc->ctx;
		link->dc = dc;
		link->connector_signal = SIGNAL_TYPE_VIRTUAL;
		link->link_id.type = OBJECT_TYPE_CONNECTOR;
		link->link_id.id = CONNECTOR_ID_VIRTUAL;
		link->link_id.enum_id = ENUM_ID_1;
		link->psr_settings.psr_version = DC_PSR_VERSION_UNSUPPORTED;
		link->link_enc = kzalloc(sizeof(*link->link_enc), GFP_KERNEL);

		if (!link->link_enc) {
			BREAK_TO_DEBUGGER();
			goto failed_alloc;
		}

		link->link_status.dpcd_caps = &link->dpcd_caps;

		enc_init.ctx = dc->ctx;
		enc_init.channel = CHANNEL_ID_UNKNOWN;
		enc_init.hpd_source = HPD_SOURCEID_UNKNOWN;
		enc_init.transmitter = TRANSMITTER_UNKNOWN;
		enc_init.connector = link->link_id;
		enc_init.encoder.type = OBJECT_TYPE_ENCODER;
		enc_init.encoder.id = ENCODER_ID_INTERNAL_VIRTUAL;
		enc_init.encoder.enum_id = ENUM_ID_1;
		virtual_link_encoder_construct(link->link_enc, &enc_init);
	}

	dc->caps.num_of_internal_disp = get_num_of_internal_disp(dc->links, dc->link_count);

	return true;

failed_alloc:
	return false;
}

/* Create additional DIG link encoder objects if fewer than the platform
 * supports were created during link construction. This can happen if the
 * number of physical connectors is less than the number of DIGs.
 */
static bool create_link_encoders(struct dc *dc)
{
	bool res = true;
	unsigned int num_usb4_dpia = dc->res_pool->res_cap->num_usb4_dpia;
	unsigned int num_dig_link_enc = dc->res_pool->res_cap->num_dig_link_enc;
	int i;

	/* A platform without USB4 DPIA endpoints has a fixed mapping between DIG
	 * link encoders and physical display endpoints and does not require
	 * additional link encoder objects.
	 */
	if (num_usb4_dpia == 0)
		return res;

	/* Create as many link encoder objects as the platform supports. DPIA
	 * endpoints can be programmably mapped to any DIG.
	 */
	if (num_dig_link_enc > dc->res_pool->dig_link_enc_count) {
		for (i = 0; i < num_dig_link_enc; i++) {
			struct link_encoder *link_enc = dc->res_pool->link_encoders[i];

			if (!link_enc && dc->res_pool->funcs->link_enc_create_minimal) {
				link_enc = dc->res_pool->funcs->link_enc_create_minimal(dc->ctx,
						(enum engine_id)(ENGINE_ID_DIGA + i));
				if (link_enc) {
					dc->res_pool->link_encoders[i] = link_enc;
					dc->res_pool->dig_link_enc_count++;
				} else {
					res = false;
				}
			}
		}
	}

	return res;
}

/* Destroy any additional DIG link encoder objects created by
 * create_link_encoders().
 * NB: Must only be called after destroy_links().
 */
static void destroy_link_encoders(struct dc *dc)
{
	unsigned int num_usb4_dpia;
	unsigned int num_dig_link_enc;
	int i;

	if (!dc->res_pool)
		return;

	num_usb4_dpia = dc->res_pool->res_cap->num_usb4_dpia;
	num_dig_link_enc = dc->res_pool->res_cap->num_dig_link_enc;

	/* A platform without USB4 DPIA endpoints has a fixed mapping between DIG
	 * link encoders and physical display endpoints and does not require
	 * additional link encoder objects.
	 */
	if (num_usb4_dpia == 0)
		return;

	for (i = 0; i < num_dig_link_enc; i++) {
		struct link_encoder *link_enc = dc->res_pool->link_encoders[i];

		if (link_enc) {
			link_enc->funcs->destroy(&link_enc);
			dc->res_pool->link_encoders[i] = NULL;
			dc->res_pool->dig_link_enc_count--;
		}
	}
}

static struct dc_perf_trace *dc_perf_trace_create(void)
{
	return kzalloc(sizeof(struct dc_perf_trace), GFP_KERNEL);
}

static void dc_perf_trace_destroy(struct dc_perf_trace **perf_trace)
{
	kfree(*perf_trace);
	*perf_trace = NULL;
}

static bool set_long_vtotal(struct dc *dc, struct dc_stream_state *stream, struct dc_crtc_timing_adjust *adjust)
{
	if (!dc || !stream || !adjust)
		return false;

	if (!dc->current_state)
		return false;

	int i;

	for (i = 0; i < MAX_PIPES; i++) {
		struct pipe_ctx *pipe = &dc->current_state->res_ctx.pipe_ctx[i];

		if (pipe->stream == stream && pipe->stream_res.tg) {
			if (dc->hwss.set_long_vtotal)
				dc->hwss.set_long_vtotal(&pipe, 1, adjust->v_total_min, adjust->v_total_max);

			return true;
		}
	}

	return false;
}

/**
 *  dc_stream_adjust_vmin_vmax - look up pipe context & update parts of DRR
 *  @dc:     dc reference
 *  @stream: Initial dc stream state
 *  @adjust: Updated parameters for vertical_total_min and vertical_total_max
 *
 *  Looks up the pipe context of dc_stream_state and updates the
 *  vertical_total_min and vertical_total_max of the DRR, Dynamic Refresh
 *  Rate, which is a power-saving feature that targets reducing panel
 *  refresh rate while the screen is static
 *
 *  Return: %true if the pipe context is found and adjusted;
 *          %false if the pipe context is not found.
 */
bool dc_stream_adjust_vmin_vmax(struct dc *dc,
		struct dc_stream_state *stream,
		struct dc_crtc_timing_adjust *adjust)
{
	int i;

	/*
	 * Don't adjust DRR while there's bandwidth optimizations pending to
	 * avoid conflicting with firmware updates.
	 */
	if (dc->ctx->dce_version > DCE_VERSION_MAX) {
		if ((dc->optimized_required || dc->wm_optimized_required) &&
			(stream->adjust.v_total_max != adjust->v_total_max ||
			stream->adjust.v_total_min != adjust->v_total_min)) {
			stream->adjust.timing_adjust_pending = true;
			return false;
		}
	}

	dc_exit_ips_for_hw_access(dc);

	stream->adjust.v_total_max = adjust->v_total_max;
	stream->adjust.v_total_mid = adjust->v_total_mid;
	stream->adjust.v_total_mid_frame_num = adjust->v_total_mid_frame_num;
	stream->adjust.v_total_min = adjust->v_total_min;
	stream->adjust.allow_otg_v_count_halt = adjust->allow_otg_v_count_halt;

	if (dc->caps.max_v_total != 0 &&
		(adjust->v_total_max > dc->caps.max_v_total || adjust->v_total_min > dc->caps.max_v_total)) {
		stream->adjust.timing_adjust_pending = false;
		if (adjust->allow_otg_v_count_halt)
			return set_long_vtotal(dc, stream, adjust);
		else
			return false;
	}

	for (i = 0; i < MAX_PIPES; i++) {
		struct pipe_ctx *pipe = &dc->current_state->res_ctx.pipe_ctx[i];

		if (pipe->stream == stream && pipe->stream_res.tg) {
			dc->hwss.set_drr(&pipe,
					1,
					*adjust);
			stream->adjust.timing_adjust_pending = false;
			return true;
		}
	}
	return false;
}

/**
 * dc_stream_get_last_used_drr_vtotal - Looks up the pipe context of
 * dc_stream_state and gets the last VTOTAL used by DRR (Dynamic Refresh Rate)
 *
 * @dc: [in] dc reference
 * @stream: [in] Initial dc stream state
 * @refresh_rate: [in] new refresh_rate
 *
 * Return: %true if the pipe context is found and there is an associated
 *         timing_generator for the DC;
 *         %false if the pipe context is not found or there is no
 *         timing_generator for the DC.
 */
bool dc_stream_get_last_used_drr_vtotal(struct dc *dc,
		struct dc_stream_state *stream,
		uint32_t *refresh_rate)
{
	bool status = false;

	int i = 0;

	dc_exit_ips_for_hw_access(dc);

	for (i = 0; i < MAX_PIPES; i++) {
		struct pipe_ctx *pipe = &dc->current_state->res_ctx.pipe_ctx[i];

		if (pipe->stream == stream && pipe->stream_res.tg) {
			/* Only execute if a function pointer has been defined for
			 * the DC version in question
			 */
			if (pipe->stream_res.tg->funcs->get_last_used_drr_vtotal) {
				pipe->stream_res.tg->funcs->get_last_used_drr_vtotal(pipe->stream_res.tg, refresh_rate);

				status = true;

				break;
			}
		}
	}

	return status;
}

#if defined(CONFIG_DRM_AMD_SECURE_DISPLAY)
static inline void
dc_stream_forward_dmub_crc_window(struct dc_dmub_srv *dmub_srv,
		struct rect *rect, struct otg_phy_mux *mux_mapping, bool is_stop)
{
	union dmub_rb_cmd cmd = {0};

	cmd.secure_display.roi_info.phy_id = mux_mapping->phy_output_num;
	cmd.secure_display.roi_info.otg_id = mux_mapping->otg_output_num;

	if (is_stop) {
		cmd.secure_display.header.type = DMUB_CMD__SECURE_DISPLAY;
		cmd.secure_display.header.sub_type = DMUB_CMD__SECURE_DISPLAY_CRC_STOP_UPDATE;
	} else {
		cmd.secure_display.header.type = DMUB_CMD__SECURE_DISPLAY;
		cmd.secure_display.header.sub_type = DMUB_CMD__SECURE_DISPLAY_CRC_WIN_NOTIFY;
		cmd.secure_display.roi_info.x_start = rect->x;
		cmd.secure_display.roi_info.y_start = rect->y;
		cmd.secure_display.roi_info.x_end = rect->x + rect->width;
		cmd.secure_display.roi_info.y_end = rect->y + rect->height;
	}

	dc_wake_and_execute_dmub_cmd(dmub_srv->ctx, &cmd, DM_DMUB_WAIT_TYPE_NO_WAIT);
}

static inline void
dc_stream_forward_dmcu_crc_window(struct dmcu *dmcu,
		struct rect *rect, struct otg_phy_mux *mux_mapping, bool is_stop)
{
	if (is_stop)
		dmcu->funcs->stop_crc_win_update(dmcu, mux_mapping);
	else
		dmcu->funcs->forward_crc_window(dmcu, rect, mux_mapping);
}

bool
dc_stream_forward_crc_window(struct dc_stream_state *stream,
		struct rect *rect, uint8_t phy_id, bool is_stop)
{
	struct dmcu *dmcu;
	struct dc_dmub_srv *dmub_srv;
	struct otg_phy_mux mux_mapping;
	struct pipe_ctx *pipe;
	int i;
	struct dc *dc = stream->ctx->dc;

	for (i = 0; i < MAX_PIPES; i++) {
		pipe = &dc->current_state->res_ctx.pipe_ctx[i];
		if (pipe->stream == stream && !pipe->top_pipe && !pipe->prev_odm_pipe)
			break;
	}

	/* Stream not found */
	if (i == MAX_PIPES)
		return false;

	mux_mapping.phy_output_num = phy_id;
	mux_mapping.otg_output_num = pipe->stream_res.tg->inst;

	dmcu = dc->res_pool->dmcu;
	dmub_srv = dc->ctx->dmub_srv;

	/* forward to dmub */
	if (dmub_srv)
		dc_stream_forward_dmub_crc_window(dmub_srv, rect, &mux_mapping, is_stop);
	/* forward to dmcu */
	else if (dmcu && dmcu->funcs->is_dmcu_initialized(dmcu))
		dc_stream_forward_dmcu_crc_window(dmcu, rect, &mux_mapping, is_stop);
	else
		return false;

	return true;
}

static void
dc_stream_forward_dmub_multiple_crc_window(struct dc_dmub_srv *dmub_srv,
		struct crc_window *window, struct otg_phy_mux *mux_mapping, bool stop)
{
	int i;
	union dmub_rb_cmd cmd = {0};

	cmd.secure_display.mul_roi_ctl.phy_id = mux_mapping->phy_output_num;
	cmd.secure_display.mul_roi_ctl.otg_id = mux_mapping->otg_output_num;

	cmd.secure_display.header.type = DMUB_CMD__SECURE_DISPLAY;

	if (stop) {
		cmd.secure_display.header.sub_type = DMUB_CMD__SECURE_DISPLAY_MULTIPLE_CRC_STOP_UPDATE;
	} else {
		cmd.secure_display.header.sub_type = DMUB_CMD__SECURE_DISPLAY_MULTIPLE_CRC_WIN_NOTIFY;
		for (i = 0; i < MAX_CRC_WINDOW_NUM; i++) {
			cmd.secure_display.mul_roi_ctl.roi_ctl[i].x_start = window[i].rect.x;
			cmd.secure_display.mul_roi_ctl.roi_ctl[i].y_start = window[i].rect.y;
			cmd.secure_display.mul_roi_ctl.roi_ctl[i].x_end = window[i].rect.x + window[i].rect.width;
			cmd.secure_display.mul_roi_ctl.roi_ctl[i].y_end = window[i].rect.y + window[i].rect.height;
			cmd.secure_display.mul_roi_ctl.roi_ctl[i].enable = window[i].enable;
		}
	}

	dc_wake_and_execute_dmub_cmd(dmub_srv->ctx, &cmd, DM_DMUB_WAIT_TYPE_NO_WAIT);
}

bool
dc_stream_forward_multiple_crc_window(struct dc_stream_state *stream,
		struct crc_window *window, uint8_t phy_id, bool stop)
{
	struct dc_dmub_srv *dmub_srv;
	struct otg_phy_mux mux_mapping;
	struct pipe_ctx *pipe;
	int i;
	struct dc *dc = stream->ctx->dc;

	for (i = 0; i < MAX_PIPES; i++) {
		pipe = &dc->current_state->res_ctx.pipe_ctx[i];
		if (pipe->stream == stream && !pipe->top_pipe && !pipe->prev_odm_pipe)
			break;
	}

	/* Stream not found */
	if (i == MAX_PIPES)
		return false;

	mux_mapping.phy_output_num = phy_id;
	mux_mapping.otg_output_num = pipe->stream_res.tg->inst;

	dmub_srv = dc->ctx->dmub_srv;

	/* forward to dmub only. no dmcu support*/
	if (dmub_srv)
		dc_stream_forward_dmub_multiple_crc_window(dmub_srv, window, &mux_mapping, stop);
	else
		return false;

	return true;
}
#endif /* CONFIG_DRM_AMD_SECURE_DISPLAY */

/**
 * dc_stream_configure_crc() - Configure CRC capture for the given stream.
 * @dc: DC Object
 * @stream: The stream to configure CRC on.
 * @crc_window: CRC window (x/y start/end) information
 * @enable: Enable CRC if true, disable otherwise.
 * @continuous: Capture CRC on every frame if true. Otherwise, only capture
 *              once.
 * @idx: Capture CRC on which CRC engine instance
 * @reset: Reset CRC engine before the configuration
 *
 * By default, the entire frame is used to calculate the CRC.
 *
 * Return: %false if the stream is not found or CRC capture is not supported;
 *         %true if the stream has been configured.
 */
bool dc_stream_configure_crc(struct dc *dc, struct dc_stream_state *stream,
			     struct crc_params *crc_window, bool enable, bool continuous,
			     uint8_t idx, bool reset)
{
	struct pipe_ctx *pipe;
	struct crc_params param;
	struct timing_generator *tg;

	pipe = resource_get_otg_master_for_stream(
			&dc->current_state->res_ctx, stream);

	/* Stream not found */
	if (pipe == NULL)
		return false;

	dc_exit_ips_for_hw_access(dc);

	/* By default, capture the full frame */
	param.windowa_x_start = 0;
	param.windowa_y_start = 0;
	param.windowa_x_end = pipe->stream->timing.h_addressable;
	param.windowa_y_end = pipe->stream->timing.v_addressable;
	param.windowb_x_start = 0;
	param.windowb_y_start = 0;
	param.windowb_x_end = pipe->stream->timing.h_addressable;
	param.windowb_y_end = pipe->stream->timing.v_addressable;

	if (crc_window) {
		param.windowa_x_start = crc_window->windowa_x_start;
		param.windowa_y_start = crc_window->windowa_y_start;
		param.windowa_x_end = crc_window->windowa_x_end;
		param.windowa_y_end = crc_window->windowa_y_end;
		param.windowb_x_start = crc_window->windowb_x_start;
		param.windowb_y_start = crc_window->windowb_y_start;
		param.windowb_x_end = crc_window->windowb_x_end;
		param.windowb_y_end = crc_window->windowb_y_end;
	}

	param.dsc_mode = pipe->stream->timing.flags.DSC ? 1:0;
	param.odm_mode = pipe->next_odm_pipe ? 1:0;

	/* Default to the union of both windows */
	param.selection = UNION_WINDOW_A_B;
	param.continuous_mode = continuous;
	param.enable = enable;

	param.crc_eng_inst = idx;
	param.reset = reset;

	tg = pipe->stream_res.tg;

	/* Only call if supported */
	if (tg->funcs->configure_crc)
		return tg->funcs->configure_crc(tg, &param);
	DC_LOG_WARNING("CRC capture not supported.");
	return false;
}

/**
 * dc_stream_get_crc() - Get CRC values for the given stream.
 *
 * @dc: DC object.
 * @stream: The DC stream state of the stream to get CRCs from.
 * @idx: index of crc engine to get CRC from
 * @r_cr: CRC value for the red component.
 * @g_y:  CRC value for the green component.
 * @b_cb: CRC value for the blue component.
 *
 * dc_stream_configure_crc needs to be called beforehand to enable CRCs.
 *
 * Return:
 * %false if stream is not found, or if CRCs are not enabled.
 */
bool dc_stream_get_crc(struct dc *dc, struct dc_stream_state *stream, uint8_t idx,
		       uint32_t *r_cr, uint32_t *g_y, uint32_t *b_cb)
{
	int i;
	struct pipe_ctx *pipe;
	struct timing_generator *tg;

	dc_exit_ips_for_hw_access(dc);

	for (i = 0; i < MAX_PIPES; i++) {
		pipe = &dc->current_state->res_ctx.pipe_ctx[i];
		if (pipe->stream == stream)
			break;
	}
	/* Stream not found */
	if (i == MAX_PIPES)
		return false;

	tg = pipe->stream_res.tg;

	if (tg->funcs->get_crc)
		return tg->funcs->get_crc(tg, idx, r_cr, g_y, b_cb);
	DC_LOG_WARNING("CRC capture not supported.");
	return false;
}

void dc_stream_set_dyn_expansion(struct dc *dc, struct dc_stream_state *stream,
		enum dc_dynamic_expansion option)
{
	/* OPP FMT dyn expansion updates*/
	int i;
	struct pipe_ctx *pipe_ctx;

	dc_exit_ips_for_hw_access(dc);

	for (i = 0; i < MAX_PIPES; i++) {
		if (dc->current_state->res_ctx.pipe_ctx[i].stream
				== stream) {
			pipe_ctx = &dc->current_state->res_ctx.pipe_ctx[i];
			pipe_ctx->stream_res.opp->dyn_expansion = option;
			pipe_ctx->stream_res.opp->funcs->opp_set_dyn_expansion(
					pipe_ctx->stream_res.opp,
					COLOR_SPACE_YCBCR601,
					stream->timing.display_color_depth,
					stream->signal);
		}
	}
}

void dc_stream_set_dither_option(struct dc_stream_state *stream,
		enum dc_dither_option option)
{
	struct bit_depth_reduction_params params;
	struct dc_link *link = stream->link;
	struct pipe_ctx *pipes = NULL;
	int i;

	for (i = 0; i < MAX_PIPES; i++) {
		if (link->dc->current_state->res_ctx.pipe_ctx[i].stream ==
				stream) {
			pipes = &link->dc->current_state->res_ctx.pipe_ctx[i];
			break;
		}
	}

	if (!pipes)
		return;
	if (option > DITHER_OPTION_MAX)
		return;

	dc_exit_ips_for_hw_access(stream->ctx->dc);

	stream->dither_option = option;

	memset(&params, 0, sizeof(params));
	resource_build_bit_depth_reduction_params(stream, &params);
	stream->bit_depth_params = params;

	if (pipes->plane_res.xfm &&
	    pipes->plane_res.xfm->funcs->transform_set_pixel_storage_depth) {
		pipes->plane_res.xfm->funcs->transform_set_pixel_storage_depth(
			pipes->plane_res.xfm,
			pipes->plane_res.scl_data.lb_params.depth,
			&stream->bit_depth_params);
	}

	pipes->stream_res.opp->funcs->
		opp_program_bit_depth_reduction(pipes->stream_res.opp, &params);
}

bool dc_stream_set_gamut_remap(struct dc *dc, const struct dc_stream_state *stream)
{
	int i;
	bool ret = false;
	struct pipe_ctx *pipes;

	dc_exit_ips_for_hw_access(dc);

	for (i = 0; i < MAX_PIPES; i++) {
		if (dc->current_state->res_ctx.pipe_ctx[i].stream == stream) {
			pipes = &dc->current_state->res_ctx.pipe_ctx[i];
			dc->hwss.program_gamut_remap(pipes);
			ret = true;
		}
	}

	return ret;
}

bool dc_stream_program_csc_matrix(struct dc *dc, struct dc_stream_state *stream)
{
	int i;
	bool ret = false;
	struct pipe_ctx *pipes;

	dc_exit_ips_for_hw_access(dc);

	for (i = 0; i < MAX_PIPES; i++) {
		if (dc->current_state->res_ctx.pipe_ctx[i].stream
				== stream) {

			pipes = &dc->current_state->res_ctx.pipe_ctx[i];
			dc->hwss.program_output_csc(dc,
					pipes,
					stream->output_color_space,
					stream->csc_color_matrix.matrix,
					pipes->stream_res.opp->inst);
			ret = true;
		}
	}

	return ret;
}

void dc_stream_set_static_screen_params(struct dc *dc,
		struct dc_stream_state **streams,
		int num_streams,
		const struct dc_static_screen_params *params)
{
	int i, j;
	struct pipe_ctx *pipes_affected[MAX_PIPES];
	int num_pipes_affected = 0;

	dc_exit_ips_for_hw_access(dc);

	for (i = 0; i < num_streams; i++) {
		struct dc_stream_state *stream = streams[i];

		for (j = 0; j < MAX_PIPES; j++) {
			if (dc->current_state->res_ctx.pipe_ctx[j].stream
					== stream) {
				pipes_affected[num_pipes_affected++] =
						&dc->current_state->res_ctx.pipe_ctx[j];
			}
		}
	}

	dc->hwss.set_static_screen_control(pipes_affected, num_pipes_affected, params);
}

static void dc_destruct(struct dc *dc)
{
	// reset link encoder assignment table on destruct
	if (dc->res_pool && dc->res_pool->funcs->link_encs_assign &&
			!dc->config.unify_link_enc_assignment)
		link_enc_cfg_init(dc, dc->current_state);

	if (dc->current_state) {
		dc_state_release(dc->current_state);
		dc->current_state = NULL;
	}

	destroy_links(dc);

	destroy_link_encoders(dc);

	if (dc->clk_mgr) {
		dc_destroy_clk_mgr(dc->clk_mgr);
		dc->clk_mgr = NULL;
	}

	dc_destroy_resource_pool(dc);
#ifdef CONFIG_DRM_AMD_DC_FP
	dc_destroy_soc_and_ip_translator(&dc->soc_and_ip_translator);
#endif
	if (dc->link_srv)
		link_destroy_link_service(&dc->link_srv);

	if (dc->ctx) {
		if (dc->ctx->gpio_service)
			dal_gpio_service_destroy(&dc->ctx->gpio_service);
<<<<<<< HEAD

		if (dc->ctx->created_bios)
			dal_bios_parser_destroy(&dc->ctx->dc_bios);
		kfree(dc->ctx->logger);
		dc_perf_trace_destroy(&dc->ctx->perf_trace);

=======

		if (dc->ctx->created_bios)
			dal_bios_parser_destroy(&dc->ctx->dc_bios);
		kfree(dc->ctx->logger);
		dc_perf_trace_destroy(&dc->ctx->perf_trace);

>>>>>>> 585b2f68
		kfree(dc->ctx);
		dc->ctx = NULL;
	}

	kfree(dc->bw_vbios);
	dc->bw_vbios = NULL;

	kfree(dc->bw_dceip);
	dc->bw_dceip = NULL;

	kfree(dc->dcn_soc);
	dc->dcn_soc = NULL;

	kfree(dc->dcn_ip);
	dc->dcn_ip = NULL;

	kfree(dc->vm_helper);
	dc->vm_helper = NULL;

}

static bool dc_construct_ctx(struct dc *dc,
		const struct dc_init_data *init_params)
{
	struct dc_context *dc_ctx;

	dc_ctx = kzalloc(sizeof(*dc_ctx), GFP_KERNEL);
	if (!dc_ctx)
		return false;

	dc_stream_init_rmcm_3dlut(dc);

	dc_ctx->cgs_device = init_params->cgs_device;
	dc_ctx->driver_context = init_params->driver;
	dc_ctx->dc = dc;
	dc_ctx->asic_id = init_params->asic_id;
	dc_ctx->dc_sink_id_count = 0;
	dc_ctx->dc_stream_id_count = 0;
	dc_ctx->dce_environment = init_params->dce_environment;
	dc_ctx->dcn_reg_offsets = init_params->dcn_reg_offsets;
	dc_ctx->nbio_reg_offsets = init_params->nbio_reg_offsets;
	dc_ctx->clk_reg_offsets = init_params->clk_reg_offsets;

	/* Create logger */
	dc_ctx->logger = kmalloc(sizeof(*dc_ctx->logger), GFP_KERNEL);

	if (!dc_ctx->logger) {
		kfree(dc_ctx);
		return false;
	}

	dc_ctx->logger->dev = adev_to_drm(init_params->driver);
	dc->dml.logger = dc_ctx->logger;

	dc_ctx->dce_version = resource_parse_asic_id(init_params->asic_id);

	dc_ctx->perf_trace = dc_perf_trace_create();
	if (!dc_ctx->perf_trace) {
		kfree(dc_ctx);
		ASSERT_CRITICAL(false);
		return false;
	}

	dc->ctx = dc_ctx;

	dc->link_srv = link_create_link_service();
	if (!dc->link_srv)
		return false;

	return true;
}

static bool dc_construct(struct dc *dc,
		const struct dc_init_data *init_params)
{
	struct dc_context *dc_ctx;
	struct bw_calcs_dceip *dc_dceip;
	struct bw_calcs_vbios *dc_vbios;
	struct dcn_soc_bounding_box *dcn_soc;
	struct dcn_ip_params *dcn_ip;

	dc->config = init_params->flags;

	// Allocate memory for the vm_helper
	dc->vm_helper = kzalloc(sizeof(struct vm_helper), GFP_KERNEL);
	if (!dc->vm_helper) {
		dm_error("%s: failed to create dc->vm_helper\n", __func__);
		goto fail;
	}

	memcpy(&dc->bb_overrides, &init_params->bb_overrides, sizeof(dc->bb_overrides));

	dc_dceip = kzalloc(sizeof(*dc_dceip), GFP_KERNEL);
	if (!dc_dceip) {
		dm_error("%s: failed to create dceip\n", __func__);
		goto fail;
	}

	dc->bw_dceip = dc_dceip;

	dc_vbios = kzalloc(sizeof(*dc_vbios), GFP_KERNEL);
	if (!dc_vbios) {
		dm_error("%s: failed to create vbios\n", __func__);
		goto fail;
	}

	dc->bw_vbios = dc_vbios;
	dcn_soc = kzalloc(sizeof(*dcn_soc), GFP_KERNEL);
	if (!dcn_soc) {
		dm_error("%s: failed to create dcn_soc\n", __func__);
		goto fail;
	}

	dc->dcn_soc = dcn_soc;

	dcn_ip = kzalloc(sizeof(*dcn_ip), GFP_KERNEL);
	if (!dcn_ip) {
		dm_error("%s: failed to create dcn_ip\n", __func__);
		goto fail;
	}

	dc->dcn_ip = dcn_ip;

	if (init_params->bb_from_dmub)
		dc->dml2_options.bb_from_dmub = init_params->bb_from_dmub;
	else
		dc->dml2_options.bb_from_dmub = NULL;

	if (!dc_construct_ctx(dc, init_params)) {
		dm_error("%s: failed to create ctx\n", __func__);
		goto fail;
	}

	dc_ctx = dc->ctx;

	/* Resource should construct all asic specific resources.
	 * This should be the only place where we need to parse the asic id
	 */
	if (init_params->vbios_override)
		dc_ctx->dc_bios = init_params->vbios_override;
	else {
		/* Create BIOS parser */
		struct bp_init_data bp_init_data;

		bp_init_data.ctx = dc_ctx;
		bp_init_data.bios = init_params->asic_id.atombios_base_address;

		dc_ctx->dc_bios = dal_bios_parser_create(
				&bp_init_data, dc_ctx->dce_version);

		if (!dc_ctx->dc_bios) {
			ASSERT_CRITICAL(false);
			goto fail;
		}

		dc_ctx->created_bios = true;
	}

	dc->vendor_signature = init_params->vendor_signature;

	/* Create GPIO service */
	dc_ctx->gpio_service = dal_gpio_service_create(
			dc_ctx->dce_version,
			dc_ctx->dce_environment,
			dc_ctx);

	if (!dc_ctx->gpio_service) {
		ASSERT_CRITICAL(false);
		goto fail;
	}

	dc->res_pool = dc_create_resource_pool(dc, init_params, dc_ctx->dce_version);
	if (!dc->res_pool)
		goto fail;

	/* set i2c speed if not done by the respective dcnxxx__resource.c */
	if (dc->caps.i2c_speed_in_khz_hdcp == 0)
		dc->caps.i2c_speed_in_khz_hdcp = dc->caps.i2c_speed_in_khz;
	if (dc->caps.max_optimizable_video_width == 0)
		dc->caps.max_optimizable_video_width = 5120;
	dc->clk_mgr = dc_clk_mgr_create(dc->ctx, dc->res_pool->pp_smu, dc->res_pool->dccg);
	if (!dc->clk_mgr)
		goto fail;
#ifdef CONFIG_DRM_AMD_DC_FP
	dc->clk_mgr->force_smu_not_present = init_params->force_smu_not_present;

	if (dc->res_pool->funcs->update_bw_bounding_box) {
		DC_FP_START();
		dc->res_pool->funcs->update_bw_bounding_box(dc, dc->clk_mgr->bw_params);
		DC_FP_END();
	}
	dc->soc_and_ip_translator = dc_create_soc_and_ip_translator(dc_ctx->dce_version);
	if (!dc->soc_and_ip_translator)
		goto fail;
#endif

	if (!create_links(dc, init_params->num_virtual_links))
		goto fail;

	/* Create additional DIG link encoder objects if fewer than the platform
	 * supports were created during link construction.
	 */
	if (!create_link_encoders(dc))
		goto fail;

	/* Creation of current_state must occur after dc->dml
	 * is initialized in dc_create_resource_pool because
	 * on creation it copies the contents of dc->dml
	 */
	dc->current_state = dc_state_create(dc, NULL);

	if (!dc->current_state) {
		dm_error("%s: failed to create validate ctx\n", __func__);
		goto fail;
	}

	return true;

fail:
	return false;
}

static void disable_all_writeback_pipes_for_stream(
		const struct dc *dc,
		struct dc_stream_state *stream,
		struct dc_state *context)
{
	int i;

	for (i = 0; i < stream->num_wb_info; i++)
		stream->writeback_info[i].wb_enabled = false;
}

static void apply_ctx_interdependent_lock(struct dc *dc,
					  struct dc_state *context,
					  struct dc_stream_state *stream,
					  bool lock)
{
	int i;

	/* Checks if interdependent update function pointer is NULL or not, takes care of DCE110 case */
	if (dc->hwss.interdependent_update_lock)
		dc->hwss.interdependent_update_lock(dc, context, lock);
	else {
		for (i = 0; i < dc->res_pool->pipe_count; i++) {
			struct pipe_ctx *pipe_ctx = &context->res_ctx.pipe_ctx[i];
			struct pipe_ctx *old_pipe_ctx = &dc->current_state->res_ctx.pipe_ctx[i];

			// Copied conditions that were previously in dce110_apply_ctx_for_surface
			if (stream == pipe_ctx->stream) {
				if (resource_is_pipe_type(pipe_ctx, OPP_HEAD) &&
					(pipe_ctx->plane_state || old_pipe_ctx->plane_state))
					dc->hwss.pipe_control_lock(dc, pipe_ctx, lock);
			}
		}
	}
}

static void dc_update_visual_confirm_color(struct dc *dc, struct dc_state *context, struct pipe_ctx *pipe_ctx)
{
	if (dc->debug.visual_confirm & VISUAL_CONFIRM_EXPLICIT) {
		memcpy(&pipe_ctx->visual_confirm_color, &pipe_ctx->plane_state->visual_confirm_color,
		sizeof(pipe_ctx->visual_confirm_color));
		return;
	}

	if (dc->ctx->dce_version >= DCN_VERSION_1_0) {
		memset(&pipe_ctx->visual_confirm_color, 0, sizeof(struct tg_color));

		if (dc->debug.visual_confirm == VISUAL_CONFIRM_HDR)
			get_hdr_visual_confirm_color(pipe_ctx, &(pipe_ctx->visual_confirm_color));
		else if (dc->debug.visual_confirm == VISUAL_CONFIRM_SURFACE)
			get_surface_visual_confirm_color(pipe_ctx, &(pipe_ctx->visual_confirm_color));
		else if (dc->debug.visual_confirm == VISUAL_CONFIRM_SWIZZLE)
			get_surface_tile_visual_confirm_color(pipe_ctx, &(pipe_ctx->visual_confirm_color));
		else if (dc->debug.visual_confirm == VISUAL_CONFIRM_HW_CURSOR)
			get_cursor_visual_confirm_color(pipe_ctx, &(pipe_ctx->visual_confirm_color));
		else if (dc->debug.visual_confirm == VISUAL_CONFIRM_DCC)
			get_dcc_visual_confirm_color(dc, pipe_ctx, &(pipe_ctx->visual_confirm_color));
		else {
			if (dc->ctx->dce_version < DCN_VERSION_2_0)
				color_space_to_black_color(
					dc, pipe_ctx->stream->output_color_space, &(pipe_ctx->visual_confirm_color));
		}
		if (dc->ctx->dce_version >= DCN_VERSION_2_0) {
			if (dc->debug.visual_confirm == VISUAL_CONFIRM_MPCTREE)
				get_mpctree_visual_confirm_color(pipe_ctx, &(pipe_ctx->visual_confirm_color));
			else if (dc->debug.visual_confirm == VISUAL_CONFIRM_SUBVP)
				get_subvp_visual_confirm_color(pipe_ctx, &(pipe_ctx->visual_confirm_color));
			else if (dc->debug.visual_confirm == VISUAL_CONFIRM_MCLK_SWITCH)
				get_mclk_switch_visual_confirm_color(pipe_ctx, &(pipe_ctx->visual_confirm_color));
			else if (dc->debug.visual_confirm == VISUAL_CONFIRM_FAMS2)
				get_fams2_visual_confirm_color(dc, context, pipe_ctx, &(pipe_ctx->visual_confirm_color));
			else if (dc->debug.visual_confirm == VISUAL_CONFIRM_VABC)
				get_vabc_visual_confirm_color(pipe_ctx, &(pipe_ctx->visual_confirm_color));
		}
	}
}

void dc_get_visual_confirm_for_stream(
	struct dc *dc,
	struct dc_stream_state *stream_state,
	struct tg_color *color)
{
	struct dc_stream_status *stream_status = dc_stream_get_status(stream_state);
	struct pipe_ctx *pipe_ctx;
	int i;
	struct dc_plane_state *plane_state = NULL;

	if (!stream_status)
		return;

	switch (dc->debug.visual_confirm) {
	case VISUAL_CONFIRM_DISABLE:
		return;
	case VISUAL_CONFIRM_PSR:
	case VISUAL_CONFIRM_FAMS:
		pipe_ctx = dc_stream_get_pipe_ctx(stream_state);
		if (!pipe_ctx)
			return;
		dc_dmub_srv_get_visual_confirm_color_cmd(dc, pipe_ctx);
		memcpy(color, &dc->ctx->dmub_srv->dmub->visual_confirm_color, sizeof(struct tg_color));
		return;

	default:
		/* find plane with highest layer_index */
		for (i = 0; i < stream_status->plane_count; i++) {
			if (stream_status->plane_states[i]->visible)
				plane_state = stream_status->plane_states[i];
		}
		if (!plane_state)
			return;
		/* find pipe that contains plane with highest layer index */
		for (i = 0; i < MAX_PIPES; i++) {
			struct pipe_ctx *pipe = &dc->current_state->res_ctx.pipe_ctx[i];

			if (pipe->plane_state == plane_state) {
				memcpy(color, &pipe->visual_confirm_color, sizeof(struct tg_color));
				return;
			}
		}
	}
}

static void disable_dangling_plane(struct dc *dc, struct dc_state *context)
{
	int i, j;
	struct dc_state *dangling_context = dc_state_create_current_copy(dc);
	struct dc_state *current_ctx;
	struct pipe_ctx *pipe;
	struct timing_generator *tg;

	if (dangling_context == NULL)
		return;

	for (i = 0; i < dc->res_pool->pipe_count; i++) {
		struct dc_stream_state *old_stream =
				dc->current_state->res_ctx.pipe_ctx[i].stream;
		bool should_disable = true;
		bool pipe_split_change = false;

		if ((context->res_ctx.pipe_ctx[i].top_pipe) &&
			(dc->current_state->res_ctx.pipe_ctx[i].top_pipe))
			pipe_split_change = context->res_ctx.pipe_ctx[i].top_pipe->pipe_idx !=
				dc->current_state->res_ctx.pipe_ctx[i].top_pipe->pipe_idx;
		else
			pipe_split_change = context->res_ctx.pipe_ctx[i].top_pipe !=
				dc->current_state->res_ctx.pipe_ctx[i].top_pipe;

		for (j = 0; j < context->stream_count; j++) {
			if (old_stream == context->streams[j]) {
				should_disable = false;
				break;
			}
		}
		if (!should_disable && pipe_split_change &&
				dc->current_state->stream_count != context->stream_count)
			should_disable = true;

		if (old_stream && !dc->current_state->res_ctx.pipe_ctx[i].top_pipe &&
				!dc->current_state->res_ctx.pipe_ctx[i].prev_odm_pipe) {
			struct pipe_ctx *old_pipe, *new_pipe;

			old_pipe = &dc->current_state->res_ctx.pipe_ctx[i];
			new_pipe = &context->res_ctx.pipe_ctx[i];

			if (old_pipe->plane_state && !new_pipe->plane_state)
				should_disable = true;
		}

		if (should_disable && old_stream) {
			bool is_phantom = dc_state_get_stream_subvp_type(dc->current_state, old_stream) == SUBVP_PHANTOM;
			pipe = &dc->current_state->res_ctx.pipe_ctx[i];
			tg = pipe->stream_res.tg;
			/* When disabling plane for a phantom pipe, we must turn on the
			 * phantom OTG so the disable programming gets the double buffer
			 * update. Otherwise the pipe will be left in a partially disabled
			 * state that can result in underflow or hang when enabling it
			 * again for different use.
			 */
			if (is_phantom) {
				if (tg->funcs->enable_crtc) {
					if (dc->hwseq->funcs.blank_pixel_data)
						dc->hwseq->funcs.blank_pixel_data(dc, pipe, true);
					tg->funcs->enable_crtc(tg);
				}
			}

			if (is_phantom)
				dc_state_rem_all_phantom_planes_for_stream(dc, old_stream, dangling_context, true);
			else
				dc_state_rem_all_planes_for_stream(dc, old_stream, dangling_context);
			disable_all_writeback_pipes_for_stream(dc, old_stream, dangling_context);

			if (pipe->stream && pipe->plane_state) {
				if (!dc->debug.using_dml2)
					set_p_state_switch_method(dc, context, pipe);
				dc_update_visual_confirm_color(dc, context, pipe);
			}

			if (dc->hwss.apply_ctx_for_surface) {
				apply_ctx_interdependent_lock(dc, dc->current_state, old_stream, true);
				dc->hwss.apply_ctx_for_surface(dc, old_stream, 0, dangling_context);
				apply_ctx_interdependent_lock(dc, dc->current_state, old_stream, false);
				dc->hwss.post_unlock_program_front_end(dc, dangling_context);
			}

			if (dc->res_pool->funcs->prepare_mcache_programming)
				dc->res_pool->funcs->prepare_mcache_programming(dc, dangling_context);
			if (dc->hwss.program_front_end_for_ctx) {
				dc->hwss.interdependent_update_lock(dc, dc->current_state, true);
				dc->hwss.program_front_end_for_ctx(dc, dangling_context);
				dc->hwss.interdependent_update_lock(dc, dc->current_state, false);
				dc->hwss.post_unlock_program_front_end(dc, dangling_context);
			}
			/* We need to put the phantom OTG back into it's default (disabled) state or we
			 * can get corruption when transition from one SubVP config to a different one.
			 * The OTG is set to disable on falling edge of VUPDATE so the plane disable
			 * will still get it's double buffer update.
			 */
			if (is_phantom) {
				if (tg->funcs->disable_phantom_crtc)
					tg->funcs->disable_phantom_crtc(tg);
			}
		}
	}

	current_ctx = dc->current_state;
	dc->current_state = dangling_context;
	dc_state_release(current_ctx);
}

static void disable_vbios_mode_if_required(
		struct dc *dc,
		struct dc_state *context)
{
	unsigned int i, j;

	/* check if timing_changed, disable stream*/
	for (i = 0; i < dc->res_pool->pipe_count; i++) {
		struct dc_stream_state *stream = NULL;
		struct dc_link *link = NULL;
		struct pipe_ctx *pipe = NULL;

		pipe = &context->res_ctx.pipe_ctx[i];
		stream = pipe->stream;
		if (stream == NULL)
			continue;

		if (stream->apply_seamless_boot_optimization)
			continue;

		// only looking for first odm pipe
		if (pipe->prev_odm_pipe)
			continue;

		if (stream->link->local_sink &&
			stream->link->local_sink->sink_signal == SIGNAL_TYPE_EDP) {
			link = stream->link;
		}

		if (link != NULL && link->link_enc->funcs->is_dig_enabled(link->link_enc)) {
			unsigned int enc_inst, tg_inst = 0;
			unsigned int pix_clk_100hz = 0;

			enc_inst = link->link_enc->funcs->get_dig_frontend(link->link_enc);
			if (enc_inst != ENGINE_ID_UNKNOWN) {
				for (j = 0; j < dc->res_pool->stream_enc_count; j++) {
					if (dc->res_pool->stream_enc[j]->id == enc_inst) {
						tg_inst = dc->res_pool->stream_enc[j]->funcs->dig_source_otg(
							dc->res_pool->stream_enc[j]);
						break;
					}
				}

				dc->res_pool->dp_clock_source->funcs->get_pixel_clk_frequency_100hz(
					dc->res_pool->dp_clock_source,
					tg_inst, &pix_clk_100hz);

				if (link->link_status.link_active) {
					uint32_t requested_pix_clk_100hz =
						pipe->stream_res.pix_clk_params.requested_pix_clk_100hz;

					if (pix_clk_100hz != requested_pix_clk_100hz) {
						dc->link_srv->set_dpms_off(pipe);
						pipe->stream->dpms_off = false;
					}
				}
			}
		}
	}
}

/* Public functions */

struct dc *dc_create(const struct dc_init_data *init_params)
{
	struct dc *dc = kzalloc(sizeof(*dc), GFP_KERNEL);
	unsigned int full_pipe_count;

	if (!dc)
		return NULL;

	if (init_params->dce_environment == DCE_ENV_VIRTUAL_HW) {
		dc->caps.linear_pitch_alignment = 64;
		if (!dc_construct_ctx(dc, init_params))
			goto destruct_dc;
	} else {
		if (!dc_construct(dc, init_params))
			goto destruct_dc;

		full_pipe_count = dc->res_pool->pipe_count;
		if (dc->res_pool->underlay_pipe_index != NO_UNDERLAY_PIPE)
			full_pipe_count--;
		dc->caps.max_streams = min(
				full_pipe_count,
				dc->res_pool->stream_enc_count);

		dc->caps.max_links = dc->link_count;
		dc->caps.max_audios = dc->res_pool->audio_count;
		dc->caps.linear_pitch_alignment = 64;

		dc->caps.max_dp_protocol_version = DP_VERSION_1_4;

		dc->caps.max_otg_num = dc->res_pool->res_cap->num_timing_generator;

		if (dc->res_pool->dmcu != NULL)
			dc->versions.dmcu_version = dc->res_pool->dmcu->dmcu_version;
	}

	dc->dcn_reg_offsets = init_params->dcn_reg_offsets;
	dc->nbio_reg_offsets = init_params->nbio_reg_offsets;
	dc->clk_reg_offsets = init_params->clk_reg_offsets;

	/* Populate versioning information */
	dc->versions.dc_ver = DC_VER;

	dc->build_id = DC_BUILD_ID;

	DC_LOG_DC("Display Core initialized\n");

	return dc;

destruct_dc:
	dc_destruct(dc);
	kfree(dc);
	return NULL;
}

static void detect_edp_presence(struct dc *dc)
{
	struct dc_link *edp_links[MAX_NUM_EDP];
	struct dc_link *edp_link = NULL;
	enum dc_connection_type type;
	int i;
	int edp_num;

	dc_get_edp_links(dc, edp_links, &edp_num);
	if (!edp_num)
		return;

	for (i = 0; i < edp_num; i++) {
		edp_link = edp_links[i];
		if (dc->config.edp_not_connected) {
			edp_link->edp_sink_present = false;
		} else {
			dc_link_detect_connection_type(edp_link, &type);
			edp_link->edp_sink_present = (type != dc_connection_none);
		}
	}
}

void dc_hardware_init(struct dc *dc)
{

	detect_edp_presence(dc);
	if (dc->ctx->dce_environment != DCE_ENV_VIRTUAL_HW)
		dc->hwss.init_hw(dc);
	dc_dmub_srv_notify_fw_dc_power_state(dc->ctx->dmub_srv, DC_ACPI_CM_POWER_STATE_D0);
}

void dc_init_callbacks(struct dc *dc,
		const struct dc_callback_init *init_params)
{
	dc->ctx->cp_psp = init_params->cp_psp;
}

void dc_deinit_callbacks(struct dc *dc)
{
	memset(&dc->ctx->cp_psp, 0, sizeof(dc->ctx->cp_psp));
}

void dc_destroy(struct dc **dc)
{
	dc_destruct(*dc);
	kfree(*dc);
	*dc = NULL;
}

static void enable_timing_multisync(
		struct dc *dc,
		struct dc_state *ctx)
{
	int i, multisync_count = 0;
	int pipe_count = dc->res_pool->pipe_count;
	struct pipe_ctx *multisync_pipes[MAX_PIPES] = { NULL };

	for (i = 0; i < pipe_count; i++) {
		if (!ctx->res_ctx.pipe_ctx[i].stream ||
				!ctx->res_ctx.pipe_ctx[i].stream->triggered_crtc_reset.enabled)
			continue;
		if (ctx->res_ctx.pipe_ctx[i].stream == ctx->res_ctx.pipe_ctx[i].stream->triggered_crtc_reset.event_source)
			continue;
		multisync_pipes[multisync_count] = &ctx->res_ctx.pipe_ctx[i];
		multisync_count++;
	}

	if (multisync_count > 0) {
		dc->hwss.enable_per_frame_crtc_position_reset(
			dc, multisync_count, multisync_pipes);
	}
}

static void program_timing_sync(
		struct dc *dc,
		struct dc_state *ctx)
{
	int i, j, k;
	int group_index = 0;
	int num_group = 0;
	int pipe_count = dc->res_pool->pipe_count;
	struct pipe_ctx *unsynced_pipes[MAX_PIPES] = { NULL };

	for (i = 0; i < pipe_count; i++) {
		if (!ctx->res_ctx.pipe_ctx[i].stream
				|| ctx->res_ctx.pipe_ctx[i].top_pipe
				|| ctx->res_ctx.pipe_ctx[i].prev_odm_pipe)
			continue;

		unsynced_pipes[i] = &ctx->res_ctx.pipe_ctx[i];
	}

	for (i = 0; i < pipe_count; i++) {
		int group_size = 1;
		enum timing_synchronization_type sync_type = NOT_SYNCHRONIZABLE;
		struct pipe_ctx *pipe_set[MAX_PIPES];

		if (!unsynced_pipes[i])
			continue;

		pipe_set[0] = unsynced_pipes[i];
		unsynced_pipes[i] = NULL;

		/* Add tg to the set, search rest of the tg's for ones with
		 * same timing, add all tgs with same timing to the group
		 */
		for (j = i + 1; j < pipe_count; j++) {
			if (!unsynced_pipes[j])
				continue;
			if (sync_type != TIMING_SYNCHRONIZABLE &&
				dc->hwss.enable_vblanks_synchronization &&
				unsynced_pipes[j]->stream_res.tg->funcs->align_vblanks &&
				resource_are_vblanks_synchronizable(
					unsynced_pipes[j]->stream,
					pipe_set[0]->stream)) {
				sync_type = VBLANK_SYNCHRONIZABLE;
				pipe_set[group_size] = unsynced_pipes[j];
				unsynced_pipes[j] = NULL;
				group_size++;
			} else
			if (sync_type != VBLANK_SYNCHRONIZABLE &&
				resource_are_streams_timing_synchronizable(
					unsynced_pipes[j]->stream,
					pipe_set[0]->stream)) {
				sync_type = TIMING_SYNCHRONIZABLE;
				pipe_set[group_size] = unsynced_pipes[j];
				unsynced_pipes[j] = NULL;
				group_size++;
			}
		}

		/* set first unblanked pipe as master */
		for (j = 0; j < group_size; j++) {
			bool is_blanked;

			if (pipe_set[j]->stream_res.opp->funcs->dpg_is_blanked)
				is_blanked =
					pipe_set[j]->stream_res.opp->funcs->dpg_is_blanked(pipe_set[j]->stream_res.opp);
			else
				is_blanked =
					pipe_set[j]->stream_res.tg->funcs->is_blanked(pipe_set[j]->stream_res.tg);
			if (!is_blanked) {
				if (j == 0)
					break;

				swap(pipe_set[0], pipe_set[j]);
				break;
			}
		}

		for (k = 0; k < group_size; k++) {
			struct dc_stream_status *status = dc_state_get_stream_status(ctx, pipe_set[k]->stream);

			if (!status)
				continue;

			status->timing_sync_info.group_id = num_group;
			status->timing_sync_info.group_size = group_size;
			if (k == 0)
				status->timing_sync_info.master = true;
			else
				status->timing_sync_info.master = false;

		}

		/* remove any other unblanked pipes as they have already been synced */
		if (dc->config.use_pipe_ctx_sync_logic) {
			/* check pipe's syncd to decide which pipe to be removed */
			for (j = 1; j < group_size; j++) {
				if (pipe_set[j]->pipe_idx_syncd == pipe_set[0]->pipe_idx_syncd) {
					group_size--;
					pipe_set[j] = pipe_set[group_size];
					j--;
				} else
					/* link slave pipe's syncd with master pipe */
					pipe_set[j]->pipe_idx_syncd = pipe_set[0]->pipe_idx_syncd;
			}
		} else {
			/* remove any other pipes by checking valid plane */
			for (j = j + 1; j < group_size; j++) {
				bool is_blanked;

				if (pipe_set[j]->stream_res.opp->funcs->dpg_is_blanked)
					is_blanked =
						pipe_set[j]->stream_res.opp->funcs->dpg_is_blanked(pipe_set[j]->stream_res.opp);
				else
					is_blanked =
						pipe_set[j]->stream_res.tg->funcs->is_blanked(pipe_set[j]->stream_res.tg);
				if (!is_blanked) {
					group_size--;
					pipe_set[j] = pipe_set[group_size];
					j--;
				}
			}
		}

		if (group_size > 1) {
			if (sync_type == TIMING_SYNCHRONIZABLE) {
				dc->hwss.enable_timing_synchronization(
					dc, ctx, group_index, group_size, pipe_set);
			} else
				if (sync_type == VBLANK_SYNCHRONIZABLE) {
				dc->hwss.enable_vblanks_synchronization(
					dc, group_index, group_size, pipe_set);
				}
			group_index++;
		}
		num_group++;
	}
}

static bool streams_changed(struct dc *dc,
			    struct dc_stream_state *streams[],
			    uint8_t stream_count)
{
	uint8_t i;

	if (stream_count != dc->current_state->stream_count)
		return true;

	for (i = 0; i < dc->current_state->stream_count; i++) {
		if (dc->current_state->streams[i] != streams[i])
			return true;
		if (!streams[i]->link->link_state_valid)
			return true;
	}

	return false;
}

bool dc_validate_boot_timing(const struct dc *dc,
				const struct dc_sink *sink,
				struct dc_crtc_timing *crtc_timing)
{
	struct timing_generator *tg;
	struct stream_encoder *se = NULL;

	struct dc_crtc_timing hw_crtc_timing = {0};

	struct dc_link *link = sink->link;
	unsigned int i, enc_inst, tg_inst = 0;

	/* Support seamless boot on EDP displays only */
	if (sink->sink_signal != SIGNAL_TYPE_EDP) {
		return false;
	}

	if (dc->debug.force_odm_combine) {
		DC_LOG_DEBUG("boot timing validation failed due to force_odm_combine\n");
		return false;
	}

	/* Check for enabled DIG to identify enabled display */
	if (!link->link_enc->funcs->is_dig_enabled(link->link_enc)) {
		DC_LOG_DEBUG("boot timing validation failed due to disabled DIG\n");
		return false;
	}

	enc_inst = link->link_enc->funcs->get_dig_frontend(link->link_enc);

	if (enc_inst == ENGINE_ID_UNKNOWN) {
		DC_LOG_DEBUG("boot timing validation failed due to unknown DIG engine ID\n");
		return false;
	}

	for (i = 0; i < dc->res_pool->stream_enc_count; i++) {
		if (dc->res_pool->stream_enc[i]->id == enc_inst) {

			se = dc->res_pool->stream_enc[i];

			tg_inst = dc->res_pool->stream_enc[i]->funcs->dig_source_otg(
				dc->res_pool->stream_enc[i]);
			break;
		}
	}

	// tg_inst not found
	if (i == dc->res_pool->stream_enc_count) {
		DC_LOG_DEBUG("boot timing validation failed due to timing generator instance not found\n");
		return false;
	}

	if (tg_inst >= dc->res_pool->timing_generator_count) {
		DC_LOG_DEBUG("boot timing validation failed due to invalid timing generator count\n");
		return false;
	}

	if (tg_inst != link->link_enc->preferred_engine) {
		DC_LOG_DEBUG("boot timing validation failed due to non-preferred timing generator\n");
		return false;
	}

	tg = dc->res_pool->timing_generators[tg_inst];

	if (!tg->funcs->get_hw_timing) {
		DC_LOG_DEBUG("boot timing validation failed due to missing get_hw_timing callback\n");
		return false;
	}

	if (!tg->funcs->get_hw_timing(tg, &hw_crtc_timing)) {
		DC_LOG_DEBUG("boot timing validation failed due to failed get_hw_timing return\n");
		return false;
	}

	if (crtc_timing->h_total != hw_crtc_timing.h_total) {
		DC_LOG_DEBUG("boot timing validation failed due to h_total mismatch\n");
		return false;
	}

	if (crtc_timing->h_border_left != hw_crtc_timing.h_border_left) {
		DC_LOG_DEBUG("boot timing validation failed due to h_border_left mismatch\n");
		return false;
	}

	if (crtc_timing->h_addressable != hw_crtc_timing.h_addressable) {
		DC_LOG_DEBUG("boot timing validation failed due to h_addressable mismatch\n");
		return false;
	}

	if (crtc_timing->h_border_right != hw_crtc_timing.h_border_right) {
		DC_LOG_DEBUG("boot timing validation failed due to h_border_right mismatch\n");
		return false;
	}

	if (crtc_timing->h_front_porch != hw_crtc_timing.h_front_porch) {
		DC_LOG_DEBUG("boot timing validation failed due to h_front_porch mismatch\n");
		return false;
	}

	if (crtc_timing->h_sync_width != hw_crtc_timing.h_sync_width) {
		DC_LOG_DEBUG("boot timing validation failed due to h_sync_width mismatch\n");
		return false;
	}

	if (crtc_timing->v_total != hw_crtc_timing.v_total) {
		DC_LOG_DEBUG("boot timing validation failed due to v_total mismatch\n");
		return false;
	}

	if (crtc_timing->v_border_top != hw_crtc_timing.v_border_top) {
		DC_LOG_DEBUG("boot timing validation failed due to v_border_top mismatch\n");
		return false;
	}

	if (crtc_timing->v_addressable != hw_crtc_timing.v_addressable) {
		DC_LOG_DEBUG("boot timing validation failed due to v_addressable mismatch\n");
		return false;
	}

	if (crtc_timing->v_border_bottom != hw_crtc_timing.v_border_bottom) {
		DC_LOG_DEBUG("boot timing validation failed due to v_border_bottom mismatch\n");
		return false;
	}

	if (crtc_timing->v_front_porch != hw_crtc_timing.v_front_porch) {
		DC_LOG_DEBUG("boot timing validation failed due to v_front_porch mismatch\n");
		return false;
	}

	if (crtc_timing->v_sync_width != hw_crtc_timing.v_sync_width) {
		DC_LOG_DEBUG("boot timing validation failed due to v_sync_width mismatch\n");
		return false;
	}

	/* block DSC for now, as VBIOS does not currently support DSC timings */
	if (crtc_timing->flags.DSC) {
		DC_LOG_DEBUG("boot timing validation failed due to DSC\n");
		return false;
	}

	if (dc_is_dp_signal(link->connector_signal)) {
		unsigned int pix_clk_100hz = 0;
		uint32_t numOdmPipes = 1;
		uint32_t id_src[4] = {0};

		dc->res_pool->dp_clock_source->funcs->get_pixel_clk_frequency_100hz(
			dc->res_pool->dp_clock_source,
			tg_inst, &pix_clk_100hz);

		if (tg->funcs->get_optc_source)
			tg->funcs->get_optc_source(tg,
						&numOdmPipes, &id_src[0], &id_src[1]);

		if (numOdmPipes == 2) {
			pix_clk_100hz *= 2;
		} else if (numOdmPipes == 4) {
			pix_clk_100hz *= 4;
		} else if (se && se->funcs->get_pixels_per_cycle) {
			uint32_t pixels_per_cycle = se->funcs->get_pixels_per_cycle(se);

			if (pixels_per_cycle != 1 && !dc->debug.enable_dp_dig_pixel_rate_div_policy) {
				DC_LOG_DEBUG("boot timing validation failed due to pixels_per_cycle\n");
				return false;
			}

			pix_clk_100hz *= pixels_per_cycle;
		}

		// Note: In rare cases, HW pixclk may differ from crtc's pixclk
		// slightly due to rounding issues in 10 kHz units.
		if (crtc_timing->pix_clk_100hz != pix_clk_100hz) {
			DC_LOG_DEBUG("boot timing validation failed due to pix_clk_100hz mismatch\n");
			return false;
		}

		if (!se || !se->funcs->dp_get_pixel_format) {
			DC_LOG_DEBUG("boot timing validation failed due to missing dp_get_pixel_format\n");
			return false;
		}

		if (!se->funcs->dp_get_pixel_format(
			se,
			&hw_crtc_timing.pixel_encoding,
			&hw_crtc_timing.display_color_depth)) {
			DC_LOG_DEBUG("boot timing validation failed due to dp_get_pixel_format failure\n");
			return false;
		}

		if (hw_crtc_timing.display_color_depth != crtc_timing->display_color_depth) {
			DC_LOG_DEBUG("boot timing validation failed due to display_color_depth mismatch\n");
			return false;
		}

		if (hw_crtc_timing.pixel_encoding != crtc_timing->pixel_encoding) {
			DC_LOG_DEBUG("boot timing validation failed due to pixel_encoding mismatch\n");
			return false;
		}
	}


	if (link->dpcd_caps.dprx_feature.bits.VSC_SDP_COLORIMETRY_SUPPORTED) {
		DC_LOG_DEBUG("boot timing validation failed due to VSC SDP colorimetry\n");
		return false;
	}

	if (link->dpcd_caps.channel_coding_cap.bits.DP_128b_132b_SUPPORTED) {
		DC_LOG_DEBUG("boot timing validation failed due to DP 128b/132b\n");
		return false;
	}

	if (dc->link_srv->edp_is_ilr_optimization_required(link, crtc_timing)) {
		DC_LOG_EVENT_LINK_TRAINING("Seamless boot disabled to optimize eDP link rate\n");
		return false;
	}

	return true;
}

static inline bool should_update_pipe_for_stream(
		struct dc_state *context,
		struct pipe_ctx *pipe_ctx,
		struct dc_stream_state *stream)
{
	return (pipe_ctx->stream && pipe_ctx->stream == stream);
}

static inline bool should_update_pipe_for_plane(
		struct dc_state *context,
		struct pipe_ctx *pipe_ctx,
		struct dc_plane_state *plane_state)
{
	return (pipe_ctx->plane_state == plane_state);
}

void dc_enable_stereo(
	struct dc *dc,
	struct dc_state *context,
	struct dc_stream_state *streams[],
	uint8_t stream_count)
{
	int i, j;
	struct pipe_ctx *pipe;

	dc_exit_ips_for_hw_access(dc);

	for (i = 0; i < MAX_PIPES; i++) {
		if (context != NULL) {
			pipe = &context->res_ctx.pipe_ctx[i];
		} else {
			context = dc->current_state;
			pipe = &dc->current_state->res_ctx.pipe_ctx[i];
		}

		for (j = 0; pipe && j < stream_count; j++)  {
			if (should_update_pipe_for_stream(context, pipe, streams[j]) &&
				dc->hwss.setup_stereo)
				dc->hwss.setup_stereo(pipe, dc);
		}
	}
}

void dc_trigger_sync(struct dc *dc, struct dc_state *context)
{
	if (context->stream_count > 1 && !dc->debug.disable_timing_sync) {
		dc_exit_ips_for_hw_access(dc);

		enable_timing_multisync(dc, context);
		program_timing_sync(dc, context);
	}
}

static uint8_t get_stream_mask(struct dc *dc, struct dc_state *context)
{
	int i;
	unsigned int stream_mask = 0;

	for (i = 0; i < dc->res_pool->pipe_count; i++) {
		if (context->res_ctx.pipe_ctx[i].stream)
			stream_mask |= 1 << i;
	}

	return stream_mask;
}

void dc_z10_restore(const struct dc *dc)
{
	if (dc->hwss.z10_restore)
		dc->hwss.z10_restore(dc);
}

void dc_z10_save_init(struct dc *dc)
{
	if (dc->hwss.z10_save_init)
		dc->hwss.z10_save_init(dc);
}

/* Set a pipe unlock order based on the change in DET allocation and stores it in dc scratch memory
 * Prevents over allocation of DET during unlock process
 * e.g. 2 pipe config with different streams with a max of 20 DET segments
 *	Before:								After:
 *		- Pipe0: 10 DET segments			- Pipe0: 12 DET segments
 *		- Pipe1: 10 DET segments			- Pipe1: 8 DET segments
 * If Pipe0 gets updated first, 22 DET segments will be allocated
 */
static void determine_pipe_unlock_order(struct dc *dc, struct dc_state *context)
{
	unsigned int i = 0;
	struct pipe_ctx *pipe = NULL;
	struct timing_generator *tg = NULL;

	if (!dc->config.set_pipe_unlock_order)
		return;

	memset(dc->scratch.pipes_to_unlock_first, 0, sizeof(dc->scratch.pipes_to_unlock_first));
	for (i = 0; i < dc->res_pool->pipe_count; i++) {
		pipe = &context->res_ctx.pipe_ctx[i];
		tg = pipe->stream_res.tg;

		if (!resource_is_pipe_type(pipe, OTG_MASTER) ||
				!tg->funcs->is_tg_enabled(tg) ||
				dc_state_get_pipe_subvp_type(context, pipe) == SUBVP_PHANTOM) {
			continue;
		}

		if (resource_calculate_det_for_stream(context, pipe) <
				resource_calculate_det_for_stream(dc->current_state, &dc->current_state->res_ctx.pipe_ctx[i])) {
			dc->scratch.pipes_to_unlock_first[i] = true;
		}
	}
}

/**
 * dc_commit_state_no_check - Apply context to the hardware
 *
 * @dc: DC object with the current status to be updated
 * @context: New state that will become the current status at the end of this function
 *
 * Applies given context to the hardware and copy it into current context.
 * It's up to the user to release the src context afterwards.
 *
 * Return: an enum dc_status result code for the operation
 */
static enum dc_status dc_commit_state_no_check(struct dc *dc, struct dc_state *context)
{
	struct dc_bios *dcb = dc->ctx->dc_bios;
	enum dc_status result = DC_ERROR_UNEXPECTED;
	struct pipe_ctx *pipe;
	int i, k, l;
	struct dc_stream_state *dc_streams[MAX_STREAMS] = {0};
	struct dc_state *old_state;
	bool subvp_prev_use = false;

	dc_z10_restore(dc);
	dc_allow_idle_optimizations(dc, false);

	for (i = 0; i < dc->res_pool->pipe_count; i++) {
		struct pipe_ctx *old_pipe = &dc->current_state->res_ctx.pipe_ctx[i];

		/* Check old context for SubVP */
		subvp_prev_use |= (dc_state_get_pipe_subvp_type(dc->current_state, old_pipe) == SUBVP_PHANTOM);
		if (subvp_prev_use)
			break;
	}

	for (i = 0; i < context->stream_count; i++)
		dc_streams[i] =  context->streams[i];

	if (!dcb->funcs->is_accelerated_mode(dcb)) {
		disable_vbios_mode_if_required(dc, context);
		dc->hwss.enable_accelerated_mode(dc, context);
	}

	if (dc->hwseq->funcs.wait_for_pipe_update_if_needed) {
		for (i = 0; i < dc->res_pool->pipe_count; i++) {
			pipe = &context->res_ctx.pipe_ctx[i];
			//Only delay otg master for a given config
			if (resource_is_pipe_type(pipe, OTG_MASTER)) {
				//dc_commit_state_no_check is always a full update
				dc->hwseq->funcs.wait_for_pipe_update_if_needed(dc, pipe, false);
				break;
			}
		}
	}

	if (context->stream_count > get_seamless_boot_stream_count(context) ||
		context->stream_count == 0)
		dc->hwss.prepare_bandwidth(dc, context);

	/* When SubVP is active, all HW programming must be done while
	 * SubVP lock is acquired
	 */
	if (dc->hwss.subvp_pipe_control_lock)
		dc->hwss.subvp_pipe_control_lock(dc, context, true, true, NULL, subvp_prev_use);
	if (dc->hwss.fams2_global_control_lock)
		dc->hwss.fams2_global_control_lock(dc, context, true);

	if (dc->hwss.update_dsc_pg)
		dc->hwss.update_dsc_pg(dc, context, false);

	disable_dangling_plane(dc, context);
	/* re-program planes for existing stream, in case we need to
	 * free up plane resource for later use
	 */
	if (dc->hwss.apply_ctx_for_surface) {
		for (i = 0; i < context->stream_count; i++) {
			if (context->streams[i]->mode_changed)
				continue;
			apply_ctx_interdependent_lock(dc, context, context->streams[i], true);
			dc->hwss.apply_ctx_for_surface(
				dc, context->streams[i],
				context->stream_status[i].plane_count,
				context); /* use new pipe config in new context */
			apply_ctx_interdependent_lock(dc, context, context->streams[i], false);
			dc->hwss.post_unlock_program_front_end(dc, context);
		}
	}

	/* Program hardware */
	for (i = 0; i < dc->res_pool->pipe_count; i++) {
		pipe = &context->res_ctx.pipe_ctx[i];
		dc->hwss.wait_for_mpcc_disconnect(dc, dc->res_pool, pipe);
	}

	result = dc->hwss.apply_ctx_to_hw(dc, context);

	if (result != DC_OK) {
		/* Application of dc_state to hardware stopped. */
		dc->current_state->res_ctx.link_enc_cfg_ctx.mode = LINK_ENC_CFG_STEADY;
		return result;
	}

	dc_trigger_sync(dc, context);

	/* Full update should unconditionally be triggered when dc_commit_state_no_check is called */
	for (i = 0; i < context->stream_count; i++) {
		uint32_t prev_dsc_changed = context->streams[i]->update_flags.bits.dsc_changed;

		context->streams[i]->update_flags.raw = 0xFFFFFFFF;
		context->streams[i]->update_flags.bits.dsc_changed = prev_dsc_changed;
	}

	determine_pipe_unlock_order(dc, context);
	/* Program all planes within new context*/
	if (dc->res_pool->funcs->prepare_mcache_programming)
		dc->res_pool->funcs->prepare_mcache_programming(dc, context);
	if (dc->hwss.program_front_end_for_ctx) {
		dc->hwss.interdependent_update_lock(dc, context, true);
		dc->hwss.program_front_end_for_ctx(dc, context);

		if (dc->hwseq->funcs.set_wait_for_update_needed_for_pipe) {
			for (i = 0; i < dc->res_pool->pipe_count; i++) {
				pipe = &context->res_ctx.pipe_ctx[i];
				dc->hwseq->funcs.set_wait_for_update_needed_for_pipe(dc, pipe);
			}
		}

		dc->hwss.interdependent_update_lock(dc, context, false);
		dc->hwss.post_unlock_program_front_end(dc, context);
	}

	if (dc->hwss.commit_subvp_config)
		dc->hwss.commit_subvp_config(dc, context);
	if (dc->hwss.subvp_pipe_control_lock)
		dc->hwss.subvp_pipe_control_lock(dc, context, false, true, NULL, subvp_prev_use);
	if (dc->hwss.fams2_global_control_lock)
		dc->hwss.fams2_global_control_lock(dc, context, false);

	for (i = 0; i < context->stream_count; i++) {
		const struct dc_link *link = context->streams[i]->link;

		if (!context->streams[i]->mode_changed)
			continue;

		if (dc->hwss.apply_ctx_for_surface) {
			apply_ctx_interdependent_lock(dc, context, context->streams[i], true);
			dc->hwss.apply_ctx_for_surface(
					dc, context->streams[i],
					context->stream_status[i].plane_count,
					context);
			apply_ctx_interdependent_lock(dc, context, context->streams[i], false);
			dc->hwss.post_unlock_program_front_end(dc, context);
		}

		/*
		 * enable stereo
		 * TODO rework dc_enable_stereo call to work with validation sets?
		 */
		for (k = 0; k < MAX_PIPES; k++) {
			pipe = &context->res_ctx.pipe_ctx[k];

			for (l = 0 ; pipe && l < context->stream_count; l++)  {
				if (context->streams[l] &&
					context->streams[l] == pipe->stream &&
					dc->hwss.setup_stereo)
					dc->hwss.setup_stereo(pipe, dc);
			}
		}

		CONN_MSG_MODE(link, "{%dx%d, %dx%d@%dKhz}",
				context->streams[i]->timing.h_addressable,
				context->streams[i]->timing.v_addressable,
				context->streams[i]->timing.h_total,
				context->streams[i]->timing.v_total,
				context->streams[i]->timing.pix_clk_100hz / 10);
	}

	dc_enable_stereo(dc, context, dc_streams, context->stream_count);

	if (get_seamless_boot_stream_count(context) == 0 ||
		context->stream_count == 0) {
		/* Must wait for no flips to be pending before doing optimize bw */
		hwss_wait_for_no_pipes_pending(dc, context);
		/*
		 * optimized dispclk depends on ODM setup. Need to wait for ODM
		 * update pending complete before optimizing bandwidth.
		 */
		hwss_wait_for_odm_update_pending_complete(dc, context);
		/* pplib is notified if disp_num changed */
		dc->hwss.optimize_bandwidth(dc, context);
		/* Need to do otg sync again as otg could be out of sync due to otg
		 * workaround applied during clock update
		 */
		dc_trigger_sync(dc, context);
	}

	if (dc->hwss.update_dsc_pg)
		dc->hwss.update_dsc_pg(dc, context, true);

	if (dc->ctx->dce_version >= DCE_VERSION_MAX)
		TRACE_DCN_CLOCK_STATE(&context->bw_ctx.bw.dcn.clk);
	else
		TRACE_DCE_CLOCK_STATE(&context->bw_ctx.bw.dce);

	context->stream_mask = get_stream_mask(dc, context);

	if (context->stream_mask != dc->current_state->stream_mask)
		dc_dmub_srv_notify_stream_mask(dc->ctx->dmub_srv, context->stream_mask);

	for (i = 0; i < context->stream_count; i++)
		context->streams[i]->mode_changed = false;

	/* Clear update flags that were set earlier to avoid redundant programming */
	for (i = 0; i < context->stream_count; i++) {
		context->streams[i]->update_flags.raw = 0x0;
	}

	old_state = dc->current_state;
	dc->current_state = context;

	dc_state_release(old_state);

	dc_state_retain(dc->current_state);

	return result;
}

static bool commit_minimal_transition_state(struct dc *dc,
		struct dc_state *transition_base_context);

/**
 * dc_commit_streams - Commit current stream state
 *
 * @dc: DC object with the commit state to be configured in the hardware
 * @params: Parameters for the commit, including the streams to be committed
 *
 * Function responsible for commit streams change to the hardware.
 *
 * Return:
 * Return DC_OK if everything work as expected, otherwise, return a dc_status
 * code.
 */
enum dc_status dc_commit_streams(struct dc *dc, struct dc_commit_streams_params *params)
{
	int i, j;
	struct dc_state *context;
	enum dc_status res = DC_OK;
	struct dc_validation_set set[MAX_STREAMS] = {0};
	struct pipe_ctx *pipe;
	bool handle_exit_odm2to1 = false;

	if (!params)
		return DC_ERROR_UNEXPECTED;

	if (dc->ctx->dce_environment == DCE_ENV_VIRTUAL_HW)
		return res;

	if (!streams_changed(dc, params->streams, params->stream_count) &&
			dc->current_state->power_source == params->power_source)
		return res;

	dc_exit_ips_for_hw_access(dc);

	DC_LOG_DC("%s: %d streams\n", __func__, params->stream_count);

	for (i = 0; i < params->stream_count; i++) {
		struct dc_stream_state *stream = params->streams[i];
		struct dc_stream_status *status = dc_stream_get_status(stream);
		struct dc_sink *sink = stream->sink;

		/* revalidate streams */
		if (!dc_is_virtual_signal(sink->sink_signal)) {
			res = dc_validate_stream(dc, stream);
			if (res != DC_OK)
				return res;
		}


		dc_stream_log(dc, stream);

		set[i].stream = stream;

		if (status) {
			set[i].plane_count = status->plane_count;
			for (j = 0; j < status->plane_count; j++)
				set[i].plane_states[j] = status->plane_states[j];
		}
	}

	/* ODM Combine 2:1 power optimization is only applied for single stream
	 * scenario, it uses extra pipes than needed to reduce power consumption
	 * We need to switch off this feature to make room for new streams.
	 */
	if (params->stream_count > dc->current_state->stream_count &&
			dc->current_state->stream_count == 1) {
		for (i = 0; i < dc->res_pool->pipe_count; i++) {
			pipe = &dc->current_state->res_ctx.pipe_ctx[i];
			if (pipe->next_odm_pipe)
				handle_exit_odm2to1 = true;
		}
	}

	if (handle_exit_odm2to1)
		res = commit_minimal_transition_state(dc, dc->current_state);

	context = dc_state_create_current_copy(dc);
	if (!context)
		goto context_alloc_fail;

	context->power_source = params->power_source;

	res = dc_validate_with_context(dc, set, params->stream_count, context, DC_VALIDATE_MODE_AND_PROGRAMMING);

	/*
	 * Only update link encoder to stream assignment after bandwidth validation passed.
	 */
	if (res == DC_OK && dc->res_pool->funcs->link_encs_assign && !dc->config.unify_link_enc_assignment)
		dc->res_pool->funcs->link_encs_assign(
			dc, context, context->streams, context->stream_count);

	if (res != DC_OK) {
		BREAK_TO_DEBUGGER();
		goto fail;
	}

	/*
	 * If not already seamless, make transition seamless by inserting intermediate minimal transition
	 */
	if (dc->hwss.is_pipe_topology_transition_seamless &&
			!dc->hwss.is_pipe_topology_transition_seamless(dc, dc->current_state, context)) {
		res = commit_minimal_transition_state(dc, context);
		if (res != DC_OK) {
			BREAK_TO_DEBUGGER();
			goto fail;
		}
	}

	res = dc_commit_state_no_check(dc, context);

	for (i = 0; i < params->stream_count; i++) {
		for (j = 0; j < context->stream_count; j++) {
			if (params->streams[i]->stream_id == context->streams[j]->stream_id)
				params->streams[i]->out.otg_offset = context->stream_status[j].primary_otg_inst;

			if (dc_is_embedded_signal(params->streams[i]->signal)) {
				struct dc_stream_status *status = dc_state_get_stream_status(context, params->streams[i]);

				if (!status)
					continue;

				if (dc->hwss.is_abm_supported)
					status->is_abm_supported = dc->hwss.is_abm_supported(dc, context, params->streams[i]);
				else
					status->is_abm_supported = true;
			}
		}
	}

fail:
	dc_state_release(context);

context_alloc_fail:

	DC_LOG_DC("%s Finished.\n", __func__);

	return res;
}

bool dc_acquire_release_mpc_3dlut(
		struct dc *dc, bool acquire,
		struct dc_stream_state *stream,
		struct dc_3dlut **lut,
		struct dc_transfer_func **shaper)
{
	int pipe_idx;
	bool ret = false;
	bool found_pipe_idx = false;
	const struct resource_pool *pool = dc->res_pool;
	struct resource_context *res_ctx = &dc->current_state->res_ctx;
	int mpcc_id = 0;

	if (pool && res_ctx) {
		if (acquire) {
			/*find pipe idx for the given stream*/
			for (pipe_idx = 0; pipe_idx < pool->pipe_count; pipe_idx++) {
				if (res_ctx->pipe_ctx[pipe_idx].stream == stream) {
					found_pipe_idx = true;
					mpcc_id = res_ctx->pipe_ctx[pipe_idx].plane_res.hubp->inst;
					break;
				}
			}
		} else
			found_pipe_idx = true;/*for release pipe_idx is not required*/

		if (found_pipe_idx) {
			if (acquire && pool->funcs->acquire_post_bldn_3dlut)
				ret = pool->funcs->acquire_post_bldn_3dlut(res_ctx, pool, mpcc_id, lut, shaper);
			else if (!acquire && pool->funcs->release_post_bldn_3dlut)
				ret = pool->funcs->release_post_bldn_3dlut(res_ctx, pool, lut, shaper);
		}
	}
	return ret;
}

static bool is_flip_pending_in_pipes(struct dc *dc, struct dc_state *context)
{
	int i;
	struct pipe_ctx *pipe;

	for (i = 0; i < MAX_PIPES; i++) {
		pipe = &context->res_ctx.pipe_ctx[i];

		// Don't check flip pending on phantom pipes
		if (!pipe->plane_state || (dc_state_get_pipe_subvp_type(context, pipe) == SUBVP_PHANTOM))
			continue;

		/* Must set to false to start with, due to OR in update function */
		pipe->plane_state->status.is_flip_pending = false;
		dc->hwss.update_pending_status(pipe);
		if (pipe->plane_state->status.is_flip_pending)
			return true;
	}
	return false;
}

/* Perform updates here which need to be deferred until next vupdate
 *
 * i.e. blnd lut, 3dlut, and shaper lut bypass regs are double buffered
 * but forcing lut memory to shutdown state is immediate. This causes
 * single frame corruption as lut gets disabled mid-frame unless shutdown
 * is deferred until after entering bypass.
 */
static void process_deferred_updates(struct dc *dc)
{
	int i = 0;

	if (dc->debug.enable_mem_low_power.bits.cm) {
		ASSERT(dc->dcn_ip->max_num_dpp);
		for (i = 0; i < dc->dcn_ip->max_num_dpp; i++)
			if (dc->res_pool->dpps[i]->funcs->dpp_deferred_update)
				dc->res_pool->dpps[i]->funcs->dpp_deferred_update(dc->res_pool->dpps[i]);
	}
}

void dc_post_update_surfaces_to_stream(struct dc *dc)
{
	int i;
	struct dc_state *context = dc->current_state;

	if ((!dc->optimized_required) || get_seamless_boot_stream_count(context) > 0)
		return;

	post_surface_trace(dc);

	/*
	 * Only relevant for DCN behavior where we can guarantee the optimization
	 * is safe to apply - retain the legacy behavior for DCE.
	 */

	if (dc->ctx->dce_version < DCE_VERSION_MAX)
		TRACE_DCE_CLOCK_STATE(&context->bw_ctx.bw.dce);
	else {
		TRACE_DCN_CLOCK_STATE(&context->bw_ctx.bw.dcn.clk);

		if (is_flip_pending_in_pipes(dc, context))
			return;

		for (i = 0; i < dc->res_pool->pipe_count; i++)
			if (context->res_ctx.pipe_ctx[i].stream == NULL ||
					context->res_ctx.pipe_ctx[i].plane_state == NULL) {
				context->res_ctx.pipe_ctx[i].pipe_idx = i;
				dc->hwss.disable_plane(dc, context, &context->res_ctx.pipe_ctx[i]);
			}

		process_deferred_updates(dc);

		dc->hwss.optimize_bandwidth(dc, context);

		if (dc->hwss.update_dsc_pg)
			dc->hwss.update_dsc_pg(dc, context, true);
	}

	dc->optimized_required = false;
	dc->wm_optimized_required = false;
}

bool dc_set_generic_gpio_for_stereo(bool enable,
		struct gpio_service *gpio_service)
{
	enum gpio_result gpio_result = GPIO_RESULT_NON_SPECIFIC_ERROR;
	struct gpio_pin_info pin_info;
	struct gpio *generic;
	struct gpio_generic_mux_config *config = kzalloc(sizeof(struct gpio_generic_mux_config),
			   GFP_KERNEL);

	if (!config)
		return false;
	pin_info = dal_gpio_get_generic_pin_info(gpio_service, GPIO_ID_GENERIC, 0);

	if (pin_info.mask == 0xFFFFFFFF || pin_info.offset == 0xFFFFFFFF) {
		kfree(config);
		return false;
	} else {
		generic = dal_gpio_service_create_generic_mux(
			gpio_service,
			pin_info.offset,
			pin_info.mask);
	}

	if (!generic) {
		kfree(config);
		return false;
	}

	gpio_result = dal_gpio_open(generic, GPIO_MODE_OUTPUT);

	config->enable_output_from_mux = enable;
	config->mux_select = GPIO_SIGNAL_SOURCE_PASS_THROUGH_STEREO_SYNC;

	if (gpio_result == GPIO_RESULT_OK)
		gpio_result = dal_mux_setup_config(generic, config);

	if (gpio_result == GPIO_RESULT_OK) {
		dal_gpio_close(generic);
		dal_gpio_destroy_generic_mux(&generic);
		kfree(config);
		return true;
	} else {
		dal_gpio_close(generic);
		dal_gpio_destroy_generic_mux(&generic);
		kfree(config);
		return false;
	}
}

static bool is_surface_in_context(
		const struct dc_state *context,
		const struct dc_plane_state *plane_state)
{
	int j;

	for (j = 0; j < MAX_PIPES; j++) {
		const struct pipe_ctx *pipe_ctx = &context->res_ctx.pipe_ctx[j];

		if (plane_state == pipe_ctx->plane_state) {
			return true;
		}
	}

	return false;
}

static enum surface_update_type get_plane_info_update_type(const struct dc *dc, const struct dc_surface_update *u)
{
	union surface_update_flags *update_flags = &u->surface->update_flags;
	enum surface_update_type update_type = UPDATE_TYPE_FAST;

	if (!u->plane_info)
		return UPDATE_TYPE_FAST;

	if (u->plane_info->color_space != u->surface->color_space) {
		update_flags->bits.color_space_change = 1;
		elevate_update_type(&update_type, UPDATE_TYPE_MED);
	}

	if (u->plane_info->horizontal_mirror != u->surface->horizontal_mirror) {
		update_flags->bits.horizontal_mirror_change = 1;
		elevate_update_type(&update_type, UPDATE_TYPE_MED);
	}

	if (u->plane_info->rotation != u->surface->rotation) {
		update_flags->bits.rotation_change = 1;
		elevate_update_type(&update_type, UPDATE_TYPE_FULL);
	}

	if (u->plane_info->format != u->surface->format) {
		update_flags->bits.pixel_format_change = 1;
		elevate_update_type(&update_type, UPDATE_TYPE_FULL);
	}

	if (u->plane_info->stereo_format != u->surface->stereo_format) {
		update_flags->bits.stereo_format_change = 1;
		elevate_update_type(&update_type, UPDATE_TYPE_FULL);
	}

	if (u->plane_info->per_pixel_alpha != u->surface->per_pixel_alpha) {
		update_flags->bits.per_pixel_alpha_change = 1;
		elevate_update_type(&update_type, UPDATE_TYPE_MED);
	}

	if (u->plane_info->global_alpha_value != u->surface->global_alpha_value) {
		update_flags->bits.global_alpha_change = 1;
		elevate_update_type(&update_type, UPDATE_TYPE_MED);
	}

	if (u->plane_info->dcc.enable != u->surface->dcc.enable
			|| u->plane_info->dcc.dcc_ind_blk != u->surface->dcc.dcc_ind_blk
			|| u->plane_info->dcc.meta_pitch != u->surface->dcc.meta_pitch) {
		/* During DCC on/off, stutter period is calculated before
		 * DCC has fully transitioned. This results in incorrect
		 * stutter period calculation. Triggering a full update will
		 * recalculate stutter period.
		 */
		update_flags->bits.dcc_change = 1;
		elevate_update_type(&update_type, UPDATE_TYPE_FULL);
	}

	if (resource_pixel_format_to_bpp(u->plane_info->format) !=
			resource_pixel_format_to_bpp(u->surface->format)) {
		/* different bytes per element will require full bandwidth
		 * and DML calculation
		 */
		update_flags->bits.bpp_change = 1;
		elevate_update_type(&update_type, UPDATE_TYPE_FULL);
	}

	if (u->plane_info->plane_size.surface_pitch != u->surface->plane_size.surface_pitch
			|| u->plane_info->plane_size.chroma_pitch != u->surface->plane_size.chroma_pitch) {
		update_flags->bits.plane_size_change = 1;
		elevate_update_type(&update_type, UPDATE_TYPE_MED);
	}


	if (memcmp(&u->plane_info->tiling_info, &u->surface->tiling_info,
			sizeof(struct dc_tiling_info)) != 0) {
		update_flags->bits.swizzle_change = 1;
		elevate_update_type(&update_type, UPDATE_TYPE_MED);

		/* todo: below are HW dependent, we should add a hook to
		 * DCE/N resource and validated there.
		 */
		if (!dc->debug.skip_full_updated_if_possible) {
			/* swizzled mode requires RQ to be setup properly,
			 * thus need to run DML to calculate RQ settings
			 */
			update_flags->bits.bandwidth_change = 1;
			elevate_update_type(&update_type, UPDATE_TYPE_FULL);
		}
	}

	/* This should be UPDATE_TYPE_FAST if nothing has changed. */
	return update_type;
}

static enum surface_update_type get_scaling_info_update_type(
		const struct dc *dc,
		const struct dc_surface_update *u)
{
	union surface_update_flags *update_flags = &u->surface->update_flags;

	if (!u->scaling_info)
		return UPDATE_TYPE_FAST;

	if (u->scaling_info->src_rect.width != u->surface->src_rect.width
			|| u->scaling_info->src_rect.height != u->surface->src_rect.height
			|| u->scaling_info->dst_rect.width != u->surface->dst_rect.width
			|| u->scaling_info->dst_rect.height != u->surface->dst_rect.height
			|| u->scaling_info->clip_rect.width != u->surface->clip_rect.width
			|| u->scaling_info->clip_rect.height != u->surface->clip_rect.height
			|| u->scaling_info->scaling_quality.integer_scaling !=
					u->surface->scaling_quality.integer_scaling) {
		update_flags->bits.scaling_change = 1;

		if (u->scaling_info->src_rect.width > u->surface->src_rect.width
				|| u->scaling_info->src_rect.height > u->surface->src_rect.height)
			/* Making src rect bigger requires a bandwidth change */
			update_flags->bits.clock_change = 1;

		if ((u->scaling_info->dst_rect.width < u->surface->dst_rect.width
			|| u->scaling_info->dst_rect.height < u->surface->dst_rect.height)
				&& (u->scaling_info->dst_rect.width < u->surface->src_rect.width
					|| u->scaling_info->dst_rect.height < u->surface->src_rect.height))
			/* Making dst rect smaller requires a bandwidth change */
			update_flags->bits.bandwidth_change = 1;

		if (u->scaling_info->src_rect.width > dc->caps.max_optimizable_video_width &&
			(u->scaling_info->clip_rect.width > u->surface->clip_rect.width ||
			 u->scaling_info->clip_rect.height > u->surface->clip_rect.height))
			 /* Changing clip size of a large surface may result in MPC slice count change */
			update_flags->bits.bandwidth_change = 1;
	}

	if (u->scaling_info->src_rect.x != u->surface->src_rect.x
			|| u->scaling_info->src_rect.y != u->surface->src_rect.y
			|| u->scaling_info->clip_rect.x != u->surface->clip_rect.x
			|| u->scaling_info->clip_rect.y != u->surface->clip_rect.y
			|| u->scaling_info->dst_rect.x != u->surface->dst_rect.x
			|| u->scaling_info->dst_rect.y != u->surface->dst_rect.y)
		update_flags->bits.position_change = 1;

	/* process every update flag before returning */
	if (update_flags->bits.clock_change
			|| update_flags->bits.bandwidth_change
			|| update_flags->bits.scaling_change)
		return UPDATE_TYPE_FULL;

	if (update_flags->bits.position_change)
		return UPDATE_TYPE_MED;

	return UPDATE_TYPE_FAST;
}

static enum surface_update_type det_surface_update(const struct dc *dc,
		const struct dc_surface_update *u)
{
	const struct dc_state *context = dc->current_state;
	enum surface_update_type type;
	enum surface_update_type overall_type = UPDATE_TYPE_FAST;
	union surface_update_flags *update_flags = &u->surface->update_flags;

	if (!is_surface_in_context(context, u->surface) || u->surface->force_full_update) {
		update_flags->raw = 0xFFFFFFFF;
		return UPDATE_TYPE_FULL;
	}

	update_flags->raw = 0; // Reset all flags

	type = get_plane_info_update_type(dc, u);
	elevate_update_type(&overall_type, type);

	type = get_scaling_info_update_type(dc, u);
	elevate_update_type(&overall_type, type);

	if (u->flip_addr) {
		update_flags->bits.addr_update = 1;
		if (u->flip_addr->address.tmz_surface != u->surface->address.tmz_surface) {
			update_flags->bits.tmz_changed = 1;
			elevate_update_type(&overall_type, UPDATE_TYPE_FULL);
		}
	}
	if (u->in_transfer_func)
		update_flags->bits.in_transfer_func_change = 1;

	if (u->input_csc_color_matrix)
		update_flags->bits.input_csc_change = 1;

	if (u->coeff_reduction_factor)
		update_flags->bits.coeff_reduction_change = 1;

	if (u->gamut_remap_matrix)
		update_flags->bits.gamut_remap_change = 1;

	if (u->blend_tf)
		update_flags->bits.gamma_change = 1;

	if (u->gamma) {
		enum surface_pixel_format format = SURFACE_PIXEL_FORMAT_GRPH_BEGIN;

		if (u->plane_info)
			format = u->plane_info->format;
		else
			format = u->surface->format;

		if (dce_use_lut(format))
			update_flags->bits.gamma_change = 1;
	}

	if (u->lut3d_func || u->func_shaper)
		update_flags->bits.lut_3d = 1;

	if (u->hdr_mult.value)
		if (u->hdr_mult.value != u->surface->hdr_mult.value) {
			update_flags->bits.hdr_mult = 1;
			elevate_update_type(&overall_type, UPDATE_TYPE_MED);
		}

	if (u->sdr_white_level_nits)
		if (u->sdr_white_level_nits != u->surface->sdr_white_level_nits) {
			update_flags->bits.sdr_white_level_nits = 1;
			elevate_update_type(&overall_type, UPDATE_TYPE_FULL);
		}

	if (u->cm2_params) {
		if ((u->cm2_params->component_settings.shaper_3dlut_setting
					!= u->surface->mcm_shaper_3dlut_setting)
				|| (u->cm2_params->component_settings.lut1d_enable
					!= u->surface->mcm_lut1d_enable))
			update_flags->bits.mcm_transfer_function_enable_change = 1;
		if (u->cm2_params->cm2_luts.lut3d_data.lut3d_src
				!= u->surface->mcm_luts.lut3d_data.lut3d_src)
			update_flags->bits.mcm_transfer_function_enable_change = 1;
	}
	if (update_flags->bits.in_transfer_func_change) {
		type = UPDATE_TYPE_MED;
		elevate_update_type(&overall_type, type);
	}

	if (update_flags->bits.lut_3d &&
			u->surface->mcm_luts.lut3d_data.lut3d_src != DC_CM2_TRANSFER_FUNC_SOURCE_VIDMEM) {
		type = UPDATE_TYPE_FULL;
		elevate_update_type(&overall_type, type);
	}
	if (update_flags->bits.mcm_transfer_function_enable_change) {
		type = UPDATE_TYPE_FULL;
		elevate_update_type(&overall_type, type);
	}

	if (dc->debug.enable_legacy_fast_update &&
			(update_flags->bits.gamma_change ||
			update_flags->bits.gamut_remap_change ||
			update_flags->bits.input_csc_change ||
			update_flags->bits.coeff_reduction_change)) {
		type = UPDATE_TYPE_FULL;
		elevate_update_type(&overall_type, type);
	}
	return overall_type;
}

/* May need to flip the desktop plane in cases where MPO plane receives a flip but desktop plane doesn't
 * while both planes are flip_immediate
 */
static void force_immediate_gsl_plane_flip(struct dc *dc, struct dc_surface_update *updates, int surface_count)
{
	bool has_flip_immediate_plane = false;
	int i;

	for (i = 0; i < surface_count; i++) {
		if (updates[i].surface->flip_immediate) {
			has_flip_immediate_plane = true;
			break;
		}
	}

	if (has_flip_immediate_plane && surface_count > 1) {
		for (i = 0; i < surface_count; i++) {
			if (updates[i].surface->flip_immediate)
				updates[i].surface->update_flags.bits.addr_update = 1;
		}
	}
}

static enum surface_update_type check_update_surfaces_for_stream(
		struct dc *dc,
		struct dc_surface_update *updates,
		int surface_count,
		struct dc_stream_update *stream_update,
		const struct dc_stream_status *stream_status)
{
	int i;
	enum surface_update_type overall_type = UPDATE_TYPE_FAST;

	if (dc->idle_optimizations_allowed || dc_can_clear_cursor_limit(dc))
		overall_type = UPDATE_TYPE_FULL;

	if (stream_status == NULL || stream_status->plane_count != surface_count)
		overall_type = UPDATE_TYPE_FULL;

	if (stream_update && stream_update->pending_test_pattern) {
		overall_type = UPDATE_TYPE_FULL;
	}

	if (stream_update && stream_update->hw_cursor_req) {
		overall_type = UPDATE_TYPE_FULL;
	}

	/* some stream updates require passive update */
	if (stream_update) {
		union stream_update_flags *su_flags = &stream_update->stream->update_flags;

		if ((stream_update->src.height != 0 && stream_update->src.width != 0) ||
			(stream_update->dst.height != 0 && stream_update->dst.width != 0) ||
			stream_update->integer_scaling_update)
			su_flags->bits.scaling = 1;

		if (dc->debug.enable_legacy_fast_update && stream_update->out_transfer_func)
			su_flags->bits.out_tf = 1;

		if (stream_update->abm_level)
			su_flags->bits.abm_level = 1;

		if (stream_update->dpms_off)
			su_flags->bits.dpms_off = 1;

		if (stream_update->gamut_remap)
			su_flags->bits.gamut_remap = 1;

		if (stream_update->wb_update)
			su_flags->bits.wb_update = 1;

		if (stream_update->dsc_config)
			su_flags->bits.dsc_changed = 1;

		if (stream_update->mst_bw_update)
			su_flags->bits.mst_bw = 1;

		if (stream_update->stream->freesync_on_desktop &&
			(stream_update->vrr_infopacket || stream_update->allow_freesync ||
				stream_update->vrr_active_variable || stream_update->vrr_active_fixed))
			su_flags->bits.fams_changed = 1;

		if (stream_update->scaler_sharpener_update)
			su_flags->bits.scaler_sharpener = 1;

		if (stream_update->sharpening_required)
			su_flags->bits.sharpening_required = 1;

		if (stream_update->output_color_space)
			su_flags->bits.out_csc = 1;

		if (su_flags->raw != 0)
			overall_type = UPDATE_TYPE_FULL;

		if (stream_update->output_csc_transform)
			su_flags->bits.out_csc = 1;

		/* Output transfer function changes do not require bandwidth recalculation,
		 * so don't trigger a full update
		 */
		if (!dc->debug.enable_legacy_fast_update && stream_update->out_transfer_func)
			su_flags->bits.out_tf = 1;
	}

	for (i = 0 ; i < surface_count; i++) {
		enum surface_update_type type =
				det_surface_update(dc, &updates[i]);

		elevate_update_type(&overall_type, type);
	}

	return overall_type;
}

/*
 * dc_check_update_surfaces_for_stream() - Determine update type (fast, med, or full)
 *
 * See :c:type:`enum surface_update_type <surface_update_type>` for explanation of update types
 */
enum surface_update_type dc_check_update_surfaces_for_stream(
		struct dc *dc,
		struct dc_surface_update *updates,
		int surface_count,
		struct dc_stream_update *stream_update,
		const struct dc_stream_status *stream_status)
{
	int i;
	enum surface_update_type type;

	if (stream_update)
		stream_update->stream->update_flags.raw = 0;
	for (i = 0; i < surface_count; i++)
		updates[i].surface->update_flags.raw = 0;

	type = check_update_surfaces_for_stream(dc, updates, surface_count, stream_update, stream_status);
	if (type == UPDATE_TYPE_FULL) {
		if (stream_update) {
			uint32_t dsc_changed = stream_update->stream->update_flags.bits.dsc_changed;
			stream_update->stream->update_flags.raw = 0xFFFFFFFF;
			stream_update->stream->update_flags.bits.dsc_changed = dsc_changed;
		}
		for (i = 0; i < surface_count; i++)
			updates[i].surface->update_flags.raw = 0xFFFFFFFF;
	}

	if (type == UPDATE_TYPE_FAST) {
		// If there's an available clock comparator, we use that.
		if (dc->clk_mgr->funcs->are_clock_states_equal) {
			if (!dc->clk_mgr->funcs->are_clock_states_equal(&dc->clk_mgr->clks, &dc->current_state->bw_ctx.bw.dcn.clk))
				dc->optimized_required = true;
		// Else we fallback to mem compare.
		} else if (memcmp(&dc->current_state->bw_ctx.bw.dcn.clk, &dc->clk_mgr->clks, offsetof(struct dc_clocks, prev_p_state_change_support)) != 0) {
			dc->optimized_required = true;
		}

		dc->optimized_required |= dc->wm_optimized_required;
	}

	return type;
}

static struct dc_stream_status *stream_get_status(
	struct dc_state *ctx,
	struct dc_stream_state *stream)
{
	uint8_t i;

	for (i = 0; i < ctx->stream_count; i++) {
		if (stream == ctx->streams[i]) {
			return &ctx->stream_status[i];
		}
	}

	return NULL;
}

static const enum surface_update_type update_surface_trace_level = UPDATE_TYPE_FULL;

static void copy_surface_update_to_plane(
		struct dc_plane_state *surface,
		struct dc_surface_update *srf_update)
{
	if (srf_update->flip_addr) {
		surface->address = srf_update->flip_addr->address;
		surface->flip_immediate =
			srf_update->flip_addr->flip_immediate;
		surface->time.time_elapsed_in_us[surface->time.index] =
			srf_update->flip_addr->flip_timestamp_in_us -
				surface->time.prev_update_time_in_us;
		surface->time.prev_update_time_in_us =
			srf_update->flip_addr->flip_timestamp_in_us;
		surface->time.index++;
		if (surface->time.index >= DC_PLANE_UPDATE_TIMES_MAX)
			surface->time.index = 0;

		surface->triplebuffer_flips = srf_update->flip_addr->triplebuffer_flips;
	}

	if (srf_update->scaling_info) {
		surface->scaling_quality =
				srf_update->scaling_info->scaling_quality;
		surface->dst_rect =
				srf_update->scaling_info->dst_rect;
		surface->src_rect =
				srf_update->scaling_info->src_rect;
		surface->clip_rect =
				srf_update->scaling_info->clip_rect;
	}

	if (srf_update->plane_info) {
		surface->color_space =
				srf_update->plane_info->color_space;
		surface->format =
				srf_update->plane_info->format;
		surface->plane_size =
				srf_update->plane_info->plane_size;
		surface->rotation =
				srf_update->plane_info->rotation;
		surface->horizontal_mirror =
				srf_update->plane_info->horizontal_mirror;
		surface->stereo_format =
				srf_update->plane_info->stereo_format;
		surface->tiling_info =
				srf_update->plane_info->tiling_info;
		surface->visible =
				srf_update->plane_info->visible;
		surface->per_pixel_alpha =
				srf_update->plane_info->per_pixel_alpha;
		surface->global_alpha =
				srf_update->plane_info->global_alpha;
		surface->global_alpha_value =
				srf_update->plane_info->global_alpha_value;
		surface->dcc =
				srf_update->plane_info->dcc;
		surface->layer_index =
				srf_update->plane_info->layer_index;
	}

	if (srf_update->gamma) {
		memcpy(&surface->gamma_correction.entries,
			&srf_update->gamma->entries,
			sizeof(struct dc_gamma_entries));
		surface->gamma_correction.is_identity =
			srf_update->gamma->is_identity;
		surface->gamma_correction.num_entries =
			srf_update->gamma->num_entries;
		surface->gamma_correction.type =
			srf_update->gamma->type;
	}

	if (srf_update->in_transfer_func) {
		surface->in_transfer_func.sdr_ref_white_level =
			srf_update->in_transfer_func->sdr_ref_white_level;
		surface->in_transfer_func.tf =
			srf_update->in_transfer_func->tf;
		surface->in_transfer_func.type =
			srf_update->in_transfer_func->type;
		memcpy(&surface->in_transfer_func.tf_pts,
			&srf_update->in_transfer_func->tf_pts,
			sizeof(struct dc_transfer_func_distributed_points));
	}

	if (srf_update->cm2_params) {
		surface->mcm_shaper_3dlut_setting = srf_update->cm2_params->component_settings.shaper_3dlut_setting;
		surface->mcm_lut1d_enable = srf_update->cm2_params->component_settings.lut1d_enable;
		surface->mcm_luts = srf_update->cm2_params->cm2_luts;
	}

	if (srf_update->func_shaper) {
		memcpy(&surface->in_shaper_func, srf_update->func_shaper,
		sizeof(surface->in_shaper_func));

		if (surface->mcm_shaper_3dlut_setting >= DC_CM2_SHAPER_3DLUT_SETTING_ENABLE_SHAPER)
			surface->mcm_luts.shaper = &surface->in_shaper_func;
	}

	if (srf_update->lut3d_func)
		memcpy(&surface->lut3d_func, srf_update->lut3d_func,
		sizeof(surface->lut3d_func));

	if (srf_update->hdr_mult.value)
		surface->hdr_mult =
				srf_update->hdr_mult;

	if (srf_update->sdr_white_level_nits)
		surface->sdr_white_level_nits =
				srf_update->sdr_white_level_nits;

	if (srf_update->blend_tf) {
		memcpy(&surface->blend_tf, srf_update->blend_tf,
		sizeof(surface->blend_tf));

		if (surface->mcm_lut1d_enable)
			surface->mcm_luts.lut1d_func = &surface->blend_tf;
	}

	if (srf_update->cm2_params || srf_update->blend_tf)
		surface->lut_bank_a = !surface->lut_bank_a;

	if (srf_update->input_csc_color_matrix)
		surface->input_csc_color_matrix =
			*srf_update->input_csc_color_matrix;

	if (srf_update->coeff_reduction_factor)
		surface->coeff_reduction_factor =
			*srf_update->coeff_reduction_factor;

	if (srf_update->gamut_remap_matrix)
		surface->gamut_remap_matrix =
			*srf_update->gamut_remap_matrix;

	if (srf_update->cursor_csc_color_matrix)
		surface->cursor_csc_color_matrix =
			*srf_update->cursor_csc_color_matrix;

	if (srf_update->bias_and_scale.bias_and_scale_valid)
			surface->bias_and_scale =
					srf_update->bias_and_scale;
}

static void copy_stream_update_to_stream(struct dc *dc,
					 struct dc_state *context,
					 struct dc_stream_state *stream,
					 struct dc_stream_update *update)
{
	struct dc_context *dc_ctx = dc->ctx;

	if (update == NULL || stream == NULL)
		return;

	if (update->src.height && update->src.width)
		stream->src = update->src;

	if (update->dst.height && update->dst.width)
		stream->dst = update->dst;

	if (update->out_transfer_func) {
		stream->out_transfer_func.sdr_ref_white_level =
			update->out_transfer_func->sdr_ref_white_level;
		stream->out_transfer_func.tf = update->out_transfer_func->tf;
		stream->out_transfer_func.type =
			update->out_transfer_func->type;
		memcpy(&stream->out_transfer_func.tf_pts,
		       &update->out_transfer_func->tf_pts,
		       sizeof(struct dc_transfer_func_distributed_points));
	}

	if (update->hdr_static_metadata)
		stream->hdr_static_metadata = *update->hdr_static_metadata;

	if (update->abm_level)
		stream->abm_level = *update->abm_level;

	if (update->periodic_interrupt)
		stream->periodic_interrupt = *update->periodic_interrupt;

	if (update->gamut_remap)
		stream->gamut_remap_matrix = *update->gamut_remap;

	/* Note: this being updated after mode set is currently not a use case
	 * however if it arises OCSC would need to be reprogrammed at the
	 * minimum
	 */
	if (update->output_color_space)
		stream->output_color_space = *update->output_color_space;

	if (update->output_csc_transform)
		stream->csc_color_matrix = *update->output_csc_transform;

	if (update->vrr_infopacket)
		stream->vrr_infopacket = *update->vrr_infopacket;

	if (update->hw_cursor_req)
		stream->hw_cursor_req = *update->hw_cursor_req;

	if (update->allow_freesync)
		stream->allow_freesync = *update->allow_freesync;

	if (update->vrr_active_variable)
		stream->vrr_active_variable = *update->vrr_active_variable;

	if (update->vrr_active_fixed)
		stream->vrr_active_fixed = *update->vrr_active_fixed;

	if (update->crtc_timing_adjust) {
		if (stream->adjust.v_total_min != update->crtc_timing_adjust->v_total_min ||
			stream->adjust.v_total_max != update->crtc_timing_adjust->v_total_max ||
			stream->adjust.timing_adjust_pending)
			update->crtc_timing_adjust->timing_adjust_pending = true;
		stream->adjust = *update->crtc_timing_adjust;
		update->crtc_timing_adjust->timing_adjust_pending = false;
	}

	if (update->dpms_off)
		stream->dpms_off = *update->dpms_off;

	if (update->hfvsif_infopacket)
		stream->hfvsif_infopacket = *update->hfvsif_infopacket;

	if (update->vtem_infopacket)
		stream->vtem_infopacket = *update->vtem_infopacket;

	if (update->vsc_infopacket)
		stream->vsc_infopacket = *update->vsc_infopacket;

	if (update->vsp_infopacket)
		stream->vsp_infopacket = *update->vsp_infopacket;

	if (update->adaptive_sync_infopacket)
		stream->adaptive_sync_infopacket = *update->adaptive_sync_infopacket;

	if (update->dither_option)
		stream->dither_option = *update->dither_option;

	if (update->pending_test_pattern)
		stream->test_pattern = *update->pending_test_pattern;
	/* update current stream with writeback info */
	if (update->wb_update) {
		int i;

		stream->num_wb_info = update->wb_update->num_wb_info;
		ASSERT(stream->num_wb_info <= MAX_DWB_PIPES);
		for (i = 0; i < stream->num_wb_info; i++)
			stream->writeback_info[i] =
				update->wb_update->writeback_info[i];
	}
	if (update->dsc_config) {
		struct dc_dsc_config old_dsc_cfg = stream->timing.dsc_cfg;
		uint32_t old_dsc_enabled = stream->timing.flags.DSC;
		uint32_t enable_dsc = (update->dsc_config->num_slices_h != 0 &&
				       update->dsc_config->num_slices_v != 0);

		/* Use temporarry context for validating new DSC config */
		struct dc_state *dsc_validate_context = dc_state_create_copy(dc->current_state);

		if (dsc_validate_context) {
			stream->timing.dsc_cfg = *update->dsc_config;
			stream->timing.flags.DSC = enable_dsc;
			if (dc->res_pool->funcs->validate_bandwidth(dc, dsc_validate_context,
				DC_VALIDATE_MODE_ONLY) != DC_OK) {
				stream->timing.dsc_cfg = old_dsc_cfg;
				stream->timing.flags.DSC = old_dsc_enabled;
				update->dsc_config = NULL;
			}

			dc_state_release(dsc_validate_context);
		} else {
			DC_ERROR("Failed to allocate new validate context for DSC change\n");
			update->dsc_config = NULL;
		}
	}
	if (update->scaler_sharpener_update)
		stream->scaler_sharpener_update = *update->scaler_sharpener_update;
	if (update->sharpening_required)
		stream->sharpening_required = *update->sharpening_required;
}

static void backup_planes_and_stream_state(
		struct dc_scratch_space *scratch,
		struct dc_stream_state *stream)
{
	int i;
	struct dc_stream_status *status = dc_stream_get_status(stream);

	if (!status)
		return;

	for (i = 0; i < status->plane_count; i++) {
		dc_plane_copy_config(&scratch->plane_states[i], status->plane_states[i]);
	}
	scratch->stream_state = *stream;
}

static void restore_planes_and_stream_state(
		struct dc_scratch_space *scratch,
		struct dc_stream_state *stream)
{
	int i;
	struct dc_stream_status *status = dc_stream_get_status(stream);

	if (!status)
		return;

	for (i = 0; i < status->plane_count; i++) {
		dc_plane_copy_config(status->plane_states[i], &scratch->plane_states[i]);
	}
	*stream = scratch->stream_state;
}

/**
 * update_seamless_boot_flags() - Helper function for updating seamless boot flags
 *
 * @dc: Current DC state
 * @context: New DC state to be programmed
 * @surface_count: Number of surfaces that have an updated
 * @stream: Corresponding stream to be updated in the current flip
 *
 * Updating seamless boot flags do not need to be part of the commit sequence. This
 * helper function will update the seamless boot flags on each flip (if required)
 * outside of the HW commit sequence (fast or slow).
 *
 * Return: void
 */
static void update_seamless_boot_flags(struct dc *dc,
		struct dc_state *context,
		int surface_count,
		struct dc_stream_state *stream)
{
	if (get_seamless_boot_stream_count(context) > 0 && (surface_count > 0 || stream->dpms_off)) {
		/* Optimize seamless boot flag keeps clocks and watermarks high until
		 * first flip. After first flip, optimization is required to lower
		 * bandwidth. Important to note that it is expected UEFI will
		 * only light up a single display on POST, therefore we only expect
		 * one stream with seamless boot flag set.
		 */
		if (stream->apply_seamless_boot_optimization) {
			stream->apply_seamless_boot_optimization = false;

			if (get_seamless_boot_stream_count(context) == 0)
				dc->optimized_required = true;
		}
	}
}

/**
 * update_planes_and_stream_state() - The function takes planes and stream
 * updates as inputs and determines the appropriate update type. If update type
 * is FULL, the function allocates a new context, populates and validates it.
 * Otherwise, it updates current dc context. The function will return both
 * new_context and new_update_type back to the caller. The function also backs
 * up both current and new contexts into corresponding dc state scratch memory.
 * TODO: The function does too many things, and even conditionally allocates dc
 * context memory implicitly. We should consider to break it down.
 *
 * @dc: Current DC state
 * @srf_updates: an array of surface updates
 * @surface_count: surface update count
 * @stream: Corresponding stream to be updated
 * @stream_update: stream update
 * @new_update_type: [out] determined update type by the function
 * @new_context: [out] new context allocated and validated if update type is
 * FULL, reference to current context if update type is less than FULL.
 *
 * Return: true if a valid update is populated into new_context, false
 * otherwise.
 */
static bool update_planes_and_stream_state(struct dc *dc,
		struct dc_surface_update *srf_updates, int surface_count,
		struct dc_stream_state *stream,
		struct dc_stream_update *stream_update,
		enum surface_update_type *new_update_type,
		struct dc_state **new_context)
{
	struct dc_state *context;
	int i, j;
	enum surface_update_type update_type;
	const struct dc_stream_status *stream_status;
	struct dc_context *dc_ctx = dc->ctx;

	stream_status = dc_stream_get_status(stream);

	if (!stream_status) {
		if (surface_count) /* Only an error condition if surf_count non-zero*/
			ASSERT(false);

		return false; /* Cannot commit surface to stream that is not committed */
	}

	context = dc->current_state;
	update_type = dc_check_update_surfaces_for_stream(
			dc, srf_updates, surface_count, stream_update, stream_status);
	/* It is possible to receive a flip for one plane while there are multiple flip_immediate planes in the same stream.
	 * E.g. Desktop and MPO plane are flip_immediate but only the MPO plane received a flip
	 * Force the other flip_immediate planes to flip so GSL doesn't wait for a flip that won't come.
	 */
	force_immediate_gsl_plane_flip(dc, srf_updates, surface_count);
	if (update_type == UPDATE_TYPE_FULL)
		backup_planes_and_stream_state(&dc->scratch.current_state, stream);

	/* update current stream with the new updates */
	copy_stream_update_to_stream(dc, context, stream, stream_update);

	/* do not perform surface update if surface has invalid dimensions
	 * (all zero) and no scaling_info is provided
	 */
	if (surface_count > 0) {
		for (i = 0; i < surface_count; i++) {
			if ((srf_updates[i].surface->src_rect.width == 0 ||
				 srf_updates[i].surface->src_rect.height == 0 ||
				 srf_updates[i].surface->dst_rect.width == 0 ||
				 srf_updates[i].surface->dst_rect.height == 0) &&
				(!srf_updates[i].scaling_info ||
				  srf_updates[i].scaling_info->src_rect.width == 0 ||
				  srf_updates[i].scaling_info->src_rect.height == 0 ||
				  srf_updates[i].scaling_info->dst_rect.width == 0 ||
				  srf_updates[i].scaling_info->dst_rect.height == 0)) {
				DC_ERROR("Invalid src/dst rects in surface update!\n");
				return false;
			}
		}
	}

	if (update_type >= update_surface_trace_level)
		update_surface_trace(dc, srf_updates, surface_count);

	for (i = 0; i < surface_count; i++)
		copy_surface_update_to_plane(srf_updates[i].surface, &srf_updates[i]);

	if (update_type >= UPDATE_TYPE_FULL) {
		struct dc_plane_state *new_planes[MAX_SURFACES] = {0};

		for (i = 0; i < surface_count; i++)
			new_planes[i] = srf_updates[i].surface;

		/* initialize scratch memory for building context */
		context = dc_state_create_copy(dc->current_state);
		if (context == NULL) {
			DC_ERROR("Failed to allocate new validate context!\n");
			return false;
		}

		/* For each full update, remove all existing phantom pipes first.
		 * Ensures that we have enough pipes for newly added MPO planes
		 */
		dc_state_remove_phantom_streams_and_planes(dc, context);
		dc_state_release_phantom_streams_and_planes(dc, context);

		/*remove old surfaces from context */
		if (!dc_state_rem_all_planes_for_stream(dc, stream, context)) {

			BREAK_TO_DEBUGGER();
			goto fail;
		}

		/* add surface to context */
		if (!dc_state_add_all_planes_for_stream(dc, stream, new_planes, surface_count, context)) {

			BREAK_TO_DEBUGGER();
			goto fail;
		}
	}

	/* save update parameters into surface */
	for (i = 0; i < surface_count; i++) {
		struct dc_plane_state *surface = srf_updates[i].surface;

		if (update_type != UPDATE_TYPE_MED)
			continue;
		if (surface->update_flags.bits.position_change) {
			for (j = 0; j < dc->res_pool->pipe_count; j++) {
				struct pipe_ctx *pipe_ctx = &context->res_ctx.pipe_ctx[j];

				if (pipe_ctx->plane_state != surface)
					continue;

				resource_build_scaling_params(pipe_ctx);
			}
		}
	}

	if (update_type == UPDATE_TYPE_FULL) {
		if (dc->res_pool->funcs->validate_bandwidth(dc, context, DC_VALIDATE_MODE_AND_PROGRAMMING) != DC_OK) {
			BREAK_TO_DEBUGGER();
			goto fail;
		}
	}
	update_seamless_boot_flags(dc, context, surface_count, stream);

	*new_context = context;
	*new_update_type = update_type;
	if (update_type == UPDATE_TYPE_FULL)
		backup_planes_and_stream_state(&dc->scratch.new_state, stream);

	return true;

fail:
	dc_state_release(context);

	return false;

}

static void commit_planes_do_stream_update(struct dc *dc,
		struct dc_stream_state *stream,
		struct dc_stream_update *stream_update,
		enum surface_update_type update_type,
		struct dc_state *context)
{
	int j;

	// Stream updates
	for (j = 0; j < dc->res_pool->pipe_count; j++) {
		struct pipe_ctx *pipe_ctx = &context->res_ctx.pipe_ctx[j];

		if (resource_is_pipe_type(pipe_ctx, OTG_MASTER) && pipe_ctx->stream == stream) {

			if (stream_update->periodic_interrupt && dc->hwss.setup_periodic_interrupt)
				dc->hwss.setup_periodic_interrupt(dc, pipe_ctx);

			if ((stream_update->hdr_static_metadata && !stream->use_dynamic_meta) ||
					stream_update->vrr_infopacket ||
					stream_update->vsc_infopacket ||
					stream_update->vsp_infopacket ||
					stream_update->hfvsif_infopacket ||
					stream_update->adaptive_sync_infopacket ||
					stream_update->vtem_infopacket) {
				resource_build_info_frame(pipe_ctx);
				dc->hwss.update_info_frame(pipe_ctx);

				if (dc_is_dp_signal(pipe_ctx->stream->signal))
					dc->link_srv->dp_trace_source_sequence(
							pipe_ctx->stream->link,
							DPCD_SOURCE_SEQ_AFTER_UPDATE_INFO_FRAME);
			}

			if (stream_update->hdr_static_metadata &&
					stream->use_dynamic_meta &&
					dc->hwss.set_dmdata_attributes &&
					pipe_ctx->stream->dmdata_address.quad_part != 0)
				dc->hwss.set_dmdata_attributes(pipe_ctx);

			if (stream_update->gamut_remap)
				dc_stream_set_gamut_remap(dc, stream);

			if (stream_update->output_csc_transform)
				dc_stream_program_csc_matrix(dc, stream);

			if (stream_update->dither_option) {
				struct pipe_ctx *odm_pipe = pipe_ctx->next_odm_pipe;
				resource_build_bit_depth_reduction_params(pipe_ctx->stream,
									&pipe_ctx->stream->bit_depth_params);
				pipe_ctx->stream_res.opp->funcs->opp_program_fmt(pipe_ctx->stream_res.opp,
						&stream->bit_depth_params,
						&stream->clamping);
				while (odm_pipe) {
					odm_pipe->stream_res.opp->funcs->opp_program_fmt(odm_pipe->stream_res.opp,
							&stream->bit_depth_params,
							&stream->clamping);
					odm_pipe = odm_pipe->next_odm_pipe;
				}
			}

			if (stream_update->cursor_attributes)
				program_cursor_attributes(dc, stream);

			if (stream_update->cursor_position)
				program_cursor_position(dc, stream);

			/* Full fe update*/
			if (update_type == UPDATE_TYPE_FAST)
				continue;

			if (stream_update->dsc_config)
				dc->link_srv->update_dsc_config(pipe_ctx);

			if (stream_update->mst_bw_update) {
				if (stream_update->mst_bw_update->is_increase)
					dc->link_srv->increase_mst_payload(pipe_ctx,
							stream_update->mst_bw_update->mst_stream_bw);
				else
					dc->link_srv->reduce_mst_payload(pipe_ctx,
							stream_update->mst_bw_update->mst_stream_bw);
			}

			if (stream_update->pending_test_pattern) {
				/*
				 * test pattern params depends on ODM topology
				 * changes that we could be applying to front
				 * end. Since at the current stage front end
				 * changes are not yet applied. We can only
				 * apply test pattern in hw based on current
				 * state and populate the final test pattern
				 * params in new state. If current and new test
				 * pattern params are different as result of
				 * different ODM topology being used, it will be
				 * detected and handle during front end
				 * programming update.
				 */
				dc->link_srv->dp_set_test_pattern(stream->link,
					stream->test_pattern.type,
					stream->test_pattern.color_space,
					stream->test_pattern.p_link_settings,
					stream->test_pattern.p_custom_pattern,
					stream->test_pattern.cust_pattern_size);
				resource_build_test_pattern_params(&context->res_ctx, pipe_ctx);
			}

			if (stream_update->dpms_off) {
				if (*stream_update->dpms_off) {
					dc->link_srv->set_dpms_off(pipe_ctx);
					/* for dpms, keep acquired resources*/
					if (pipe_ctx->stream_res.audio && !dc->debug.az_endpoint_mute_only)
						pipe_ctx->stream_res.audio->funcs->az_disable(pipe_ctx->stream_res.audio);

					dc->optimized_required = true;

				} else {
					if (get_seamless_boot_stream_count(context) == 0)
						dc->hwss.prepare_bandwidth(dc, dc->current_state);
					dc->link_srv->set_dpms_on(dc->current_state, pipe_ctx);
				}
			} else if (pipe_ctx->stream->link->wa_flags.blank_stream_on_ocs_change && stream_update->output_color_space
					&& !stream->dpms_off && dc_is_dp_signal(pipe_ctx->stream->signal)) {
				/*
				 * Workaround for firmware issue in some receivers where they don't pick up
				 * correct output color space unless DP link is disabled/re-enabled
				 */
				dc->link_srv->set_dpms_on(dc->current_state, pipe_ctx);
			}

			if (stream_update->abm_level && pipe_ctx->stream_res.abm) {
				bool should_program_abm = true;

				// if otg funcs defined check if blanked before programming
				if (pipe_ctx->stream_res.tg->funcs->is_blanked)
					if (pipe_ctx->stream_res.tg->funcs->is_blanked(pipe_ctx->stream_res.tg))
						should_program_abm = false;

				if (should_program_abm) {
					if (*stream_update->abm_level == ABM_LEVEL_IMMEDIATE_DISABLE) {
						dc->hwss.set_abm_immediate_disable(pipe_ctx);
					} else {
						pipe_ctx->stream_res.abm->funcs->set_abm_level(
							pipe_ctx->stream_res.abm, stream->abm_level);
					}
				}
			}
		}
	}
}

static bool dc_dmub_should_send_dirty_rect_cmd(struct dc *dc, struct dc_stream_state *stream)
{
	if ((stream->link->psr_settings.psr_version == DC_PSR_VERSION_SU_1
			|| stream->link->psr_settings.psr_version == DC_PSR_VERSION_1)
			&& stream->ctx->dce_version >= DCN_VERSION_3_1)
		return true;

	if (stream->link->replay_settings.config.replay_supported)
		return true;

	if (stream->ctx->dce_version >= DCN_VERSION_3_5 && stream->abm_level)
		return true;

	return false;
}

void dc_dmub_update_dirty_rect(struct dc *dc,
			       int surface_count,
			       struct dc_stream_state *stream,
			       struct dc_surface_update *srf_updates,
			       struct dc_state *context)
{
	union dmub_rb_cmd cmd;
	struct dmub_cmd_update_dirty_rect_data *update_dirty_rect;
	unsigned int i, j;
	unsigned int panel_inst = 0;

	if (!dc_dmub_should_send_dirty_rect_cmd(dc, stream))
		return;

	if (!dc_get_edp_link_panel_inst(dc, stream->link, &panel_inst))
		return;

	memset(&cmd, 0x0, sizeof(cmd));
	cmd.update_dirty_rect.header.type = DMUB_CMD__UPDATE_DIRTY_RECT;
	cmd.update_dirty_rect.header.sub_type = 0;
	cmd.update_dirty_rect.header.payload_bytes =
		sizeof(cmd.update_dirty_rect) -
		sizeof(cmd.update_dirty_rect.header);
	update_dirty_rect = &cmd.update_dirty_rect.update_dirty_rect_data;
	for (i = 0; i < surface_count; i++) {
		struct dc_plane_state *plane_state = srf_updates[i].surface;
		const struct dc_flip_addrs *flip_addr = srf_updates[i].flip_addr;

		if (!srf_updates[i].surface || !flip_addr)
			continue;
		/* Do not send in immediate flip mode */
		if (srf_updates[i].surface->flip_immediate)
			continue;

		update_dirty_rect->cmd_version = DMUB_CMD_PSR_CONTROL_VERSION_1;
		update_dirty_rect->dirty_rect_count = flip_addr->dirty_rect_count;
		memcpy(update_dirty_rect->src_dirty_rects, flip_addr->dirty_rects,
				sizeof(flip_addr->dirty_rects));
		for (j = 0; j < dc->res_pool->pipe_count; j++) {
			struct pipe_ctx *pipe_ctx = &context->res_ctx.pipe_ctx[j];

			if (pipe_ctx->stream != stream)
				continue;
			if (pipe_ctx->plane_state != plane_state)
				continue;

			update_dirty_rect->panel_inst = panel_inst;
			update_dirty_rect->pipe_idx = j;
			dc_wake_and_execute_dmub_cmd(dc->ctx, &cmd, DM_DMUB_WAIT_TYPE_NO_WAIT);
		}
	}
}

static void build_dmub_update_dirty_rect(
		struct dc *dc,
		int surface_count,
		struct dc_stream_state *stream,
		struct dc_surface_update *srf_updates,
		struct dc_state *context,
		struct dc_dmub_cmd dc_dmub_cmd[],
		unsigned int *dmub_cmd_count)
{
	union dmub_rb_cmd cmd;
	struct dmub_cmd_update_dirty_rect_data *update_dirty_rect;
	unsigned int i, j;
	unsigned int panel_inst = 0;

	if (!dc_dmub_should_send_dirty_rect_cmd(dc, stream))
		return;

	if (!dc_get_edp_link_panel_inst(dc, stream->link, &panel_inst))
		return;

	memset(&cmd, 0x0, sizeof(cmd));
	cmd.update_dirty_rect.header.type = DMUB_CMD__UPDATE_DIRTY_RECT;
	cmd.update_dirty_rect.header.sub_type = 0;
	cmd.update_dirty_rect.header.payload_bytes =
		sizeof(cmd.update_dirty_rect) -
		sizeof(cmd.update_dirty_rect.header);
	update_dirty_rect = &cmd.update_dirty_rect.update_dirty_rect_data;
	for (i = 0; i < surface_count; i++) {
		struct dc_plane_state *plane_state = srf_updates[i].surface;
		const struct dc_flip_addrs *flip_addr = srf_updates[i].flip_addr;

		if (!srf_updates[i].surface || !flip_addr)
			continue;
		/* Do not send in immediate flip mode */
		if (srf_updates[i].surface->flip_immediate)
			continue;
		update_dirty_rect->cmd_version = DMUB_CMD_PSR_CONTROL_VERSION_1;
		update_dirty_rect->dirty_rect_count = flip_addr->dirty_rect_count;
		memcpy(update_dirty_rect->src_dirty_rects, flip_addr->dirty_rects,
				sizeof(flip_addr->dirty_rects));
		for (j = 0; j < dc->res_pool->pipe_count; j++) {
			struct pipe_ctx *pipe_ctx = &context->res_ctx.pipe_ctx[j];

			if (pipe_ctx->stream != stream)
				continue;
			if (pipe_ctx->plane_state != plane_state)
				continue;
			update_dirty_rect->panel_inst = panel_inst;
			update_dirty_rect->pipe_idx = j;
			dc_dmub_cmd[*dmub_cmd_count].dmub_cmd = cmd;
			dc_dmub_cmd[*dmub_cmd_count].wait_type = DM_DMUB_WAIT_TYPE_NO_WAIT;
			(*dmub_cmd_count)++;
		}
	}
}

static bool check_address_only_update(union surface_update_flags update_flags)
{
	union surface_update_flags addr_only_update_flags;
	addr_only_update_flags.raw = 0;
	addr_only_update_flags.bits.addr_update = 1;

	return update_flags.bits.addr_update &&
			!(update_flags.raw & ~addr_only_update_flags.raw);
}

/**
 * build_dmub_cmd_list() - Build an array of DMCUB commands to be sent to DMCUB
 *
 * @dc: Current DC state
 * @srf_updates: Array of surface updates
 * @surface_count: Number of surfaces that have an updated
 * @stream: Corresponding stream to be updated in the current flip
 * @context: New DC state to be programmed
 *
 * @dc_dmub_cmd: Array of DMCUB commands to be sent to DMCUB
 * @dmub_cmd_count: Count indicating the number of DMCUB commands in dc_dmub_cmd array
 *
 * This function builds an array of DMCUB commands to be sent to DMCUB. This function is required
 * to build an array of commands and have them sent while the OTG lock is acquired.
 *
 * Return: void
 */
static void build_dmub_cmd_list(struct dc *dc,
		struct dc_surface_update *srf_updates,
		int surface_count,
		struct dc_stream_state *stream,
		struct dc_state *context,
		struct dc_dmub_cmd dc_dmub_cmd[],
		unsigned int *dmub_cmd_count)
{
	// Initialize cmd count to 0
	*dmub_cmd_count = 0;
	build_dmub_update_dirty_rect(dc, surface_count, stream, srf_updates, context, dc_dmub_cmd, dmub_cmd_count);
}

static void commit_plane_for_stream_offload_fams2_flip(struct dc *dc,
		struct dc_surface_update *srf_updates,
		int surface_count,
		struct dc_stream_state *stream,
		struct dc_state *context)
{
	int i, j;

	/* update dirty rect for PSR */
	dc_dmub_update_dirty_rect(dc, surface_count, stream,
			srf_updates, context);

	/* Perform requested Updates */
	for (i = 0; i < surface_count; i++) {
		struct dc_plane_state *plane_state = srf_updates[i].surface;

		for (j = 0; j < dc->res_pool->pipe_count; j++) {
			struct pipe_ctx *pipe_ctx = &context->res_ctx.pipe_ctx[j];

			if (!should_update_pipe_for_stream(context, pipe_ctx, stream))
				continue;

			if (!should_update_pipe_for_plane(context, pipe_ctx, plane_state))
				continue;

			/* update pipe context for plane */
			if (pipe_ctx->plane_state->update_flags.bits.addr_update)
				dc->hwss.update_plane_addr(dc, pipe_ctx);
		}
	}

	/* Send commands to DMCUB */
	dc_dmub_srv_fams2_passthrough_flip(dc,
				context,
				stream,
				srf_updates,
				surface_count);
}

static void commit_planes_for_stream_fast(struct dc *dc,
		struct dc_surface_update *srf_updates,
		int surface_count,
		struct dc_stream_state *stream,
		struct dc_stream_update *stream_update,
		enum surface_update_type update_type,
		struct dc_state *context)
{
	int i, j;
	struct pipe_ctx *top_pipe_to_program = NULL;
	struct dc_stream_status *stream_status = NULL;
	bool should_offload_fams2_flip = false;
	bool should_lock_all_pipes = (update_type != UPDATE_TYPE_FAST);

	if (should_lock_all_pipes)
		determine_pipe_unlock_order(dc, context);

	if (dc->debug.fams2_config.bits.enable &&
			dc->debug.fams2_config.bits.enable_offload_flip &&
			dc_state_is_fams2_in_use(dc, context)) {
		/* if not offloading to HWFQ, offload to FAMS2 if needed */
		should_offload_fams2_flip = true;
		for (i = 0; i < surface_count; i++) {
			if (srf_updates[i].surface &&
					srf_updates[i].surface->update_flags.raw &&
					!check_address_only_update(srf_updates[i].surface->update_flags)) {
				/* more than address update, need to acquire FAMS2 lock */
				should_offload_fams2_flip = false;
				break;
			}
		}
		if (stream_update) {
			/* more than address update, need to acquire FAMS2 lock */
			should_offload_fams2_flip = false;
		}
	}

	dc_exit_ips_for_hw_access(dc);

	dc_z10_restore(dc);

	top_pipe_to_program = resource_get_otg_master_for_stream(
			&context->res_ctx,
			stream);

	if (!top_pipe_to_program)
		return;

	for (i = 0; i < dc->res_pool->pipe_count; i++) {
		struct pipe_ctx *pipe = &context->res_ctx.pipe_ctx[i];

		if (pipe->stream && pipe->plane_state) {
			if (!dc->debug.using_dml2)
				set_p_state_switch_method(dc, context, pipe);

			if (dc->debug.visual_confirm)
				dc_update_visual_confirm_color(dc, context, pipe);
		}
	}

	for (i = 0; i < surface_count; i++) {
		struct dc_plane_state *plane_state = srf_updates[i].surface;
		/*set logical flag for lock/unlock use*/
		for (j = 0; j < dc->res_pool->pipe_count; j++) {
			struct pipe_ctx *pipe_ctx = &context->res_ctx.pipe_ctx[j];

			if (!pipe_ctx->plane_state)
				continue;
			if (!should_update_pipe_for_plane(context, pipe_ctx, plane_state))
				continue;

			pipe_ctx->plane_state->triplebuffer_flips = false;
			if (update_type == UPDATE_TYPE_FAST &&
					dc->hwss.program_triplebuffer != NULL &&
					!pipe_ctx->plane_state->flip_immediate && dc->debug.enable_tri_buf) {
				/*triple buffer for VUpdate only*/
				pipe_ctx->plane_state->triplebuffer_flips = true;
			}
		}
	}

	stream_status = dc_state_get_stream_status(context, stream);

	if (should_offload_fams2_flip) {
		commit_plane_for_stream_offload_fams2_flip(dc,
				srf_updates,
				surface_count,
				stream,
				context);
	} else if (stream_status) {
		build_dmub_cmd_list(dc,
				srf_updates,
				surface_count,
				stream,
				context,
				context->dc_dmub_cmd,
				&(context->dmub_cmd_count));
		hwss_build_fast_sequence(dc,
				context->dc_dmub_cmd,
				context->dmub_cmd_count,
				context->block_sequence,
				&(context->block_sequence_steps),
				top_pipe_to_program,
				stream_status,
				context);
		hwss_execute_sequence(dc,
				context->block_sequence,
				context->block_sequence_steps);
	}

	/* Clear update flags so next flip doesn't have redundant programming
	 * (if there's no stream update, the update flags are not cleared).
	 * Surface updates are cleared unconditionally at the beginning of each flip,
	 * so no need to clear here.
	 */
	if (top_pipe_to_program->stream)
		top_pipe_to_program->stream->update_flags.raw = 0;
}

static void commit_planes_for_stream(struct dc *dc,
		struct dc_surface_update *srf_updates,
		int surface_count,
		struct dc_stream_state *stream,
		struct dc_stream_update *stream_update,
		enum surface_update_type update_type,
		struct dc_state *context)
{
	int i, j;
	struct pipe_ctx *top_pipe_to_program = NULL;
	bool should_lock_all_pipes = (update_type != UPDATE_TYPE_FAST);
	bool subvp_prev_use = false;
	bool subvp_curr_use = false;
	uint8_t current_stream_mask = 0;

	if (should_lock_all_pipes)
		determine_pipe_unlock_order(dc, context);
	// Once we apply the new subvp context to hardware it won't be in the
	// dc->current_state anymore, so we have to cache it before we apply
	// the new SubVP context
	subvp_prev_use = false;
	dc_exit_ips_for_hw_access(dc);

	dc_z10_restore(dc);
	if (update_type == UPDATE_TYPE_FULL && dc->optimized_required)
		hwss_process_outstanding_hw_updates(dc, dc->current_state);

	if (update_type != UPDATE_TYPE_FAST && dc->res_pool->funcs->prepare_mcache_programming)
		dc->res_pool->funcs->prepare_mcache_programming(dc, context);

	for (i = 0; i < dc->res_pool->pipe_count; i++) {
		struct pipe_ctx *pipe = &context->res_ctx.pipe_ctx[i];

		if (pipe->stream && pipe->plane_state) {
			if (!dc->debug.using_dml2)
				set_p_state_switch_method(dc, context, pipe);

			if (dc->debug.visual_confirm)
				dc_update_visual_confirm_color(dc, context, pipe);
		}
	}

	if (update_type == UPDATE_TYPE_FULL) {
		dc_allow_idle_optimizations(dc, false);

		if (get_seamless_boot_stream_count(context) == 0)
			dc->hwss.prepare_bandwidth(dc, context);

		if (dc->hwss.update_dsc_pg)
			dc->hwss.update_dsc_pg(dc, context, false);

		context_clock_trace(dc, context);
	}

	if (update_type == UPDATE_TYPE_FULL)
		hwss_wait_for_outstanding_hw_updates(dc, dc->current_state);

	top_pipe_to_program = resource_get_otg_master_for_stream(
				&context->res_ctx,
				stream);
	ASSERT(top_pipe_to_program != NULL);

	for (i = 0; i < dc->res_pool->pipe_count; i++) {
		struct pipe_ctx *old_pipe = &dc->current_state->res_ctx.pipe_ctx[i];

		// Check old context for SubVP
		subvp_prev_use |= (dc_state_get_pipe_subvp_type(dc->current_state, old_pipe) == SUBVP_PHANTOM);
		if (subvp_prev_use)
			break;
	}

	for (i = 0; i < dc->res_pool->pipe_count; i++) {
		struct pipe_ctx *pipe = &context->res_ctx.pipe_ctx[i];

		if (dc_state_get_pipe_subvp_type(context, pipe) == SUBVP_PHANTOM) {
			subvp_curr_use = true;
			break;
		}
	}

	if (stream->test_pattern.type != DP_TEST_PATTERN_VIDEO_MODE) {
		struct pipe_ctx *mpcc_pipe;
		struct pipe_ctx *odm_pipe;

		for (mpcc_pipe = top_pipe_to_program; mpcc_pipe; mpcc_pipe = mpcc_pipe->bottom_pipe)
			for (odm_pipe = mpcc_pipe; odm_pipe; odm_pipe = odm_pipe->next_odm_pipe)
				odm_pipe->ttu_regs.min_ttu_vblank = MAX_TTU;
	}

	if ((update_type != UPDATE_TYPE_FAST) && stream->update_flags.bits.dsc_changed)
		if (top_pipe_to_program &&
			top_pipe_to_program->stream_res.tg->funcs->lock_doublebuffer_enable) {
			if (should_use_dmub_lock(stream->link)) {
				union dmub_hw_lock_flags hw_locks = { 0 };
				struct dmub_hw_lock_inst_flags inst_flags = { 0 };

				hw_locks.bits.lock_dig = 1;
				inst_flags.dig_inst = top_pipe_to_program->stream_res.tg->inst;

				dmub_hw_lock_mgr_cmd(dc->ctx->dmub_srv,
							true,
							&hw_locks,
							&inst_flags);
			} else
				top_pipe_to_program->stream_res.tg->funcs->lock_doublebuffer_enable(
						top_pipe_to_program->stream_res.tg);
		}

	if (dc->hwss.wait_for_dcc_meta_propagation) {
		dc->hwss.wait_for_dcc_meta_propagation(dc, top_pipe_to_program);
	}

	if (dc->hwseq->funcs.wait_for_pipe_update_if_needed)
		dc->hwseq->funcs.wait_for_pipe_update_if_needed(dc, top_pipe_to_program, update_type == UPDATE_TYPE_FAST);

	if (should_lock_all_pipes && dc->hwss.interdependent_update_lock) {
		if (dc->hwss.subvp_pipe_control_lock)
			dc->hwss.subvp_pipe_control_lock(dc, context, true, should_lock_all_pipes, NULL, subvp_prev_use);

		if (dc->hwss.fams2_global_control_lock)
			dc->hwss.fams2_global_control_lock(dc, context, true);

		dc->hwss.interdependent_update_lock(dc, context, true);
	} else {
		if (dc->hwss.subvp_pipe_control_lock)
			dc->hwss.subvp_pipe_control_lock(dc, context, true, should_lock_all_pipes, top_pipe_to_program, subvp_prev_use);

		if (dc->hwss.fams2_global_control_lock)
			dc->hwss.fams2_global_control_lock(dc, context, true);

		/* Lock the top pipe while updating plane addrs, since freesync requires
		 *  plane addr update event triggers to be synchronized.
		 *  top_pipe_to_program is expected to never be NULL
		 */
		dc->hwss.pipe_control_lock(dc, top_pipe_to_program, true);
	}

	dc_dmub_update_dirty_rect(dc, surface_count, stream, srf_updates, context);

	// Stream updates
	if (stream_update)
		commit_planes_do_stream_update(dc, stream, stream_update, update_type, context);

	if (surface_count == 0) {
		/*
		 * In case of turning off screen, no need to program front end a second time.
		 * just return after program blank.
		 */
		if (dc->hwss.apply_ctx_for_surface)
			dc->hwss.apply_ctx_for_surface(dc, stream, 0, context);
		if (dc->hwss.program_front_end_for_ctx)
			dc->hwss.program_front_end_for_ctx(dc, context);

		if (should_lock_all_pipes && dc->hwss.interdependent_update_lock) {
			dc->hwss.interdependent_update_lock(dc, context, false);
		} else {
			dc->hwss.pipe_control_lock(dc, top_pipe_to_program, false);
		}
		dc->hwss.post_unlock_program_front_end(dc, context);

		if (update_type != UPDATE_TYPE_FAST)
			if (dc->hwss.commit_subvp_config)
				dc->hwss.commit_subvp_config(dc, context);

		/* Since phantom pipe programming is moved to post_unlock_program_front_end,
		 * move the SubVP lock to after the phantom pipes have been setup
		 */
		if (dc->hwss.subvp_pipe_control_lock)
			dc->hwss.subvp_pipe_control_lock(dc, context, false, should_lock_all_pipes,
							 NULL, subvp_prev_use);

		if (dc->hwss.fams2_global_control_lock)
			dc->hwss.fams2_global_control_lock(dc, context, false);

		return;
	}

	if (update_type != UPDATE_TYPE_FAST) {
		for (j = 0; j < dc->res_pool->pipe_count; j++) {
			struct pipe_ctx *pipe_ctx = &context->res_ctx.pipe_ctx[j];

			if ((dc->debug.visual_confirm == VISUAL_CONFIRM_SUBVP ||
				dc->debug.visual_confirm == VISUAL_CONFIRM_MCLK_SWITCH) &&
				pipe_ctx->stream && pipe_ctx->plane_state) {
				/* Only update visual confirm for SUBVP and Mclk switching here.
				 * The bar appears on all pipes, so we need to update the bar on all displays,
				 * so the information doesn't get stale.
				 */
				dc->hwss.update_visual_confirm_color(dc, pipe_ctx,
						pipe_ctx->plane_res.hubp->inst);
			}
		}
	}

	for (i = 0; i < surface_count; i++) {
		struct dc_plane_state *plane_state = srf_updates[i].surface;

		/*set logical flag for lock/unlock use*/
		for (j = 0; j < dc->res_pool->pipe_count; j++) {
			struct pipe_ctx *pipe_ctx = &context->res_ctx.pipe_ctx[j];
			if (!pipe_ctx->plane_state)
				continue;
			if (!should_update_pipe_for_plane(context, pipe_ctx, plane_state))
				continue;
			pipe_ctx->plane_state->triplebuffer_flips = false;
			if (update_type == UPDATE_TYPE_FAST &&
					dc->hwss.program_triplebuffer != NULL &&
					!pipe_ctx->plane_state->flip_immediate && dc->debug.enable_tri_buf) {
				/*triple buffer for VUpdate only*/
				pipe_ctx->plane_state->triplebuffer_flips = true;
			}
		}
		if (update_type == UPDATE_TYPE_FULL) {
			/* force vsync flip when reconfiguring pipes to prevent underflow */
			plane_state->flip_immediate = false;
			plane_state->triplebuffer_flips = false;
		}
	}

	// Update Type FULL, Surface updates
	for (j = 0; j < dc->res_pool->pipe_count; j++) {
		struct pipe_ctx *pipe_ctx = &context->res_ctx.pipe_ctx[j];

		if (!pipe_ctx->top_pipe &&
			!pipe_ctx->prev_odm_pipe &&
			should_update_pipe_for_stream(context, pipe_ctx, stream)) {
			struct dc_stream_status *stream_status = NULL;

			if (!pipe_ctx->plane_state)
				continue;

			/* Full fe update*/
			if (update_type == UPDATE_TYPE_FAST)
				continue;

			stream_status =
				stream_get_status(context, pipe_ctx->stream);

			if (dc->hwss.apply_ctx_for_surface && stream_status)
				dc->hwss.apply_ctx_for_surface(
					dc, pipe_ctx->stream, stream_status->plane_count, context);
		}
	}

	for (j = 0; j < dc->res_pool->pipe_count; j++) {
		struct pipe_ctx *pipe_ctx = &context->res_ctx.pipe_ctx[j];

		if (!pipe_ctx->plane_state)
			continue;

		/* Full fe update*/
		if (update_type == UPDATE_TYPE_FAST)
			continue;

		ASSERT(!pipe_ctx->plane_state->triplebuffer_flips);
		if (dc->hwss.program_triplebuffer != NULL && dc->debug.enable_tri_buf) {
			/*turn off triple buffer for full update*/
			dc->hwss.program_triplebuffer(
				dc, pipe_ctx, pipe_ctx->plane_state->triplebuffer_flips);
		}
	}

	if (dc->hwss.program_front_end_for_ctx && update_type != UPDATE_TYPE_FAST) {
		dc->hwss.program_front_end_for_ctx(dc, context);

		//Pipe busy until some frame and line #
		if (dc->hwseq->funcs.set_wait_for_update_needed_for_pipe && update_type == UPDATE_TYPE_FULL) {
			for (j = 0; j < dc->res_pool->pipe_count; j++) {
				struct pipe_ctx *pipe_ctx = &context->res_ctx.pipe_ctx[j];

				dc->hwseq->funcs.set_wait_for_update_needed_for_pipe(dc, pipe_ctx);
			}
		}

		if (dc->debug.validate_dml_output) {
			for (i = 0; i < dc->res_pool->pipe_count; i++) {
				struct pipe_ctx *cur_pipe = &context->res_ctx.pipe_ctx[i];
				if (cur_pipe->stream == NULL)
					continue;

				cur_pipe->plane_res.hubp->funcs->validate_dml_output(
						cur_pipe->plane_res.hubp, dc->ctx,
						&context->res_ctx.pipe_ctx[i].rq_regs,
						&context->res_ctx.pipe_ctx[i].dlg_regs,
						&context->res_ctx.pipe_ctx[i].ttu_regs);
			}
		}
	}

	// Update Type FAST, Surface updates
	if (update_type == UPDATE_TYPE_FAST) {
		if (dc->hwss.set_flip_control_gsl)
			for (i = 0; i < surface_count; i++) {
				struct dc_plane_state *plane_state = srf_updates[i].surface;

				for (j = 0; j < dc->res_pool->pipe_count; j++) {
					struct pipe_ctx *pipe_ctx = &context->res_ctx.pipe_ctx[j];

					if (!should_update_pipe_for_stream(context, pipe_ctx, stream))
						continue;

					if (!should_update_pipe_for_plane(context, pipe_ctx, plane_state))
						continue;

					// GSL has to be used for flip immediate
					dc->hwss.set_flip_control_gsl(pipe_ctx,
							pipe_ctx->plane_state->flip_immediate);
				}
			}

		/* Perform requested Updates */
		for (i = 0; i < surface_count; i++) {
			struct dc_plane_state *plane_state = srf_updates[i].surface;

			for (j = 0; j < dc->res_pool->pipe_count; j++) {
				struct pipe_ctx *pipe_ctx = &context->res_ctx.pipe_ctx[j];

				if (!should_update_pipe_for_stream(context, pipe_ctx, stream))
					continue;

				if (!should_update_pipe_for_plane(context, pipe_ctx, plane_state))
					continue;

				if (srf_updates[i].cm2_params &&
						srf_updates[i].cm2_params->cm2_luts.lut3d_data.lut3d_src ==
								DC_CM2_TRANSFER_FUNC_SOURCE_VIDMEM &&
						srf_updates[i].cm2_params->component_settings.shaper_3dlut_setting ==
								DC_CM2_SHAPER_3DLUT_SETTING_ENABLE_SHAPER_3DLUT &&
						dc->hwss.trigger_3dlut_dma_load)
					dc->hwss.trigger_3dlut_dma_load(dc, pipe_ctx);

				/*program triple buffer after lock based on flip type*/
				if (dc->hwss.program_triplebuffer != NULL && dc->debug.enable_tri_buf) {
					/*only enable triplebuffer for fast_update*/
					dc->hwss.program_triplebuffer(
						dc, pipe_ctx, pipe_ctx->plane_state->triplebuffer_flips);
				}
				if (pipe_ctx->plane_state->update_flags.bits.addr_update)
					dc->hwss.update_plane_addr(dc, pipe_ctx);
			}
		}
	}

	if (should_lock_all_pipes && dc->hwss.interdependent_update_lock) {
		dc->hwss.interdependent_update_lock(dc, context, false);
	} else {
		dc->hwss.pipe_control_lock(dc, top_pipe_to_program, false);
	}

	if ((update_type != UPDATE_TYPE_FAST) && stream->update_flags.bits.dsc_changed)
		if (top_pipe_to_program &&
		    top_pipe_to_program->stream_res.tg->funcs->lock_doublebuffer_enable) {
			top_pipe_to_program->stream_res.tg->funcs->wait_for_state(
				top_pipe_to_program->stream_res.tg,
				CRTC_STATE_VACTIVE);
			top_pipe_to_program->stream_res.tg->funcs->wait_for_state(
				top_pipe_to_program->stream_res.tg,
				CRTC_STATE_VBLANK);
			top_pipe_to_program->stream_res.tg->funcs->wait_for_state(
				top_pipe_to_program->stream_res.tg,
				CRTC_STATE_VACTIVE);

			if (should_use_dmub_lock(stream->link)) {
				union dmub_hw_lock_flags hw_locks = { 0 };
				struct dmub_hw_lock_inst_flags inst_flags = { 0 };

				hw_locks.bits.lock_dig = 1;
				inst_flags.dig_inst = top_pipe_to_program->stream_res.tg->inst;

				dmub_hw_lock_mgr_cmd(dc->ctx->dmub_srv,
							false,
							&hw_locks,
							&inst_flags);
			} else
				top_pipe_to_program->stream_res.tg->funcs->lock_doublebuffer_disable(
					top_pipe_to_program->stream_res.tg);
		}

	if (subvp_curr_use) {
		/* If enabling subvp or transitioning from subvp->subvp, enable the
		 * phantom streams before we program front end for the phantom pipes.
		 */
		if (update_type != UPDATE_TYPE_FAST) {
			if (dc->hwss.enable_phantom_streams)
				dc->hwss.enable_phantom_streams(dc, context);
		}
	}

	if (update_type != UPDATE_TYPE_FAST)
		dc->hwss.post_unlock_program_front_end(dc, context);

	if (subvp_prev_use && !subvp_curr_use) {
		/* If disabling subvp, disable phantom streams after front end
		 * programming has completed (we turn on phantom OTG in order
		 * to complete the plane disable for phantom pipes).
		 */

		if (dc->hwss.disable_phantom_streams)
			dc->hwss.disable_phantom_streams(dc, context);
	}

	if (update_type != UPDATE_TYPE_FAST)
		if (dc->hwss.commit_subvp_config)
			dc->hwss.commit_subvp_config(dc, context);
	/* Since phantom pipe programming is moved to post_unlock_program_front_end,
	 * move the SubVP lock to after the phantom pipes have been setup
	 */
	if (should_lock_all_pipes && dc->hwss.interdependent_update_lock) {
		if (dc->hwss.subvp_pipe_control_lock)
			dc->hwss.subvp_pipe_control_lock(dc, context, false, should_lock_all_pipes, NULL, subvp_prev_use);
		if (dc->hwss.fams2_global_control_lock)
			dc->hwss.fams2_global_control_lock(dc, context, false);
	} else {
		if (dc->hwss.subvp_pipe_control_lock)
			dc->hwss.subvp_pipe_control_lock(dc, context, false, should_lock_all_pipes, top_pipe_to_program, subvp_prev_use);
		if (dc->hwss.fams2_global_control_lock)
			dc->hwss.fams2_global_control_lock(dc, context, false);
	}

	// Fire manual trigger only when bottom plane is flipped
	for (j = 0; j < dc->res_pool->pipe_count; j++) {
		struct pipe_ctx *pipe_ctx = &context->res_ctx.pipe_ctx[j];

		if (!pipe_ctx->plane_state)
			continue;

		if (pipe_ctx->bottom_pipe || pipe_ctx->next_odm_pipe ||
				!pipe_ctx->stream || !should_update_pipe_for_stream(context, pipe_ctx, stream) ||
				!pipe_ctx->plane_state->update_flags.bits.addr_update ||
				pipe_ctx->plane_state->skip_manual_trigger)
			continue;

		if (pipe_ctx->stream_res.tg->funcs->program_manual_trigger)
			pipe_ctx->stream_res.tg->funcs->program_manual_trigger(pipe_ctx->stream_res.tg);
	}

	current_stream_mask = get_stream_mask(dc, context);
	if (current_stream_mask != context->stream_mask) {
		context->stream_mask = current_stream_mask;
		dc_dmub_srv_notify_stream_mask(dc->ctx->dmub_srv, current_stream_mask);
	}
}

/**
 * could_mpcc_tree_change_for_active_pipes - Check if an OPP associated with MPCC might change
 *
 * @dc: Used to get the current state status
 * @stream: Target stream, which we want to remove the attached planes
 * @srf_updates: Array of surface updates
 * @surface_count: Number of surface update
 * @is_plane_addition: [in] Fill out with true if it is a plane addition case
 *
 * DCN32x and newer support a feature named Dynamic ODM which can conflict with
 * the MPO if used simultaneously in some specific configurations (e.g.,
 * 4k@144). This function checks if the incoming context requires applying a
 * transition state with unnecessary pipe splitting and ODM disabled to
 * circumvent our hardware limitations to prevent this edge case. If the OPP
 * associated with an MPCC might change due to plane additions, this function
 * returns true.
 *
 * Return:
 * Return true if OPP and MPCC might change, otherwise, return false.
 */
static bool could_mpcc_tree_change_for_active_pipes(struct dc *dc,
		struct dc_stream_state *stream,
		struct dc_surface_update *srf_updates,
		int surface_count,
		bool *is_plane_addition)
{

	struct dc_stream_status *cur_stream_status = stream_get_status(dc->current_state, stream);
	bool force_minimal_pipe_splitting = false;
	bool subvp_active = false;
	uint32_t i;

	*is_plane_addition = false;

	if (cur_stream_status &&
			dc->current_state->stream_count > 0 &&
			dc->debug.pipe_split_policy != MPC_SPLIT_AVOID) {
		/* determine if minimal transition is required due to MPC*/
		if (surface_count > 0) {
			if (cur_stream_status->plane_count > surface_count) {
				force_minimal_pipe_splitting = true;
			} else if (cur_stream_status->plane_count < surface_count) {
				force_minimal_pipe_splitting = true;
				*is_plane_addition = true;
			}
		}
	}

	if (cur_stream_status &&
			dc->current_state->stream_count == 1 &&
			dc->debug.enable_single_display_2to1_odm_policy) {
		/* determine if minimal transition is required due to dynamic ODM*/
		if (surface_count > 0) {
			if (cur_stream_status->plane_count > 2 && cur_stream_status->plane_count > surface_count) {
				force_minimal_pipe_splitting = true;
			} else if (surface_count > 2 && cur_stream_status->plane_count < surface_count) {
				force_minimal_pipe_splitting = true;
				*is_plane_addition = true;
			}
		}
	}

	for (i = 0; i < dc->res_pool->pipe_count; i++) {
		struct pipe_ctx *pipe = &dc->current_state->res_ctx.pipe_ctx[i];

		if (dc_state_get_pipe_subvp_type(dc->current_state, pipe) != SUBVP_NONE) {
			subvp_active = true;
			break;
		}
	}

	/* For SubVP when adding or removing planes we need to add a minimal transition
	 * (even when disabling all planes). Whenever disabling a phantom pipe, we
	 * must use the minimal transition path to disable the pipe correctly.
	 *
	 * We want to use the minimal transition whenever subvp is active, not only if
	 * a plane is being added / removed from a subvp stream (MPO plane can be added
	 * to a DRR pipe of SubVP + DRR config, in which case we still want to run through
	 * a min transition to disable subvp.
	 */
	if (cur_stream_status && subvp_active) {
		/* determine if minimal transition is required due to SubVP*/
		if (cur_stream_status->plane_count > surface_count) {
			force_minimal_pipe_splitting = true;
		} else if (cur_stream_status->plane_count < surface_count) {
			force_minimal_pipe_splitting = true;
			*is_plane_addition = true;
		}
	}

	return force_minimal_pipe_splitting;
}

struct pipe_split_policy_backup {
	bool dynamic_odm_policy;
	bool subvp_policy;
	enum pipe_split_policy mpc_policy;
	char force_odm[MAX_PIPES];
};

static void backup_and_set_minimal_pipe_split_policy(struct dc *dc,
		struct dc_state *context,
		struct pipe_split_policy_backup *policy)
{
	int i;

	if (!dc->config.is_vmin_only_asic) {
		policy->mpc_policy = dc->debug.pipe_split_policy;
		dc->debug.pipe_split_policy = MPC_SPLIT_AVOID;
	}
	policy->dynamic_odm_policy = dc->debug.enable_single_display_2to1_odm_policy;
	dc->debug.enable_single_display_2to1_odm_policy = false;
	policy->subvp_policy = dc->debug.force_disable_subvp;
	dc->debug.force_disable_subvp = true;
	for (i = 0; i < context->stream_count; i++) {
		policy->force_odm[i] = context->streams[i]->debug.force_odm_combine_segments;
		if (context->streams[i]->debug.allow_transition_for_forced_odm)
			context->streams[i]->debug.force_odm_combine_segments = 0;
	}
}

static void restore_minimal_pipe_split_policy(struct dc *dc,
		struct dc_state *context,
		struct pipe_split_policy_backup *policy)
{
	uint8_t i;

	if (!dc->config.is_vmin_only_asic)
		dc->debug.pipe_split_policy = policy->mpc_policy;
	dc->debug.enable_single_display_2to1_odm_policy =
			policy->dynamic_odm_policy;
	dc->debug.force_disable_subvp = policy->subvp_policy;
	for (i = 0; i < context->stream_count; i++)
		context->streams[i]->debug.force_odm_combine_segments = policy->force_odm[i];
}

static void release_minimal_transition_state(struct dc *dc,
		struct dc_state *minimal_transition_context,
		struct dc_state *base_context,
		struct pipe_split_policy_backup *policy)
{
	restore_minimal_pipe_split_policy(dc, base_context, policy);
	dc_state_release(minimal_transition_context);
}

static void force_vsync_flip_in_minimal_transition_context(struct dc_state *context)
{
	uint8_t i;
	int j;
	struct dc_stream_status *stream_status;

	for (i = 0; i < context->stream_count; i++) {
		stream_status = &context->stream_status[i];

		for (j = 0; j < stream_status->plane_count; j++)
			stream_status->plane_states[j]->flip_immediate = false;
	}
}

static struct dc_state *create_minimal_transition_state(struct dc *dc,
		struct dc_state *base_context, struct pipe_split_policy_backup *policy)
{
	struct dc_state *minimal_transition_context = NULL;

	minimal_transition_context = dc_state_create_copy(base_context);
	if (!minimal_transition_context)
		return NULL;

	backup_and_set_minimal_pipe_split_policy(dc, base_context, policy);
	/* commit minimal state */
	if (dc->res_pool->funcs->validate_bandwidth(dc, minimal_transition_context,
		DC_VALIDATE_MODE_AND_PROGRAMMING) == DC_OK) {
		/* prevent underflow and corruption when reconfiguring pipes */
		force_vsync_flip_in_minimal_transition_context(minimal_transition_context);
	} else {
		/*
		 * This should never happen, minimal transition state should
		 * always be validated first before adding pipe split features.
		 */
		release_minimal_transition_state(dc, minimal_transition_context, base_context, policy);
		BREAK_TO_DEBUGGER();
		minimal_transition_context = NULL;
	}
	return minimal_transition_context;
}

static bool is_pipe_topology_transition_seamless_with_intermediate_step(
		struct dc *dc,
		struct dc_state *initial_state,
		struct dc_state *intermediate_state,
		struct dc_state *final_state)
{
	return dc->hwss.is_pipe_topology_transition_seamless(dc, initial_state,
			intermediate_state) &&
			dc->hwss.is_pipe_topology_transition_seamless(dc,
					intermediate_state, final_state);
}

static void swap_and_release_current_context(struct dc *dc,
		struct dc_state *new_context, struct dc_stream_state *stream)
{

	int i;
	struct dc_state *old = dc->current_state;
	struct pipe_ctx *pipe_ctx;

	/* Since memory free requires elevated IRQ, an interrupt
	 * request is generated by mem free. If this happens
	 * between freeing and reassigning the context, our vsync
	 * interrupt will call into dc and cause a memory
	 * corruption. Hence, we first reassign the context,
	 * then free the old context.
	 */
	dc->current_state = new_context;
	dc_state_release(old);

	// clear any forced full updates
	for (i = 0; i < dc->res_pool->pipe_count; i++) {
		pipe_ctx = &new_context->res_ctx.pipe_ctx[i];

		if (pipe_ctx->plane_state && pipe_ctx->stream == stream)
			pipe_ctx->plane_state->force_full_update = false;
	}
}

static int initialize_empty_surface_updates(
		struct dc_stream_state *stream,
		struct dc_surface_update *srf_updates)
{
	struct dc_stream_status *status = dc_stream_get_status(stream);
	int i;

	if (!status)
		return 0;

	for (i = 0; i < status->plane_count; i++)
		srf_updates[i].surface = status->plane_states[i];

	return status->plane_count;
}

static bool commit_minimal_transition_based_on_new_context(struct dc *dc,
		struct dc_state *new_context,
		struct dc_stream_state *stream,
		struct dc_surface_update *srf_updates,
		int surface_count)
{
	bool success = false;
	struct pipe_split_policy_backup policy;
	struct dc_state *intermediate_context =
			create_minimal_transition_state(dc, new_context,
					&policy);

	if (intermediate_context) {
		if (is_pipe_topology_transition_seamless_with_intermediate_step(
				dc,
				dc->current_state,
				intermediate_context,
				new_context)) {
			DC_LOG_DC("commit minimal transition state: base = new state\n");
			commit_planes_for_stream(dc, srf_updates,
					surface_count, stream, NULL,
					UPDATE_TYPE_FULL, intermediate_context);
			swap_and_release_current_context(
					dc, intermediate_context, stream);
			dc_state_retain(dc->current_state);
			success = true;
		}
		release_minimal_transition_state(
				dc, intermediate_context, new_context, &policy);
	}
	return success;
}

static bool commit_minimal_transition_based_on_current_context(struct dc *dc,
		struct dc_state *new_context, struct dc_stream_state *stream)
{
	bool success = false;
	struct pipe_split_policy_backup policy;
	struct dc_state *intermediate_context;
	struct dc_state *old_current_state = dc->current_state;
	struct dc_surface_update srf_updates[MAX_SURFACES] = {0};
	int surface_count;

	/*
	 * Both current and new contexts share the same stream and plane state
	 * pointers. When new context is validated, stream and planes get
	 * populated with new updates such as new plane addresses. This makes
	 * the current context no longer valid because stream and planes are
	 * modified from the original. We backup current stream and plane states
	 * into scratch space whenever we are populating new context. So we can
	 * restore the original values back by calling the restore function now.
	 * This restores back the original stream and plane states associated
	 * with the current state.
	 */
	restore_planes_and_stream_state(&dc->scratch.current_state, stream);
	dc_state_retain(old_current_state);
	intermediate_context = create_minimal_transition_state(dc,
			old_current_state, &policy);

	if (intermediate_context) {
		if (is_pipe_topology_transition_seamless_with_intermediate_step(
				dc,
				dc->current_state,
				intermediate_context,
				new_context)) {
			DC_LOG_DC("commit minimal transition state: base = current state\n");
			surface_count = initialize_empty_surface_updates(
					stream, srf_updates);
			commit_planes_for_stream(dc, srf_updates,
					surface_count, stream, NULL,
					UPDATE_TYPE_FULL, intermediate_context);
			swap_and_release_current_context(
					dc, intermediate_context, stream);
			dc_state_retain(dc->current_state);
			success = true;
		}
		release_minimal_transition_state(dc, intermediate_context,
				old_current_state, &policy);
	}
	dc_state_release(old_current_state);
	/*
	 * Restore stream and plane states back to the values associated with
	 * new context.
	 */
	restore_planes_and_stream_state(&dc->scratch.new_state, stream);
	return success;
}

/**
 * commit_minimal_transition_state_in_dc_update - Commit a minimal state based
 * on current or new context
 *
 * @dc: DC structure, used to get the current state
 * @new_context: New context
 * @stream: Stream getting the update for the flip
 * @srf_updates: Surface updates
 * @surface_count: Number of surfaces
 *
 * The function takes in current state and new state and determine a minimal
 * transition state as the intermediate step which could make the transition
 * between current and new states seamless. If found, it will commit the minimal
 * transition state and update current state to this minimal transition state
 * and return true, if not, it will return false.
 *
 * Return:
 * Return True if the minimal transition succeeded, false otherwise
 */
static bool commit_minimal_transition_state_in_dc_update(struct dc *dc,
		struct dc_state *new_context,
		struct dc_stream_state *stream,
		struct dc_surface_update *srf_updates,
		int surface_count)
{
	bool success = commit_minimal_transition_based_on_new_context(
				dc, new_context, stream, srf_updates,
				surface_count);
	if (!success)
		success = commit_minimal_transition_based_on_current_context(dc,
				new_context, stream);
	if (!success)
		DC_LOG_ERROR("Fail to commit a seamless minimal transition state between current and new states.\nThis pipe topology update is non-seamless!\n");
	return success;
}

/**
 * commit_minimal_transition_state - Create a transition pipe split state
 *
 * @dc: Used to get the current state status
 * @transition_base_context: New transition state
 *
 * In some specific configurations, such as pipe split on multi-display with
 * MPO and/or Dynamic ODM, removing a plane may cause unsupported pipe
 * programming when moving to new planes. To mitigate those types of problems,
 * this function adds a transition state that minimizes pipe usage before
 * programming the new configuration. When adding a new plane, the current
 * state requires the least pipes, so it is applied without splitting. When
 * removing a plane, the new state requires the least pipes, so it is applied
 * without splitting.
 *
 * Return:
 * Return false if something is wrong in the transition state.
 */
static bool commit_minimal_transition_state(struct dc *dc,
		struct dc_state *transition_base_context)
{
	struct dc_state *transition_context;
	struct pipe_split_policy_backup policy;
	enum dc_status ret = DC_ERROR_UNEXPECTED;
	unsigned int i, j;
	unsigned int pipe_in_use = 0;
	bool subvp_in_use = false;
	bool odm_in_use = false;

	/* check current pipes in use*/
	for (i = 0; i < dc->res_pool->pipe_count; i++) {
		struct pipe_ctx *pipe = &transition_base_context->res_ctx.pipe_ctx[i];

		if (pipe->plane_state)
			pipe_in_use++;
	}

	/* If SubVP is enabled and we are adding or removing planes from any main subvp
	 * pipe, we must use the minimal transition.
	 */
	for (i = 0; i < dc->res_pool->pipe_count; i++) {
		struct pipe_ctx *pipe = &dc->current_state->res_ctx.pipe_ctx[i];

		if (pipe->stream && dc_state_get_pipe_subvp_type(dc->current_state, pipe) == SUBVP_PHANTOM) {
			subvp_in_use = true;
			break;
		}
	}

	/* If ODM is enabled and we are adding or removing planes from any ODM
	 * pipe, we must use the minimal transition.
	 */
	for (i = 0; i < dc->res_pool->pipe_count; i++) {
		struct pipe_ctx *pipe = &transition_base_context->res_ctx.pipe_ctx[i];

		if (resource_is_pipe_type(pipe, OTG_MASTER)) {
			odm_in_use = resource_get_odm_slice_count(pipe) > 1;
			break;
		}
	}

	/* When the OS add a new surface if we have been used all of pipes with odm combine
	 * and mpc split feature, it need use commit_minimal_transition_state to transition safely.
	 * After OS exit MPO, it will back to use odm and mpc split with all of pipes, we need
	 * call it again. Otherwise return true to skip.
	 *
	 * Reduce the scenarios to use dc_commit_state_no_check in the stage of flip. Especially
	 * enter/exit MPO when DCN still have enough resources.
	 */
	if (pipe_in_use != dc->res_pool->pipe_count && !subvp_in_use && !odm_in_use)
		return true;

	DC_LOG_DC("%s base = %s state, reason = %s\n", __func__,
			dc->current_state == transition_base_context ? "current" : "new",
			subvp_in_use ? "Subvp In Use" :
			odm_in_use ? "ODM in Use" :
			dc->debug.pipe_split_policy != MPC_SPLIT_AVOID ? "MPC in Use" :
			"Unknown");

	dc_state_retain(transition_base_context);
	transition_context = create_minimal_transition_state(dc,
			transition_base_context, &policy);
	if (transition_context) {
		ret = dc_commit_state_no_check(dc, transition_context);
		release_minimal_transition_state(dc, transition_context, transition_base_context, &policy);
	}
	dc_state_release(transition_base_context);

	if (ret != DC_OK) {
		/* this should never happen */
		BREAK_TO_DEBUGGER();
		return false;
	}

	/* force full surface update */
	for (i = 0; i < dc->current_state->stream_count; i++) {
		for (j = 0; j < dc->current_state->stream_status[i].plane_count; j++) {
			dc->current_state->stream_status[i].plane_states[j]->update_flags.raw = 0xFFFFFFFF;
		}
	}

	return true;
}

void populate_fast_updates(struct dc_fast_update *fast_update,
		struct dc_surface_update *srf_updates,
		int surface_count,
		struct dc_stream_update *stream_update)
{
	int i = 0;

	if (stream_update) {
		fast_update[0].out_transfer_func = stream_update->out_transfer_func;
		fast_update[0].output_csc_transform = stream_update->output_csc_transform;
	} else {
		fast_update[0].out_transfer_func = NULL;
		fast_update[0].output_csc_transform = NULL;
	}

	for (i = 0; i < surface_count; i++) {
		fast_update[i].flip_addr = srf_updates[i].flip_addr;
		fast_update[i].gamma = srf_updates[i].gamma;
		fast_update[i].gamut_remap_matrix = srf_updates[i].gamut_remap_matrix;
		fast_update[i].input_csc_color_matrix = srf_updates[i].input_csc_color_matrix;
		fast_update[i].coeff_reduction_factor = srf_updates[i].coeff_reduction_factor;
		fast_update[i].cursor_csc_color_matrix = srf_updates[i].cursor_csc_color_matrix;
	}
}

static bool fast_updates_exist(struct dc_fast_update *fast_update, int surface_count)
{
	int i;

	if (fast_update[0].out_transfer_func ||
		fast_update[0].output_csc_transform)
		return true;

	for (i = 0; i < surface_count; i++) {
		if (fast_update[i].flip_addr ||
				fast_update[i].gamma ||
				fast_update[i].gamut_remap_matrix ||
				fast_update[i].input_csc_color_matrix ||
				fast_update[i].cursor_csc_color_matrix ||
				fast_update[i].coeff_reduction_factor)
			return true;
	}

	return false;
}

bool fast_nonaddr_updates_exist(struct dc_fast_update *fast_update, int surface_count)
{
	int i;

	if (fast_update[0].out_transfer_func ||
		fast_update[0].output_csc_transform)
		return true;

	for (i = 0; i < surface_count; i++) {
		if (fast_update[i].input_csc_color_matrix ||
				fast_update[i].gamma ||
				fast_update[i].gamut_remap_matrix ||
				fast_update[i].coeff_reduction_factor ||
				fast_update[i].cursor_csc_color_matrix)
			return true;
	}

	return false;
}

static bool full_update_required(struct dc *dc,
		struct dc_surface_update *srf_updates,
		int surface_count,
		struct dc_stream_update *stream_update,
		struct dc_stream_state *stream)
{

	int i;
	struct dc_stream_status *stream_status;
	const struct dc_state *context = dc->current_state;

	for (i = 0; i < surface_count; i++) {
		if (srf_updates &&
				(srf_updates[i].plane_info ||
				srf_updates[i].scaling_info ||
				(srf_updates[i].hdr_mult.value &&
				srf_updates[i].hdr_mult.value != srf_updates->surface->hdr_mult.value) ||
				(srf_updates[i].sdr_white_level_nits &&
				srf_updates[i].sdr_white_level_nits != srf_updates->surface->sdr_white_level_nits) ||
				srf_updates[i].in_transfer_func ||
				srf_updates[i].func_shaper ||
				srf_updates[i].lut3d_func ||
				srf_updates[i].surface->force_full_update ||
				(srf_updates[i].flip_addr &&
				srf_updates[i].flip_addr->address.tmz_surface != srf_updates[i].surface->address.tmz_surface) ||
				(srf_updates[i].cm2_params &&
				 (srf_updates[i].cm2_params->component_settings.shaper_3dlut_setting != srf_updates[i].surface->mcm_shaper_3dlut_setting ||
				  srf_updates[i].cm2_params->component_settings.lut1d_enable != srf_updates[i].surface->mcm_lut1d_enable)) ||
				!is_surface_in_context(context, srf_updates[i].surface)))
			return true;
	}

	if (stream_update &&
			(((stream_update->src.height != 0 && stream_update->src.width != 0) ||
			(stream_update->dst.height != 0 && stream_update->dst.width != 0) ||
			stream_update->integer_scaling_update) ||
			stream_update->hdr_static_metadata ||
			stream_update->abm_level ||
			stream_update->periodic_interrupt ||
			stream_update->vrr_infopacket ||
			stream_update->vsc_infopacket ||
			stream_update->vsp_infopacket ||
			stream_update->hfvsif_infopacket ||
			stream_update->vtem_infopacket ||
			stream_update->adaptive_sync_infopacket ||
			stream_update->dpms_off ||
			stream_update->allow_freesync ||
			stream_update->vrr_active_variable ||
			stream_update->vrr_active_fixed ||
			stream_update->gamut_remap ||
			stream_update->output_color_space ||
			stream_update->dither_option ||
			stream_update->wb_update ||
			stream_update->dsc_config ||
			stream_update->mst_bw_update ||
			stream_update->func_shaper ||
			stream_update->lut3d_func ||
			stream_update->pending_test_pattern ||
			stream_update->crtc_timing_adjust ||
			stream_update->scaler_sharpener_update ||
			stream_update->hw_cursor_req))
		return true;

	if (stream) {
		stream_status = dc_stream_get_status(stream);
		if (stream_status == NULL || stream_status->plane_count != surface_count)
			return true;
	}
	if (dc->idle_optimizations_allowed)
		return true;

	if (dc_can_clear_cursor_limit(dc))
		return true;

	return false;
}

static bool fast_update_only(struct dc *dc,
		struct dc_fast_update *fast_update,
		struct dc_surface_update *srf_updates,
		int surface_count,
		struct dc_stream_update *stream_update,
		struct dc_stream_state *stream)
{
	return fast_updates_exist(fast_update, surface_count)
			&& !full_update_required(dc, srf_updates, surface_count, stream_update, stream);
}

static bool update_planes_and_stream_v2(struct dc *dc,
		struct dc_surface_update *srf_updates, int surface_count,
		struct dc_stream_state *stream,
		struct dc_stream_update *stream_update)
{
	struct dc_state *context;
	enum surface_update_type update_type;
	struct dc_fast_update fast_update[MAX_SURFACES] = {0};

	/* In cases where MPO and split or ODM are used transitions can
	 * cause underflow. Apply stream configuration with minimal pipe
	 * split first to avoid unsupported transitions for active pipes.
	 */
	bool force_minimal_pipe_splitting = 0;
	bool is_plane_addition = 0;
	bool is_fast_update_only;

	populate_fast_updates(fast_update, srf_updates, surface_count, stream_update);
	is_fast_update_only = fast_update_only(dc, fast_update, srf_updates,
			surface_count, stream_update, stream);
	force_minimal_pipe_splitting = could_mpcc_tree_change_for_active_pipes(
			dc,
			stream,
			srf_updates,
			surface_count,
			&is_plane_addition);

	/* on plane addition, minimal state is the current one */
	if (force_minimal_pipe_splitting && is_plane_addition &&
		!commit_minimal_transition_state(dc, dc->current_state))
		return false;

	if (!update_planes_and_stream_state(
			dc,
			srf_updates,
			surface_count,
			stream,
			stream_update,
			&update_type,
			&context))
		return false;

	/* on plane removal, minimal state is the new one */
	if (force_minimal_pipe_splitting && !is_plane_addition) {
		if (!commit_minimal_transition_state(dc, context)) {
			dc_state_release(context);
			return false;
		}
		update_type = UPDATE_TYPE_FULL;
	}

	if (dc->hwss.is_pipe_topology_transition_seamless &&
			!dc->hwss.is_pipe_topology_transition_seamless(
					dc, dc->current_state, context))
		commit_minimal_transition_state_in_dc_update(dc, context, stream,
				srf_updates, surface_count);

	if (is_fast_update_only && !dc->debug.enable_legacy_fast_update) {
		commit_planes_for_stream_fast(dc,
				srf_updates,
				surface_count,
				stream,
				stream_update,
				update_type,
				context);
	} else {
		if (!stream_update &&
				dc->hwss.is_pipe_topology_transition_seamless &&
				!dc->hwss.is_pipe_topology_transition_seamless(
						dc, dc->current_state, context)) {
			DC_LOG_ERROR("performing non-seamless pipe topology transition with surface only update!\n");
			BREAK_TO_DEBUGGER();
		}
		commit_planes_for_stream(
				dc,
				srf_updates,
				surface_count,
				stream,
				stream_update,
				update_type,
				context);
	}
	if (dc->current_state != context)
		swap_and_release_current_context(dc, context, stream);
	return true;
}

static void commit_planes_and_stream_update_on_current_context(struct dc *dc,
		struct dc_surface_update *srf_updates, int surface_count,
		struct dc_stream_state *stream,
		struct dc_stream_update *stream_update,
		enum surface_update_type update_type)
{
	struct dc_fast_update fast_update[MAX_SURFACES] = {0};

	ASSERT(update_type < UPDATE_TYPE_FULL);
	populate_fast_updates(fast_update, srf_updates, surface_count,
			stream_update);
	if (fast_update_only(dc, fast_update, srf_updates, surface_count,
			stream_update, stream) &&
			!dc->debug.enable_legacy_fast_update)
		commit_planes_for_stream_fast(dc,
				srf_updates,
				surface_count,
				stream,
				stream_update,
				update_type,
				dc->current_state);
	else
		commit_planes_for_stream(
				dc,
				srf_updates,
				surface_count,
				stream,
				stream_update,
				update_type,
				dc->current_state);
}

static void commit_planes_and_stream_update_with_new_context(struct dc *dc,
		struct dc_surface_update *srf_updates, int surface_count,
		struct dc_stream_state *stream,
		struct dc_stream_update *stream_update,
		enum surface_update_type update_type,
		struct dc_state *new_context)
{
	ASSERT(update_type >= UPDATE_TYPE_FULL);
	if (!dc->hwss.is_pipe_topology_transition_seamless(dc,
			dc->current_state, new_context))
		/*
		 * It is required by the feature design that all pipe topologies
		 * using extra free pipes for power saving purposes such as
		 * dynamic ODM or SubVp shall only be enabled when it can be
		 * transitioned seamlessly to AND from its minimal transition
		 * state. A minimal transition state is defined as the same dc
		 * state but with all power saving features disabled. So it uses
		 * the minimum pipe topology. When we can't seamlessly
		 * transition from state A to state B, we will insert the
		 * minimal transition state A' or B' in between so seamless
		 * transition between A and B can be made possible.
		 */
		commit_minimal_transition_state_in_dc_update(dc, new_context,
				stream, srf_updates, surface_count);

	commit_planes_for_stream(
			dc,
			srf_updates,
			surface_count,
			stream,
			stream_update,
			update_type,
			new_context);
}

static bool update_planes_and_stream_v3(struct dc *dc,
		struct dc_surface_update *srf_updates, int surface_count,
		struct dc_stream_state *stream,
		struct dc_stream_update *stream_update)
{
	struct dc_state *new_context;
	enum surface_update_type update_type;

	/*
	 * When this function returns true and new_context is not equal to
	 * current state, the function allocates and validates a new dc state
	 * and assigns it to new_context. The function expects that the caller
	 * is responsible to free this memory when new_context is no longer
	 * used. We swap current with new context and free current instead. So
	 * new_context's memory will live until the next full update after it is
	 * replaced by a newer context. Refer to the use of
	 * swap_and_free_current_context below.
	 */
	if (!update_planes_and_stream_state(dc, srf_updates, surface_count,
				stream, stream_update, &update_type,
				&new_context))
		return false;

	if (new_context == dc->current_state) {
		commit_planes_and_stream_update_on_current_context(dc,
				srf_updates, surface_count, stream,
				stream_update, update_type);
	} else {
		commit_planes_and_stream_update_with_new_context(dc,
				srf_updates, surface_count, stream,
				stream_update, update_type, new_context);
		swap_and_release_current_context(dc, new_context, stream);
	}

	return true;
}

static void clear_update_flags(struct dc_surface_update *srf_updates,
	int surface_count, struct dc_stream_state *stream)
{
	int i;

	if (stream)
		stream->update_flags.raw = 0;

	for (i = 0; i < surface_count; i++)
		if (srf_updates[i].surface)
			srf_updates[i].surface->update_flags.raw = 0;
}

bool dc_update_planes_and_stream(struct dc *dc,
		struct dc_surface_update *srf_updates, int surface_count,
		struct dc_stream_state *stream,
		struct dc_stream_update *stream_update)
{
	bool ret = false;

	dc_exit_ips_for_hw_access(dc);
	/*
	 * update planes and stream version 3 separates FULL and FAST updates
	 * to their own sequences. It aims to clean up frequent checks for
	 * update type resulting unnecessary branching in logic flow. It also
	 * adds a new commit minimal transition sequence, which detects the need
	 * for minimal transition based on the actual comparison of current and
	 * new states instead of "predicting" it based on per feature software
	 * policy.i.e could_mpcc_tree_change_for_active_pipes. The new commit
	 * minimal transition sequence is made universal to any power saving
	 * features that would use extra free pipes such as Dynamic ODM/MPC
	 * Combine, MPO or SubVp. Therefore there is no longer a need to
	 * specially handle compatibility problems with transitions among those
	 * features as they are now transparent to the new sequence.
	 */
	if (dc->ctx->dce_version >= DCN_VERSION_4_01)
		ret = update_planes_and_stream_v3(dc, srf_updates,
				surface_count, stream, stream_update);
	else
		ret = update_planes_and_stream_v2(dc, srf_updates,
			surface_count, stream, stream_update);
	if (ret && (dc->ctx->dce_version >= DCN_VERSION_3_2 ||
		dc->ctx->dce_version == DCN_VERSION_3_01))
		clear_update_flags(srf_updates, surface_count, stream);

	return ret;
}

void dc_commit_updates_for_stream(struct dc *dc,
		struct dc_surface_update *srf_updates,
		int surface_count,
		struct dc_stream_state *stream,
		struct dc_stream_update *stream_update,
		struct dc_state *state)
{
	bool ret = false;

	dc_exit_ips_for_hw_access(dc);
	/* TODO: Since change commit sequence can have a huge impact,
	 * we decided to only enable it for DCN3x. However, as soon as
	 * we get more confident about this change we'll need to enable
	 * the new sequence for all ASICs.
	 */
	if (dc->ctx->dce_version >= DCN_VERSION_4_01) {
		ret = update_planes_and_stream_v3(dc, srf_updates, surface_count,
				stream, stream_update);
	} else {
		ret = update_planes_and_stream_v2(dc, srf_updates, surface_count,
				stream, stream_update);
	}

	if (ret && dc->ctx->dce_version >= DCN_VERSION_3_2)
		clear_update_flags(srf_updates, surface_count, stream);
}

uint8_t dc_get_current_stream_count(struct dc *dc)
{
	return dc->current_state->stream_count;
}

struct dc_stream_state *dc_get_stream_at_index(struct dc *dc, uint8_t i)
{
	if (i < dc->current_state->stream_count)
		return dc->current_state->streams[i];
	return NULL;
}

enum dc_irq_source dc_interrupt_to_irq_source(
		struct dc *dc,
		uint32_t src_id,
		uint32_t ext_id)
{
	return dal_irq_service_to_irq_source(dc->res_pool->irqs, src_id, ext_id);
}

/*
 * dc_interrupt_set() - Enable/disable an AMD hw interrupt source
 */
bool dc_interrupt_set(struct dc *dc, enum dc_irq_source src, bool enable)
{

	if (dc == NULL)
		return false;

	return dal_irq_service_set(dc->res_pool->irqs, src, enable);
}

void dc_interrupt_ack(struct dc *dc, enum dc_irq_source src)
{
	dal_irq_service_ack(dc->res_pool->irqs, src);
}

void dc_power_down_on_boot(struct dc *dc)
{
	if (dc->ctx->dce_environment != DCE_ENV_VIRTUAL_HW &&
	    dc->hwss.power_down_on_boot) {
		if (dc->caps.ips_support)
			dc_exit_ips_for_hw_access(dc);
		dc->hwss.power_down_on_boot(dc);
	}
}

void dc_set_power_state(struct dc *dc, enum dc_acpi_cm_power_state power_state)
{
	if (!dc->current_state)
		return;

	switch (power_state) {
	case DC_ACPI_CM_POWER_STATE_D0:
		dc_state_construct(dc, dc->current_state);

		dc_exit_ips_for_hw_access(dc);

		dc_z10_restore(dc);

		dc_dmub_srv_notify_fw_dc_power_state(dc->ctx->dmub_srv, power_state);

		dc->hwss.init_hw(dc);

		if (dc->hwss.init_sys_ctx != NULL &&
			dc->vm_pa_config.valid) {
			dc->hwss.init_sys_ctx(dc->hwseq, dc, &dc->vm_pa_config);
		}
		break;
	case DC_ACPI_CM_POWER_STATE_D3:
		if (dc->caps.ips_support)
			dc_dmub_srv_notify_fw_dc_power_state(dc->ctx->dmub_srv, DC_ACPI_CM_POWER_STATE_D3);

		if (dc->caps.ips_v2_support) {
			if (dc->clk_mgr->funcs->set_low_power_state)
				dc->clk_mgr->funcs->set_low_power_state(dc->clk_mgr);
		}
		break;
	default:
		ASSERT(dc->current_state->stream_count == 0);
		dc_dmub_srv_notify_fw_dc_power_state(dc->ctx->dmub_srv, power_state);

		dc_state_destruct(dc->current_state);

		break;
	}
}

void dc_resume(struct dc *dc)
{
	uint32_t i;

	for (i = 0; i < dc->link_count; i++)
		dc->link_srv->resume(dc->links[i]);
}

bool dc_is_dmcu_initialized(struct dc *dc)
{
	struct dmcu *dmcu = dc->res_pool->dmcu;

	if (dmcu)
		return dmcu->funcs->is_dmcu_initialized(dmcu);
	return false;
}

enum dc_status dc_set_clock(struct dc *dc, enum dc_clock_type clock_type, uint32_t clk_khz, uint32_t stepping)
{
	if (dc->hwss.set_clock)
		return dc->hwss.set_clock(dc, clock_type, clk_khz, stepping);
	return DC_ERROR_UNEXPECTED;
}
void dc_get_clock(struct dc *dc, enum dc_clock_type clock_type, struct dc_clock_config *clock_cfg)
{
	if (dc->hwss.get_clock)
		dc->hwss.get_clock(dc, clock_type, clock_cfg);
}

/* enable/disable eDP PSR without specify stream for eDP */
bool dc_set_psr_allow_active(struct dc *dc, bool enable)
{
	int i;
	bool allow_active;

	for (i = 0; i < dc->current_state->stream_count ; i++) {
		struct dc_link *link;
		struct dc_stream_state *stream = dc->current_state->streams[i];

		link = stream->link;
		if (!link)
			continue;

		if (link->psr_settings.psr_feature_enabled) {
			if (enable && !link->psr_settings.psr_allow_active) {
				allow_active = true;
				if (!dc_link_set_psr_allow_active(link, &allow_active, false, false, NULL))
					return false;
			} else if (!enable && link->psr_settings.psr_allow_active) {
				allow_active = false;
				if (!dc_link_set_psr_allow_active(link, &allow_active, true, false, NULL))
					return false;
			}
		}
	}

	return true;
}

/* enable/disable eDP Replay without specify stream for eDP */
bool dc_set_replay_allow_active(struct dc *dc, bool active)
{
	int i;
	bool allow_active;

	for (i = 0; i < dc->current_state->stream_count; i++) {
		struct dc_link *link;
		struct dc_stream_state *stream = dc->current_state->streams[i];

		link = stream->link;
		if (!link)
			continue;

		if (link->replay_settings.replay_feature_enabled) {
			if (active && !link->replay_settings.replay_allow_active) {
				allow_active = true;
				if (!dc_link_set_replay_allow_active(link, &allow_active,
					false, false, NULL))
					return false;
			} else if (!active && link->replay_settings.replay_allow_active) {
				allow_active = false;
				if (!dc_link_set_replay_allow_active(link, &allow_active,
					true, false, NULL))
					return false;
			}
		}
	}

	return true;
}

/* set IPS disable state */
bool dc_set_ips_disable(struct dc *dc, unsigned int disable_ips)
{
	dc_exit_ips_for_hw_access(dc);

	dc->config.disable_ips = disable_ips;

	return true;
}

void dc_allow_idle_optimizations_internal(struct dc *dc, bool allow, char const *caller_name)
{
	int idle_fclk_khz = 0, idle_dramclk_khz = 0, i = 0;
	enum mall_stream_type subvp_pipe_type[MAX_PIPES] = {0};
	struct pipe_ctx *pipe = NULL;
	struct dc_state *context = dc->current_state;

	if (dc->debug.disable_idle_power_optimizations) {
		DC_LOG_DEBUG("%s: disabled\n", __func__);
		return;
	}

	if (allow != dc->idle_optimizations_allowed)
		DC_LOG_IPS("%s: allow_idle old=%d new=%d (caller=%s)\n", __func__,
			   dc->idle_optimizations_allowed, allow, caller_name);

	if (dc->caps.ips_support && (dc->config.disable_ips == DMUB_IPS_DISABLE_ALL))
		return;

	if (dc->clk_mgr != NULL && dc->clk_mgr->funcs->is_smu_present)
		if (!dc->clk_mgr->funcs->is_smu_present(dc->clk_mgr))
			return;

	if (allow == dc->idle_optimizations_allowed)
		return;

	if (dc->hwss.apply_idle_power_optimizations && dc->clk_mgr != NULL &&
	    dc->hwss.apply_idle_power_optimizations(dc, allow)) {
		dc->idle_optimizations_allowed = allow;
		DC_LOG_DEBUG("%s: %s\n", __func__, allow ? "enabled" : "disabled");
	}

	// log idle clocks and sub vp pipe types at idle optimization time
	if (dc->clk_mgr != NULL && dc->clk_mgr->funcs->get_hard_min_fclk)
		idle_fclk_khz = dc->clk_mgr->funcs->get_hard_min_fclk(dc->clk_mgr);

	if (dc->clk_mgr != NULL && dc->clk_mgr->funcs->get_hard_min_memclk)
		idle_dramclk_khz = dc->clk_mgr->funcs->get_hard_min_memclk(dc->clk_mgr);

	if (dc->res_pool && context) {
		for (i = 0; i < dc->res_pool->pipe_count; i++) {
			pipe = &context->res_ctx.pipe_ctx[i];
			subvp_pipe_type[i] = dc_state_get_pipe_subvp_type(context, pipe);
		}
	}

	DC_LOG_DC("%s: allow_idle=%d\n HardMinUClk_Khz=%d HardMinDramclk_Khz=%d\n Pipe_0=%d Pipe_1=%d Pipe_2=%d Pipe_3=%d Pipe_4=%d Pipe_5=%d (caller=%s)\n",
			__func__, allow, idle_fclk_khz, idle_dramclk_khz, subvp_pipe_type[0], subvp_pipe_type[1], subvp_pipe_type[2],
			subvp_pipe_type[3], subvp_pipe_type[4], subvp_pipe_type[5], caller_name);

}

void dc_exit_ips_for_hw_access_internal(struct dc *dc, const char *caller_name)
{
	if (dc->caps.ips_support)
		dc_allow_idle_optimizations_internal(dc, false, caller_name);
}

bool dc_dmub_is_ips_idle_state(struct dc *dc)
{
	if (dc->debug.disable_idle_power_optimizations)
		return false;

	if (!dc->caps.ips_support || (dc->config.disable_ips == DMUB_IPS_DISABLE_ALL))
		return false;

	if (!dc->ctx->dmub_srv)
		return false;

	return dc->ctx->dmub_srv->idle_allowed;
}

/* set min and max memory clock to lowest and highest DPM level, respectively */
void dc_unlock_memory_clock_frequency(struct dc *dc)
{
	if (dc->clk_mgr->funcs->set_hard_min_memclk)
		dc->clk_mgr->funcs->set_hard_min_memclk(dc->clk_mgr, false);

	if (dc->clk_mgr->funcs->set_hard_max_memclk)
		dc->clk_mgr->funcs->set_hard_max_memclk(dc->clk_mgr);
}

/* set min memory clock to the min required for current mode, max to maxDPM */
void dc_lock_memory_clock_frequency(struct dc *dc)
{
	if (dc->clk_mgr->funcs->get_memclk_states_from_smu)
		dc->clk_mgr->funcs->get_memclk_states_from_smu(dc->clk_mgr);

	if (dc->clk_mgr->funcs->set_hard_min_memclk)
		dc->clk_mgr->funcs->set_hard_min_memclk(dc->clk_mgr, true);

	if (dc->clk_mgr->funcs->set_hard_max_memclk)
		dc->clk_mgr->funcs->set_hard_max_memclk(dc->clk_mgr);
}

static void blank_and_force_memclk(struct dc *dc, bool apply, unsigned int memclk_mhz)
{
	struct dc_state *context = dc->current_state;
	struct hubp *hubp;
	struct pipe_ctx *pipe;
	int i;

	for (i = 0; i < dc->res_pool->pipe_count; i++) {
		pipe = &context->res_ctx.pipe_ctx[i];

		if (pipe->stream != NULL) {
			dc->hwss.disable_pixel_data(dc, pipe, true);

			// wait for double buffer
			pipe->stream_res.tg->funcs->wait_for_state(pipe->stream_res.tg, CRTC_STATE_VACTIVE);
			pipe->stream_res.tg->funcs->wait_for_state(pipe->stream_res.tg, CRTC_STATE_VBLANK);
			pipe->stream_res.tg->funcs->wait_for_state(pipe->stream_res.tg, CRTC_STATE_VACTIVE);

			hubp = pipe->plane_res.hubp;
			hubp->funcs->set_blank_regs(hubp, true);
		}
	}
	if (dc->clk_mgr->funcs->set_max_memclk)
		dc->clk_mgr->funcs->set_max_memclk(dc->clk_mgr, memclk_mhz);
	if (dc->clk_mgr->funcs->set_min_memclk)
		dc->clk_mgr->funcs->set_min_memclk(dc->clk_mgr, memclk_mhz);

	for (i = 0; i < dc->res_pool->pipe_count; i++) {
		pipe = &context->res_ctx.pipe_ctx[i];

		if (pipe->stream != NULL) {
			dc->hwss.disable_pixel_data(dc, pipe, false);

			hubp = pipe->plane_res.hubp;
			hubp->funcs->set_blank_regs(hubp, false);
		}
	}
}


/**
 * dc_enable_dcmode_clk_limit() - lower clocks in dc (battery) mode
 * @dc: pointer to dc of the dm calling this
 * @enable: True = transition to DC mode, false = transition back to AC mode
 *
 * Some SoCs define additional clock limits when in DC mode, DM should
 * invoke this function when the platform undergoes a power source transition
 * so DC can apply/unapply the limit. This interface may be disruptive to
 * the onscreen content.
 *
 * Context: Triggered by OS through DM interface, or manually by escape calls.
 * Need to hold a dclock when doing so.
 *
 * Return: none (void function)
 *
 */
void dc_enable_dcmode_clk_limit(struct dc *dc, bool enable)
{
	unsigned int softMax = 0, maxDPM = 0, funcMin = 0, i;
	bool p_state_change_support;

	if (!dc->config.dc_mode_clk_limit_support)
		return;

	softMax = dc->clk_mgr->bw_params->dc_mode_softmax_memclk;
	for (i = 0; i < dc->clk_mgr->bw_params->clk_table.num_entries; i++) {
		if (dc->clk_mgr->bw_params->clk_table.entries[i].memclk_mhz > maxDPM)
			maxDPM = dc->clk_mgr->bw_params->clk_table.entries[i].memclk_mhz;
	}
	funcMin = (dc->clk_mgr->clks.dramclk_khz + 999) / 1000;
	p_state_change_support = dc->clk_mgr->clks.p_state_change_support;

	if (enable && !dc->clk_mgr->dc_mode_softmax_enabled) {
		if (p_state_change_support) {
			if (funcMin <= softMax && dc->clk_mgr->funcs->set_max_memclk)
				dc->clk_mgr->funcs->set_max_memclk(dc->clk_mgr, softMax);
			// else: No-Op
		} else {
			if (funcMin <= softMax)
				blank_and_force_memclk(dc, true, softMax);
			// else: No-Op
		}
	} else if (!enable && dc->clk_mgr->dc_mode_softmax_enabled) {
		if (p_state_change_support) {
			if (funcMin <= softMax && dc->clk_mgr->funcs->set_max_memclk)
				dc->clk_mgr->funcs->set_max_memclk(dc->clk_mgr, maxDPM);
			// else: No-Op
		} else {
			if (funcMin <= softMax)
				blank_and_force_memclk(dc, true, maxDPM);
			// else: No-Op
		}
	}
	dc->clk_mgr->dc_mode_softmax_enabled = enable;
}
bool dc_is_plane_eligible_for_idle_optimizations(struct dc *dc,
		unsigned int pitch,
		unsigned int height,
		enum surface_pixel_format format,
		struct dc_cursor_attributes *cursor_attr)
{
	if (dc->hwss.does_plane_fit_in_mall && dc->hwss.does_plane_fit_in_mall(dc, pitch, height, format, cursor_attr))
		return true;
	return false;
}

/* cleanup on driver unload */
void dc_hardware_release(struct dc *dc)
{
	dc_mclk_switch_using_fw_based_vblank_stretch_shut_down(dc);

	if (dc->hwss.hardware_release)
		dc->hwss.hardware_release(dc);
}

void dc_mclk_switch_using_fw_based_vblank_stretch_shut_down(struct dc *dc)
{
	if (dc->current_state)
		dc->current_state->bw_ctx.bw.dcn.clk.fw_based_mclk_switching_shut_down = true;
}

/**
 * dc_is_dmub_outbox_supported - Check if DMUB firmware support outbox notification
 *
 * @dc: [in] dc structure
 *
 * Checks whether DMUB FW supports outbox notifications, if supported DM
 * should register outbox interrupt prior to actually enabling interrupts
 * via dc_enable_dmub_outbox
 *
 * Return:
 * True if DMUB FW supports outbox notifications, False otherwise
 */
bool dc_is_dmub_outbox_supported(struct dc *dc)
{
	if (!dc->caps.dmcub_support)
		return false;

	switch (dc->ctx->asic_id.chip_family) {

	case FAMILY_YELLOW_CARP:
		/* DCN31 B0 USB4 DPIA needs dmub notifications for interrupts */
		if (dc->ctx->asic_id.hw_internal_rev == YELLOW_CARP_B0 &&
		    !dc->debug.dpia_debug.bits.disable_dpia)
			return true;
	break;

	case AMDGPU_FAMILY_GC_11_0_1:
	case AMDGPU_FAMILY_GC_11_5_0:
		if (!dc->debug.dpia_debug.bits.disable_dpia)
			return true;
	break;

	default:
		break;
	}

	/* dmub aux needs dmub notifications to be enabled */
	return dc->debug.enable_dmub_aux_for_legacy_ddc;

}

/**
 * dc_enable_dmub_notifications - Check if dmub fw supports outbox
 *
 * @dc: [in] dc structure
 *
 * Calls dc_is_dmub_outbox_supported to check if dmub fw supports outbox
 * notifications. All DMs shall switch to dc_is_dmub_outbox_supported.  This
 * API shall be removed after switching.
 *
 * Return:
 * True if DMUB FW supports outbox notifications, False otherwise
 */
bool dc_enable_dmub_notifications(struct dc *dc)
{
	return dc_is_dmub_outbox_supported(dc);
}

/**
 * dc_enable_dmub_outbox - Enables DMUB unsolicited notification
 *
 * @dc: [in] dc structure
 *
 * Enables DMUB unsolicited notifications to x86 via outbox.
 */
void dc_enable_dmub_outbox(struct dc *dc)
{
	struct dc_context *dc_ctx = dc->ctx;

	dmub_enable_outbox_notification(dc_ctx->dmub_srv);
	DC_LOG_DC("%s: dmub outbox notifications enabled\n", __func__);
}

/**
 * dc_process_dmub_aux_transfer_async - Submits aux command to dmub via inbox message
 *                                      Sets port index appropriately for legacy DDC
 * @dc: dc structure
 * @link_index: link index
 * @payload: aux payload
 *
 * Returns: True if successful, False if failure
 */
bool dc_process_dmub_aux_transfer_async(struct dc *dc,
				uint32_t link_index,
				struct aux_payload *payload)
{
	uint8_t action;
	union dmub_rb_cmd cmd = {0};

	ASSERT(payload->length <= 16);

	cmd.dp_aux_access.header.type = DMUB_CMD__DP_AUX_ACCESS;
	cmd.dp_aux_access.header.payload_bytes = 0;
	/* For dpia, ddc_pin is set to NULL */
	if (!dc->links[link_index]->ddc->ddc_pin)
		cmd.dp_aux_access.aux_control.type = AUX_CHANNEL_DPIA;
	else
		cmd.dp_aux_access.aux_control.type = AUX_CHANNEL_LEGACY_DDC;

	cmd.dp_aux_access.aux_control.instance = dc->links[link_index]->ddc_hw_inst;
	cmd.dp_aux_access.aux_control.sw_crc_enabled = 0;
	cmd.dp_aux_access.aux_control.timeout = 0;
	cmd.dp_aux_access.aux_control.dpaux.address = payload->address;
	cmd.dp_aux_access.aux_control.dpaux.is_i2c_over_aux = payload->i2c_over_aux;
	cmd.dp_aux_access.aux_control.dpaux.length = payload->length;

	/* set aux action */
	if (payload->i2c_over_aux) {
		if (payload->write) {
			if (payload->mot)
				action = DP_AUX_REQ_ACTION_I2C_WRITE_MOT;
			else
				action = DP_AUX_REQ_ACTION_I2C_WRITE;
		} else {
			if (payload->mot)
				action = DP_AUX_REQ_ACTION_I2C_READ_MOT;
			else
				action = DP_AUX_REQ_ACTION_I2C_READ;
			}
	} else {
		if (payload->write)
			action = DP_AUX_REQ_ACTION_DPCD_WRITE;
		else
			action = DP_AUX_REQ_ACTION_DPCD_READ;
	}

	cmd.dp_aux_access.aux_control.dpaux.action = action;

	if (payload->length && payload->write) {
		memcpy(cmd.dp_aux_access.aux_control.dpaux.data,
			payload->data,
			payload->length
			);
	}

	dc_wake_and_execute_dmub_cmd(dc->ctx, &cmd, DM_DMUB_WAIT_TYPE_WAIT);

	return true;
}

uint8_t get_link_index_from_dpia_port_index(const struct dc *dc,
					    uint8_t dpia_port_index)
{
	uint8_t index, link_index = 0xFF;

	for (index = 0; index < dc->link_count; index++) {
		/* ddc_hw_inst has dpia port index for dpia links
		 * and ddc instance for legacy links
		 */
		if (!dc->links[index]->ddc->ddc_pin) {
			if (dc->links[index]->ddc_hw_inst == dpia_port_index) {
				link_index = index;
				break;
			}
		}
	}
	ASSERT(link_index != 0xFF);
	return link_index;
}

/**
 * dc_process_dmub_set_config_async - Submits set_config command
 *
 * @dc: [in] dc structure
 * @link_index: [in] link_index: link index
 * @payload: [in] aux payload
 * @notify: [out] set_config immediate reply
 *
 * Submits set_config command to dmub via inbox message.
 *
 * Return:
 * True if successful, False if failure
 */
bool dc_process_dmub_set_config_async(struct dc *dc,
				uint32_t link_index,
				struct set_config_cmd_payload *payload,
				struct dmub_notification *notify)
{
	union dmub_rb_cmd cmd = {0};
	bool is_cmd_complete = true;

	/* prepare SET_CONFIG command */
	cmd.set_config_access.header.type = DMUB_CMD__DPIA;
	cmd.set_config_access.header.sub_type = DMUB_CMD__DPIA_SET_CONFIG_ACCESS;

	cmd.set_config_access.set_config_control.instance = dc->links[link_index]->ddc_hw_inst;
	cmd.set_config_access.set_config_control.cmd_pkt.msg_type = payload->msg_type;
	cmd.set_config_access.set_config_control.cmd_pkt.msg_data = payload->msg_data;

	if (!dc_wake_and_execute_dmub_cmd(dc->ctx, &cmd, DM_DMUB_WAIT_TYPE_WAIT_WITH_REPLY)) {
		/* command is not processed by dmub */
		notify->sc_status = SET_CONFIG_UNKNOWN_ERROR;
		return is_cmd_complete;
	}

	/* command processed by dmub, if ret_status is 1, it is completed instantly */
	if (cmd.set_config_access.header.ret_status == 1)
		notify->sc_status = cmd.set_config_access.set_config_control.immed_status;
	else
		/* cmd pending, will receive notification via outbox */
		is_cmd_complete = false;

	return is_cmd_complete;
}

/**
 * dc_process_dmub_set_mst_slots - Submits MST solt allocation
 *
 * @dc: [in] dc structure
 * @link_index: [in] link index
 * @mst_alloc_slots: [in] mst slots to be allotted
 * @mst_slots_in_use: [out] mst slots in use returned in failure case
 *
 * Submits mst slot allocation command to dmub via inbox message
 *
 * Return:
 * DC_OK if successful, DC_ERROR if failure
 */
enum dc_status dc_process_dmub_set_mst_slots(const struct dc *dc,
				uint32_t link_index,
				uint8_t mst_alloc_slots,
				uint8_t *mst_slots_in_use)
{
	union dmub_rb_cmd cmd = {0};

	/* prepare MST_ALLOC_SLOTS command */
	cmd.set_mst_alloc_slots.header.type = DMUB_CMD__DPIA;
	cmd.set_mst_alloc_slots.header.sub_type = DMUB_CMD__DPIA_MST_ALLOC_SLOTS;

	cmd.set_mst_alloc_slots.mst_slots_control.instance = dc->links[link_index]->ddc_hw_inst;
	cmd.set_mst_alloc_slots.mst_slots_control.mst_alloc_slots = mst_alloc_slots;

	if (!dc_wake_and_execute_dmub_cmd(dc->ctx, &cmd, DM_DMUB_WAIT_TYPE_WAIT_WITH_REPLY))
		/* command is not processed by dmub */
		return DC_ERROR_UNEXPECTED;

	/* command processed by dmub, if ret_status is 1 */
	if (cmd.set_config_access.header.ret_status != 1)
		/* command processing error */
		return DC_ERROR_UNEXPECTED;

	/* command processed and we have a status of 2, mst not enabled in dpia */
	if (cmd.set_mst_alloc_slots.mst_slots_control.immed_status == 2)
		return DC_FAIL_UNSUPPORTED_1;

	/* previously configured mst alloc and used slots did not match */
	if (cmd.set_mst_alloc_slots.mst_slots_control.immed_status == 3) {
		*mst_slots_in_use = cmd.set_mst_alloc_slots.mst_slots_control.mst_slots_in_use;
		return DC_NOT_SUPPORTED;
	}

	return DC_OK;
}

/**
 * dc_process_dmub_dpia_set_tps_notification - Submits tps notification
 *
 * @dc: [in] dc structure
 * @link_index: [in] link index
 * @tps: [in] request tps
 *
 * Submits set_tps_notification command to dmub via inbox message
 */
void dc_process_dmub_dpia_set_tps_notification(const struct dc *dc, uint32_t link_index, uint8_t tps)
{
	union dmub_rb_cmd cmd = {0};

	cmd.set_tps_notification.header.type = DMUB_CMD__DPIA;
	cmd.set_tps_notification.header.sub_type = DMUB_CMD__DPIA_SET_TPS_NOTIFICATION;
	cmd.set_tps_notification.tps_notification.instance = dc->links[link_index]->ddc_hw_inst;
	cmd.set_tps_notification.tps_notification.tps = tps;

	dc_wake_and_execute_dmub_cmd(dc->ctx, &cmd, DM_DMUB_WAIT_TYPE_WAIT);
}

/**
 * dc_process_dmub_dpia_hpd_int_enable - Submits DPIA DPD interruption
 *
 * @dc: [in] dc structure
 * @hpd_int_enable: [in] 1 for hpd int enable, 0 to disable
 *
 * Submits dpia hpd int enable command to dmub via inbox message
 */
void dc_process_dmub_dpia_hpd_int_enable(const struct dc *dc,
				uint32_t hpd_int_enable)
{
	union dmub_rb_cmd cmd = {0};

	cmd.dpia_hpd_int_enable.header.type = DMUB_CMD__DPIA_HPD_INT_ENABLE;
	cmd.dpia_hpd_int_enable.enable = hpd_int_enable;

	dc_wake_and_execute_dmub_cmd(dc->ctx, &cmd, DM_DMUB_WAIT_TYPE_WAIT);

	DC_LOG_DEBUG("%s: hpd_int_enable(%d)\n", __func__, hpd_int_enable);
}

/**
 * dc_print_dmub_diagnostic_data - Print DMUB diagnostic data for debugging
 *
 * @dc: [in] dc structure
 *
 *
 */
void dc_print_dmub_diagnostic_data(const struct dc *dc)
{
	dc_dmub_srv_log_diagnostic_data(dc->ctx->dmub_srv);
}

/**
 * dc_disable_accelerated_mode - disable accelerated mode
 * @dc: dc structure
 */
void dc_disable_accelerated_mode(struct dc *dc)
{
	bios_set_scratch_acc_mode_change(dc->ctx->dc_bios, 0);
}


/**
 *  dc_notify_vsync_int_state - notifies vsync enable/disable state
 *  @dc: dc structure
 *  @stream: stream where vsync int state changed
 *  @enable: whether vsync is enabled or disabled
 *
 *  Called when vsync is enabled/disabled Will notify DMUB to start/stop ABM
 *  interrupts after steady state is reached.
 */
void dc_notify_vsync_int_state(struct dc *dc, struct dc_stream_state *stream, bool enable)
{
	int i;
	int edp_num;
	struct pipe_ctx *pipe = NULL;
	struct dc_link *link = stream->sink->link;
	struct dc_link *edp_links[MAX_NUM_EDP];


	if (link->psr_settings.psr_feature_enabled)
		return;

	if (link->replay_settings.replay_feature_enabled)
		return;

	/*find primary pipe associated with stream*/
	for (i = 0; i < MAX_PIPES; i++) {
		pipe = &dc->current_state->res_ctx.pipe_ctx[i];

		if (pipe->stream == stream && pipe->stream_res.tg)
			break;
	}

	if (i == MAX_PIPES) {
		ASSERT(0);
		return;
	}

	dc_get_edp_links(dc, edp_links, &edp_num);

	/* Determine panel inst */
	for (i = 0; i < edp_num; i++) {
		if (edp_links[i] == link)
			break;
	}

	if (i == edp_num) {
		return;
	}

	if (pipe->stream_res.abm && pipe->stream_res.abm->funcs->set_abm_pause)
		pipe->stream_res.abm->funcs->set_abm_pause(pipe->stream_res.abm, !enable, i, pipe->stream_res.tg->inst);
}

/*****************************************************************************
 *  dc_abm_save_restore() - Interface to DC for save+pause and restore+un-pause
 *                          ABM
 *  @dc: dc structure
 *	@stream: stream where vsync int state changed
 *  @pData: abm hw states
 *
 ****************************************************************************/
bool dc_abm_save_restore(
		struct dc *dc,
		struct dc_stream_state *stream,
		struct abm_save_restore *pData)
{
	int i;
	int edp_num;
	struct pipe_ctx *pipe = NULL;
	struct dc_link *link = stream->sink->link;
	struct dc_link *edp_links[MAX_NUM_EDP];

	if (link->replay_settings.replay_feature_enabled)
		return false;

	/*find primary pipe associated with stream*/
	for (i = 0; i < MAX_PIPES; i++) {
		pipe = &dc->current_state->res_ctx.pipe_ctx[i];

		if (pipe->stream == stream && pipe->stream_res.tg)
			break;
	}

	if (i == MAX_PIPES) {
		ASSERT(0);
		return false;
	}

	dc_get_edp_links(dc, edp_links, &edp_num);

	/* Determine panel inst */
	for (i = 0; i < edp_num; i++)
		if (edp_links[i] == link)
			break;

	if (i == edp_num)
		return false;

	if (pipe->stream_res.abm &&
		pipe->stream_res.abm->funcs->save_restore)
		return pipe->stream_res.abm->funcs->save_restore(
				pipe->stream_res.abm,
				i,
				pData);
	return false;
}

void dc_query_current_properties(struct dc *dc, struct dc_current_properties *properties)
{
	unsigned int i;
	unsigned int max_cursor_size = dc->caps.max_cursor_size;
	unsigned int stream_cursor_size;

	if (dc->debug.allow_sw_cursor_fallback && dc->res_pool->funcs->get_max_hw_cursor_size) {
		for (i = 0; i < dc->current_state->stream_count; i++) {
			stream_cursor_size = dc->res_pool->funcs->get_max_hw_cursor_size(dc,
					dc->current_state,
					dc->current_state->streams[i]);

			if (stream_cursor_size < max_cursor_size) {
				max_cursor_size = stream_cursor_size;
			}
		}
	}

	properties->cursor_size_limit = max_cursor_size;
}

/**
 * dc_set_edp_power() - DM controls eDP power to be ON/OFF
 *
 * Called when DM wants to power on/off eDP.
 *     Only work on links with flag skip_implict_edp_power_control is set.
 *
 * @dc: Current DC state
 * @edp_link: a link with eDP connector signal type
 * @powerOn: power on/off eDP
 *
 * Return: void
 */
void dc_set_edp_power(const struct dc *dc, struct dc_link *edp_link,
				 bool powerOn)
{
	if (edp_link->connector_signal != SIGNAL_TYPE_EDP)
		return;

	if (edp_link->skip_implict_edp_power_control == false)
		return;

	edp_link->dc->link_srv->edp_set_panel_power(edp_link, powerOn);
}

/**
 * dc_get_power_profile_for_dc_state() - extracts power profile from dc state
 *
 * Called when DM wants to make power policy decisions based on dc_state
 *
 * @context: Pointer to the dc_state from which the power profile is extracted.
 *
 * Return: The power profile structure containing the power level information.
 */
struct dc_power_profile dc_get_power_profile_for_dc_state(const struct dc_state *context)
{
	struct dc_power_profile profile = { 0 };

	profile.power_level = !context->bw_ctx.bw.dcn.clk.p_state_change_support;
	if (!context->clk_mgr || !context->clk_mgr->ctx || !context->clk_mgr->ctx->dc)
		return profile;
	struct dc *dc = context->clk_mgr->ctx->dc;

	if (dc->res_pool->funcs->get_power_profile)
		profile.power_level = dc->res_pool->funcs->get_power_profile(context);
	return profile;
}

/**
 * dc_get_det_buffer_size_from_state() - extracts detile buffer size from dc state
 *
 * This function is called to log the detile buffer size from the dc_state.
 *
 * @context: a pointer to the dc_state from which the detile buffer size is extracted.
 *
 * Return: the size of the detile buffer, or 0 if not available.
 */
unsigned int dc_get_det_buffer_size_from_state(const struct dc_state *context)
{
	struct dc *dc = context->clk_mgr->ctx->dc;

	if (dc->res_pool->funcs->get_det_buffer_size)
		return dc->res_pool->funcs->get_det_buffer_size(context);
	else
		return 0;
}

/**
 * dc_get_host_router_index: Get index of host router from a dpia link
 *
 * This function return a host router index of the target link. If the target link is dpia link.
 *
 * @link: Pointer to the target link (input)
 * @host_router_index: Pointer to store the host router index of the target link (output).
 *
 * Return: true if the host router index is found and valid.
 *
 */
bool dc_get_host_router_index(const struct dc_link *link, unsigned int *host_router_index)
{
	struct dc *dc;

	if (!link || !host_router_index || link->ep_type != DISPLAY_ENDPOINT_USB4_DPIA)
		return false;

	dc = link->ctx->dc;

	if (link->link_index < dc->lowest_dpia_link_index)
		return false;

	*host_router_index = (link->link_index - dc->lowest_dpia_link_index) / dc->caps.num_of_dpias_per_host_router;
	if (*host_router_index < dc->caps.num_of_host_routers)
		return true;
	else
		return false;
}

bool dc_is_cursor_limit_pending(struct dc *dc)
{
	uint32_t i;

	for (i = 0; i < dc->current_state->stream_count; i++) {
		if (dc_stream_is_cursor_limit_pending(dc, dc->current_state->streams[i]))
			return true;
	}

	return false;
}

bool dc_can_clear_cursor_limit(struct dc *dc)
{
	uint32_t i;

	for (i = 0; i < dc->current_state->stream_count; i++) {
		if (dc_state_can_clear_stream_cursor_subvp_limit(dc->current_state->streams[i], dc->current_state))
			return true;
	}

	return false;
}

void dc_get_underflow_debug_data_for_otg(struct dc *dc, int primary_otg_inst,
				struct dc_underflow_debug_data *out_data)
{
	struct timing_generator *tg = NULL;

	for (int i = 0; i < MAX_PIPES; i++) {
		if (dc->res_pool->timing_generators[i] &&
			dc->res_pool->timing_generators[i]->inst == primary_otg_inst) {
				tg = dc->res_pool->timing_generators[i];
				break;
		}
	}

	dc_exit_ips_for_hw_access(dc);
	if (dc->hwss.get_underflow_debug_data)
		dc->hwss.get_underflow_debug_data(dc, tg, out_data);
}<|MERGE_RESOLUTION|>--- conflicted
+++ resolved
@@ -959,21 +959,12 @@
 	if (dc->ctx) {
 		if (dc->ctx->gpio_service)
 			dal_gpio_service_destroy(&dc->ctx->gpio_service);
-<<<<<<< HEAD
 
 		if (dc->ctx->created_bios)
 			dal_bios_parser_destroy(&dc->ctx->dc_bios);
 		kfree(dc->ctx->logger);
 		dc_perf_trace_destroy(&dc->ctx->perf_trace);
 
-=======
-
-		if (dc->ctx->created_bios)
-			dal_bios_parser_destroy(&dc->ctx->dc_bios);
-		kfree(dc->ctx->logger);
-		dc_perf_trace_destroy(&dc->ctx->perf_trace);
-
->>>>>>> 585b2f68
 		kfree(dc->ctx);
 		dc->ctx = NULL;
 	}
