# SPDX-License-Identifier: GPL-2.0-only
menuconfig REGULATOR
	bool "Voltage and Current Regulator Support"
	select LINEAR_RANGES
	help
	  Generic Voltage and Current Regulator support.

	  This framework is designed to provide a generic interface to voltage
	  and current regulators within the Linux kernel. It's intended to
	  provide voltage and current control to client or consumer drivers and
	  also provide status information to user space applications through a
	  sysfs interface.

	  The intention is to allow systems to dynamically control regulator
	  output in order to save power and prolong battery life. This applies
	  to both voltage regulators (where voltage output is controllable) and
	  current sinks (where current output is controllable).

	  This framework safely compiles out if not selected so that client
	  drivers can still be used in systems with no software controllable
	  regulators.

	  If unsure, say no.


if REGULATOR

config REGULATOR_DEBUG
	bool "Regulator debug support"
	help
	  Say yes here to enable debugging support.

config REGULATOR_FIXED_VOLTAGE
	tristate "Fixed voltage regulator support"
	help
	  This driver provides support for fixed voltage regulators,
	  useful for systems which use a combination of software
	  managed regulators and simple non-configurable regulators.

config REGULATOR_VIRTUAL_CONSUMER
	tristate "Virtual regulator consumer support"
	help
	  This driver provides a virtual consumer for the voltage and
	  current regulator API which provides sysfs controls for
	  configuring the supplies requested.  This is mainly useful
	  for test purposes.

	  If unsure, say no.

config REGULATOR_USERSPACE_CONSUMER
	tristate "Userspace regulator consumer support"
	help
	  There are some classes of devices that are controlled entirely
	  from user space. Userspace consumer driver provides ability to
	  control power supplies for such devices.

	  If unsure, say no.

config REGULATOR_NETLINK_EVENTS
	bool "Enable support for receiving regulator events via netlink"
	depends on NET
	help
	  Enabling this option allows the kernel to broadcast regulator events using
	  the netlink mechanism. User-space applications can subscribe to these events
	  for real-time updates on various regulator events.

	  If unsure, say no.

config REGULATOR_88PG86X
	tristate "Marvell 88PG86X voltage regulators"
	depends on I2C
	select REGMAP_I2C
	help
	  This driver supports Marvell 88PG867 and 88PG868 voltage regulators.
	  They provide two I2C-controlled DC/DC step-down converters with
	  sleep mode and separate enable pins.

config REGULATOR_88PM800
	tristate "Marvell 88PM800 Power regulators"
	depends on MFD_88PM800
	help
	  This driver supports Marvell 88PM800 voltage regulator chips.
	  It delivers digitally programmable output,
	  the voltage is programmed via I2C interface.
	  It's suitable to support PXA988 chips to control VCC_MAIN and
	  various voltages.

config REGULATOR_88PM8607
	tristate "Marvell 88PM8607 Power regulators"
	depends on MFD_88PM860X=y
	help
	  This driver supports 88PM8607 voltage regulator chips.

config REGULATOR_88PM886
	tristate "Marvell 88PM886 voltage regulators"
	depends on MFD_88PM886_PMIC
	help
	  This driver implements support for Marvell 88PM886 voltage regulators.

config REGULATOR_ACT8865
	tristate "Active-semi act8865 voltage regulator"
	depends on I2C
	depends on POWER_SUPPLY
	select REGMAP_I2C
	help
	  This driver controls a active-semi act8865 voltage output
	  regulator via I2C bus.

config REGULATOR_ACT8945A
	tristate "Active-semi ACT8945A voltage regulator"
	depends on MFD_ACT8945A
	help
	  This driver controls a active-semi ACT8945A voltage regulator
	  via I2C bus. The ACT8945A features three step-down DC/DC converters
	  and four low-dropout linear regulators, along with a ActivePath
	  battery charger.

config REGULATOR_AD5398
	tristate "Analog Devices AD5398/AD5821 regulators"
	depends on I2C
	help
	  This driver supports AD5398 and AD5821 current regulator chips.
	  If building into module, its name is ad5398.ko.

config REGULATOR_ADP5055
	tristate "Analog Devices ADP5055 Triple Buck Regulator"
	depends on I2C
	select REGMAP_I2C
	help
	  This driver controls an Analog Devices ADP5055 with triple buck
	  regulators using an I2C interface.

	  Say M here if you want to include support for the regulator as a
	  module.

config REGULATOR_ANATOP
	tristate "Freescale i.MX on-chip ANATOP LDO regulators"
	depends on ARCH_MXC || COMPILE_TEST
	depends on MFD_SYSCON
	help
	  Say y here to support Freescale i.MX on-chip ANATOP LDOs
	  regulators. It is recommended that this option be
	  enabled on i.MX6 platform.

config REGULATOR_AAT2870
	tristate "AnalogicTech AAT2870 Regulators"
	depends on MFD_AAT2870_CORE
	help
	  If you have a AnalogicTech AAT2870 say Y to enable the
	  regulator driver.

config REGULATOR_AB8500
	bool "ST-Ericsson AB8500 Power Regulators"
	depends on AB8500_CORE
	help
	  This driver supports the regulators found on the ST-Ericsson mixed
	  signal AB8500 PMIC

config REGULATOR_ARIZONA_LDO1
	tristate "Cirrus Madera and Wolfson Arizona class devices LDO1"
	depends on MFD_ARIZONA || MFD_MADERA
	depends on SND_SOC
	help
	  Support for the LDO1 regulators found on Cirrus Logic Madera codecs
	  and Wolfson Microelectronic Arizona codecs.

config REGULATOR_ARIZONA_MICSUPP
	tristate "Cirrus Madera and Wolfson Arizona class devices MICSUPP"
	depends on MFD_ARIZONA || MFD_MADERA
	depends on SND_SOC
	help
	  Support for the MICSUPP regulators found on Cirrus Logic Madera codecs
	  and Wolfson Microelectronic Arizona codecs
	  devices.

config REGULATOR_ARM_SCMI
	tristate "SCMI based regulator driver"
	depends on ARM_SCMI_PROTOCOL && OF
	help
	  This adds the regulator driver support for ARM platforms using SCMI
	  protocol for device voltage management.
	  This driver uses SCMI Message Protocol driver to interact with the
	  firmware providing the device Voltage functionality.

config REGULATOR_AS3711
	tristate "AS3711 PMIC"
	depends on MFD_AS3711
	help
	  This driver provides support for the voltage regulators on the
	  AS3711 PMIC

config REGULATOR_AS3722
	tristate "AMS AS3722 PMIC Regulators"
	depends on MFD_AS3722
	help
	  This driver provides support for the voltage regulators on the
	  AS3722 PMIC. This will enable support for all the software
	  controllable DCDC/LDO regulators.

config REGULATOR_ATC260X
	tristate "Actions Semi ATC260x PMIC Regulators"
	depends on MFD_ATC260X
	help
	  This driver provides support for the voltage regulators on the
	  ATC260x PMICs. This will enable support for all the software
	  controllable DCDC/LDO regulators.

config REGULATOR_AW37503
	tristate "Awinic AW37503 Dual Output Power regulators"
	depends on I2C && GPIOLIB
	select REGMAP_I2C
	help
	  This driver supports AW37503 single inductor - dual output
	  power supply specifically designed for display panels.

config REGULATOR_AXP20X
	tristate "X-POWERS AXP20X PMIC Regulators"
	depends on MFD_AXP20X
	help
	  This driver provides support for the voltage regulators on the
	  AXP20X PMIC.

config REGULATOR_BCM590XX
	tristate "Broadcom BCM590xx PMU Regulators"
	depends on MFD_BCM590XX
	help
	  This driver provides support for the voltage regulators on the
	  BCM590xx PMUs. This will enable support for the software
	  controllable LDO/Switching regulators.

config REGULATOR_BD71815
	tristate "ROHM BD71815 Power Regulator"
	depends on MFD_ROHM_BD71828
	select REGULATOR_ROHM
	help
	  This driver supports voltage regulators on ROHM BD71815 PMIC.
	  This will enable support for the software controllable buck
	  and LDO regulators and a current regulator for LEDs.

	  This driver can also be built as a module. If so, the module
	  will be called bd71815-regulator.

config REGULATOR_BD71828
	tristate "ROHM BD71828 Power Regulator"
	depends on MFD_ROHM_BD71828
	select REGULATOR_ROHM
	help
	  This driver supports voltage regulators on ROHM BD71828 PMIC.
	  This will enable support for the software controllable buck
	  and LDO regulators.

	  This driver can also be built as a module. If so, the module
	  will be called bd71828-regulator.

config REGULATOR_BD718XX
	tristate "ROHM BD71837 Power Regulator"
	depends on MFD_ROHM_BD718XX
	select REGULATOR_ROHM
	help
	  This driver supports voltage regulators on ROHM BD71837 PMIC.
	  This will enable support for the software controllable buck
	  and LDO regulators.

	  This driver can also be built as a module. If so, the module
	  will be called bd718x7-regulator.

config REGULATOR_BD9571MWV
	tristate "ROHM BD9571MWV Regulators"
	depends on MFD_BD9571MWV
	help
	  This driver provides support for the voltage regulators on the
	  ROHM BD9571MWV PMIC. This will enable support for the software
	  controllable regulator and voltage sampling units.

	  This driver can also be built as a module. If so, the module
	  will be called bd9571mwv-regulator.

config REGULATOR_BD957XMUF
	tristate "ROHM BD9576MUF and BD9573MUF Regulators"
	depends on MFD_ROHM_BD957XMUF
	help
	  This driver supports voltage regulators on ROHM BD9576MUF and
	  BD9573MUF PMICs.

	  This driver can also be built as a module. If so, the module
	  will be called bd9576-regulator.

config REGULATOR_BD96801
	tristate "ROHM BD96801 Power Regulator"
	depends on MFD_ROHM_BD96801
	select REGULATOR_ROHM
	help
	  This driver supports voltage regulators on ROHM BD96801 PMIC.
	  This will enable support for the software controllable buck
	  and LDO regulators.

	  This driver can also be built as a module. If so, the module
	  will be called bd96801-regulator.

config REGULATOR_CPCAP
	tristate "Motorola CPCAP regulator"
	depends on MFD_CPCAP
	help
	  Say y here for CPCAP regulator found on some Motorola phones
	  and tablets such as Droid 4.

config REGULATOR_CROS_EC
	tristate "ChromeOS EC regulators"
	depends on CROS_EC && OF
	help
	  This driver supports voltage regulators that is connected to ChromeOS
	  EC and controlled through EC host commands.

	  This driver can also be built as a module. If so, the module
	  will be called cros-ec-regulator.

config REGULATOR_DA903X
	tristate "Dialog Semiconductor DA9030/DA9034 regulators"
	depends on PMIC_DA903X
	depends on !CC_IS_CLANG # https://llvm.org/pr38789
	help
	  Say y here to support the BUCKs and LDOs regulators found on
	  Dialog Semiconductor DA9030/DA9034 PMIC.

config REGULATOR_DA9052
	tristate "Dialog Semiconductor DA9052/DA9053 regulators"
	depends on PMIC_DA9052
	help
	  This driver supports the voltage regulators of DA9052-BC and
	  DA9053-AA/Bx PMIC.

config REGULATOR_DA9055
	tristate "Dialog Semiconductor DA9055 regulators"
	depends on MFD_DA9055
	help
	  Say y here to support the BUCKs and LDOs regulators found on
	  Dialog Semiconductor DA9055 PMIC.

	  This driver can also be built as a module. If so, the module
	  will be called da9055-regulator.

config REGULATOR_DA9062
	tristate "Dialog Semiconductor DA9061/62 regulators"
	depends on MFD_DA9062
	help
	  Say y here to support the BUCKs and LDOs regulators found on
	  DA9061 and DA9062 PMICs.

	  This driver can also be built as a module. If so, the module
	  will be called da9062-regulator.

config REGULATOR_DA9063
	tristate "Dialog Semiconductor DA9063 regulators"
	depends on MFD_DA9063 && OF
	help
	  Say y here to support the BUCKs and LDOs regulators found on
	  DA9063 PMICs.

	  This driver can also be built as a module. If so, the module
	  will be called da9063-regulator.

config REGULATOR_DA9121
	tristate "Dialog Semiconductor DA9121/DA9122/DA9220/DA9217/DA9130/DA9131/DA9132 regulator"
	depends on I2C && OF
	select REGMAP_I2C
	help
	  Say y here to support for the Dialog Semiconductor DA9121.  The
	  DA9121 is a single channel dual-phase buck converter controlled
	  through an I2C interface.

	  DA9121 Single-channel dual-phase 10A buck converter
	  DA9130 Single-channel dual-phase 10A buck converter (Automotive)
	  DA9217 Single-channel dual-phase  6A buck converter
	  DA9122 Dual-channel single-phase  5A buck converter
	  DA9131 Dual-channel single-phase  5A buck converter (Automotive)
	  DA9220 Dual-channel single-phase  3A buck converter
	  DA9132 Dual-channel single-phase  3A buck converter (Automotive)

	  This driver can also be built as a module. If so, the module
	  will be called da9121-regulator.

config REGULATOR_DA9210
	tristate "Dialog Semiconductor DA9210 regulator"
	depends on I2C
	select REGMAP_I2C
	help
	  Say y here to support for the Dialog Semiconductor DA9210.
	  The DA9210 is a multi-phase synchronous step down
	  converter 12A DC-DC Buck controlled through an I2C
	  interface.

config REGULATOR_DA9211
	tristate "Dialog Semiconductor DA9211/DA9212/DA9213/DA9223/DA9214/DA9224/DA9215/DA9225 regulator"
	depends on I2C
	select REGMAP_I2C
	help
	  Say y here to support for the Dialog Semiconductor DA9211/DA9212
	  /DA9213/DA9214/DA9215.
	  The DA9211/DA9212/DA9213/DA9214/DA9215 is a multi-phase synchronous
	  step down converter 12A or 16A DC-DC Buck controlled through an I2C
	  interface.

config REGULATOR_DBX500_PRCMU
	bool

config REGULATOR_DB8500_PRCMU
	bool "ST-Ericsson DB8500 Voltage Domain Regulators"
	depends on MFD_DB8500_PRCMU
	select REGULATOR_DBX500_PRCMU
	help
	  This driver supports the voltage domain regulators controlled by the
	  DB8500 PRCMU

config REGULATOR_FAN53555
	tristate "Fairchild FAN53555 Regulator"
	depends on I2C
	select REGMAP_I2C
	help
	  This driver supports Fairchild FAN53555 Digitally Programmable
	  TinyBuck Regulator. The FAN53555 is a step-down switching voltage
	  regulator that delivers a digitally programmable output from an
	  input voltage supply of 2.5V to 5.5V. The output voltage is
	  programmed through an I2C interface.

config REGULATOR_FAN53880
	tristate "Fairchild FAN53880 Regulator"
	depends on I2C && OF
	select REGMAP_I2C
	help
	  This driver supports Fairchild (ON Semiconductor) FAN53880
	  regulator. The regulator is a programmable power management IC
	  (PMIC), it is controlled by I2C and provides one BUCK, one BOOST
	  and four LDO outputs.

config REGULATOR_GPIO
	tristate "GPIO regulator support"
	depends on GPIOLIB || COMPILE_TEST
	help
	  This driver provides support for regulators that can be
	  controlled via gpios.
	  It is capable of supporting current and voltage regulators
	  and the platform has to provide a mapping of GPIO-states
	  to target volts/amps.

config REGULATOR_HI6421
	tristate "HiSilicon Hi6421 PMIC voltage regulator support"
	depends on MFD_HI6421_PMIC && OF
	help
	  This driver provides support for the voltage regulators on the
	  HiSilicon Hi6421 PMU / Codec IC.
	  Hi6421 is a multi-function device which, on regulator part, provides
	  21 general purpose LDOs, 3 dedicated LDOs, and 5 BUCKs. All
	  of them come with support to either ECO (idle) or sleep mode.

config REGULATOR_HI6421V530
	tristate "HiSilicon Hi6421v530 PMIC voltage regulator support"
	depends on MFD_HI6421_PMIC && OF
	help
	  This driver provides support for the voltage regulators on
	  HiSilicon Hi6421v530 PMU / Codec IC.
	  Hi6421v530 is a multi-function device which, on regulator part,
	  provides 5 general purpose LDOs, and all of them come with support
	  to either ECO (idle) or sleep mode.

config REGULATOR_HI655X
	tristate "Hisilicon HI655X PMIC regulators support"
	depends on ARCH_HISI || COMPILE_TEST
	depends on MFD_HI655X_PMIC && OF
	help
	  This driver provides support for the voltage regulators of the
	  Hisilicon Hi655x PMIC device.

config REGULATOR_HI6421V600
	tristate "HiSilicon Hi6421v600 PMIC voltage regulator support"
	depends on MFD_HI6421_SPMI && OF
	select REGMAP
	help
	  This driver provides support for the voltage regulators on
	  HiSilicon Hi6421v600 PMU / Codec IC.
	  This is used on Kirin 3670 boards, like HiKey 970.

config REGULATOR_ISL9305
	tristate "Intersil ISL9305 regulator"
	depends on I2C
	select REGMAP_I2C
	help
	  This driver supports ISL9305 voltage regulator chip.

config REGULATOR_ISL6271A
	tristate "Intersil ISL6271A Power regulator"
	depends on I2C
	help
	  This driver supports ISL6271A voltage regulator chip.

config REGULATOR_LM363X
	tristate "TI LM363X voltage regulators"
	depends on MFD_TI_LMU
	help
	  This driver supports LM3631, LM3632 and LM36274 voltage regulators for
	  the LCD bias.
	  One boost output voltage is configurable and always on.
	  Other LDOs are used for the display module.

config REGULATOR_LOCHNAGAR
	tristate "Cirrus Logic Lochnagar regulator driver"
	depends on MFD_LOCHNAGAR
	help
	  This enables regulator support on the Cirrus Logic Lochnagar audio
	  development board.

config REGULATOR_LP3971
	tristate "National Semiconductors LP3971 PMIC regulator driver"
	depends on I2C
	help
	 Say Y here to support the voltage regulators and convertors
	 on National Semiconductors LP3971 PMIC

config REGULATOR_LP3972
	tristate "National Semiconductors LP3972 PMIC regulator driver"
	depends on I2C
	help
	 Say Y here to support the voltage regulators and convertors
	 on National Semiconductors LP3972 PMIC

config REGULATOR_LP872X
	tristate "TI/National Semiconductor LP8720/LP8725 voltage regulators"
	depends on I2C
	select REGMAP_I2C
	help
	  This driver supports LP8720/LP8725 PMIC

config REGULATOR_LP873X
	tristate "TI LP873X Power regulators"
	depends on MFD_TI_LP873X && OF
	help
	  This driver supports LP873X voltage regulator chips. LP873X
	  provides two step-down converters and two general-purpose LDO
	  voltage regulators. It supports software based voltage control
	  for different voltage domains

config REGULATOR_LP8755
	tristate "TI LP8755 High Performance PMU driver"
	depends on I2C
	select REGMAP_I2C
	help
	  This driver supports LP8755 High Performance PMU driver. This
	  chip contains six step-down DC/DC converters which can support
	  9 mode multiphase configuration.

config REGULATOR_LP87565
	tristate "TI LP87565 Power regulators"
	depends on MFD_TI_LP87565 && OF
	help
	  This driver supports LP87565 voltage regulator chips. LP87565
	  provides four step-down converters. It supports software based
	  voltage control for different voltage domains

config REGULATOR_LP8788
	tristate "TI LP8788 Power Regulators"
	depends on MFD_LP8788
	help
	  This driver supports LP8788 voltage regulator chip.

config REGULATOR_LTC3589
	tristate "LTC3589 8-output voltage regulator"
	depends on I2C
	select REGMAP_I2C
	help
	  This enables support for the LTC3589, LTC3589-1, and LTC3589-2
	  8-output regulators controlled via I2C.

config REGULATOR_LTC3676
	tristate "LTC3676 8-output voltage regulator"
	depends on I2C
	select REGMAP_I2C
	help
	  This enables support for the LTC3676
	  8-output regulators controlled via I2C.

config REGULATOR_MAX14577
	tristate "Maxim 14577/77836 regulator"
	depends on MFD_MAX14577
	help
	  This driver controls a Maxim MAX14577/77836 regulator via I2C bus.
	  The MAX14577 regulators include safeout LDO and charger current
	  regulator. The MAX77836 has two additional LDOs.

config REGULATOR_MAX1586
	tristate "Maxim 1586/1587 voltage regulator"
	depends on I2C
	help
	  This driver controls a Maxim 1586 or 1587 voltage output
	  regulator via I2C bus. The provided regulator is suitable
	  for PXA27x chips to control VCC_CORE and VCC_USIM voltages.

config REGULATOR_MAX5970
	tristate "Maxim 5970/5978 power switch and monitor"
	depends on I2C
	depends on OF
	depends on MFD_MAX5970
	help
	  This driver controls a Maxim 5970/5978 switch via I2C bus.
	  The MAX5970/5978 is a smart switch with no output regulation, but
	  fault protection and voltage and current monitoring capabilities.

config REGULATOR_MAX77503
	tristate "Analog Devices MAX77503 Regulator"
	depends on I2C
	select REGMAP_I2C
	help
	  This driver controls a Analog Devices MAX77503 14V input, 1.5A
	  high-efficiency buck converter via I2C bus.
	  Say M here if you want to include support for the regulator as a
	  module.

config REGULATOR_MAX77541
	tristate "Analog Devices MAX77541/77540 Regulator"
	depends on MFD_MAX77541
	help
	  This driver controls a Analog Devices MAX77541/77540 regulators
	  via I2C bus. Both MAX77540 and MAX77541 are dual-phase
	  high-efficiency buck converter. Say Y here to
	  enable the regulator driver.
	  Say M here if you want to include support for the regulator as a
	  module.

config REGULATOR_MAX77620
	tristate "Maxim 77620/MAX20024 voltage regulator"
	depends on MFD_MAX77620 || COMPILE_TEST
	help
	  This driver controls Maxim MAX77620 voltage output regulator
	  via I2C bus. The provided regulator is suitable for Tegra
	  chip to control Step-Down DC-DC and LDOs. Say Y here to
	  enable the regulator driver.

config REGULATOR_MAX77650
	tristate "Maxim MAX77650/77651 regulator support"
	depends on MFD_MAX77650 || COMPILE_TEST
	help
	  Regulator driver for MAX77650/77651 PMIC from Maxim
	  Semiconductor. This device has a SIMO with three independent
	  power rails and an LDO.

config REGULATOR_MAX77857
	tristate "ADI MAX77857/MAX77831 regulator support"
	depends on I2C
	select REGMAP_I2C
	help
	  This driver controls a ADI MAX77857 and MAX77831 regulators.
	  via I2C bus. MAX77857 and MAX77831 are high efficiency buck-boost
	  converters with input voltage range (2.5V to 16V). Say Y here to
	  enable the regulator driver

config REGULATOR_MAX8649
	tristate "Maxim 8649 voltage regulator"
	depends on I2C
	select REGMAP_I2C
	help
	  This driver controls a Maxim 8649 voltage output regulator via
	  I2C bus.

config REGULATOR_MAX8660
	tristate "Maxim 8660/8661 voltage regulator"
	depends on I2C
	help
	  This driver controls a Maxim 8660/8661 voltage output
	  regulator via I2C bus.

config REGULATOR_MAX8893
	tristate "Maxim 8893 voltage regulator"
	depends on I2C
	select REGMAP_I2C
	help
	  This driver controls a Maxim 8893 voltage output
	  regulator via I2C bus.

config REGULATOR_MAX8907
	tristate "Maxim 8907 voltage regulator"
	depends on MFD_MAX8907 || COMPILE_TEST
	help
	  This driver controls a Maxim 8907 voltage output regulator
	  via I2C bus. The provided regulator is suitable for Tegra
	  chip to control Step-Down DC-DC and LDOs.

config REGULATOR_MAX8925
	tristate "Maxim MAX8925 Power Management IC"
	depends on MFD_MAX8925
	help
	  Say y here to support the voltage regulator of Maxim MAX8925 PMIC.

config REGULATOR_MAX8952
	tristate "Maxim MAX8952 Power Management IC"
	depends on I2C
	help
	  This driver controls a Maxim 8952 voltage output regulator
	  via I2C bus. Maxim 8952 has one voltage output and supports 4 DVS
	  modes ranging from 0.77V to 1.40V by 0.01V steps.

config REGULATOR_MAX8973
	tristate "Maxim MAX8973A voltage regulator"
	depends on I2C
	depends on THERMAL && THERMAL_OF
	select REGMAP_I2C
	help
	  The MAXIM MAX8973A high-efficiency. three phase, DC-DC step-down
	  switching regulator delivers up to 9A of output current. Each
	  phase operates at a 2MHz fixed frequency with a 120 deg shift
	  from the adjacent phase, allowing the use of small magnetic component.

config REGULATOR_MAX8997
	tristate "Maxim 8997/8966 regulator"
	depends on MFD_MAX8997
	help
	  This driver controls a Maxim 8997/8966 regulator
	  via I2C bus. The provided regulator is suitable for S5PC110,
	  S5PV210, and Exynos-4 chips to control VCC_CORE and
	  VCC_USIM voltages.

config REGULATOR_MAX8998
	tristate "Maxim 8998 voltage regulator"
	depends on MFD_MAX8998
	help
	  This driver controls a Maxim 8998 voltage output regulator
	  via I2C bus. The provided regulator is suitable for S3C6410
	  and S5PC1XX chips to control VCC_CORE and VCC_USIM voltages.

config REGULATOR_MAX20086
	tristate "Maxim MAX20086-MAX20089 Camera Power Protectors"
	depends on I2C
	select REGMAP_I2C
	help
	  This driver controls a Maxim MAX20086-MAX20089 camera power
	  protectorvia I2C bus. The regulator has 2 or 4 outputs depending on
	  the device model. This driver is only capable to turn on/off them.

config REGULATOR_MAX20411
	tristate "Maxim MAX20411 High-Efficiency Single Step-Down Converter"
	depends on I2C
	select REGMAP_I2C
	help
	  This driver controls the Maxim MAX20411 family of high-efficiency,
	  syncrhonous step-down converters.

config REGULATOR_MAX77686
	tristate "Maxim 77686 regulator"
	depends on MFD_MAX77686 || COMPILE_TEST
	help
	  This driver controls a Maxim 77686 regulator
	  via I2C bus. The provided regulator is suitable for
	  Exynos-4 chips to control VARM and VINT voltages.

config REGULATOR_MAX77693
	tristate "Maxim 77693/77843 regulator"
	depends on MFD_MAX77693 || MFD_MAX77843 || COMPILE_TEST
	help
	  This driver controls a Maxim 77693/77843 regulators via I2C bus.
	  The regulators include two LDOs, 'SAFEOUT1', 'SAFEOUT2'
	  and one current regulator 'CHARGER'. This is suitable for
	  Exynos-4x12 (MAX77693) or Exynos5433 (MAX77843) SoC chips.

config REGULATOR_MAX77802
	tristate "Maxim 77802 regulator"
	depends on MFD_MAX77686 || COMPILE_TEST
	help
	  This driver controls a Maxim 77802 regulator
	  via I2C bus. The provided regulator is suitable for
	  Exynos5420/Exynos5800 SoCs to control various voltages.
	  It includes support for control of voltage and ramp speed.

config REGULATOR_MAX77826
	tristate "Maxim 77826 regulator"
	depends on I2C
	select REGMAP_I2C
	help
	  This driver controls a Maxim 77826 regulator via I2C bus.
	  The regulator include 15 LDOs, BUCK and BUCK BOOST regulator.
	  It includes support for control of output voltage. This
	  regulator is found on the Samsung Galaxy S5 (klte) smartphone.

config REGULATOR_MC13XXX_CORE
	tristate

config REGULATOR_MC13783
	tristate "Freescale MC13783 regulator driver"
	depends on MFD_MC13XXX
	select REGULATOR_MC13XXX_CORE
	help
	  Say y here to support the regulators found on the Freescale MC13783
	  PMIC.

config REGULATOR_MC13892
	tristate "Freescale MC13892 regulator driver"
	depends on MFD_MC13XXX
	select REGULATOR_MC13XXX_CORE
	help
	  Say y here to support the regulators found on the Freescale MC13892
	  PMIC.

config REGULATOR_MCP16502
	tristate "Microchip MCP16502 PMIC"
	depends on I2C && OF
	select REGMAP_I2C
	help
	  Say y here to support the MCP16502 PMIC. This driver supports
	  basic operations (get/set voltage, get/set operating mode)
	  through the regulator interface. In addition it enables
	  suspend-to-ram/standby transition.

config REGULATOR_MP5416
	tristate "Monolithic MP5416 PMIC"
	depends on I2C && OF
	select REGMAP_I2C
	help
	  Say y here to support the MP5416 PMIC. This will enable supports
	  the software controllable 4 buck and 4 LDO regulators.
	  Say M here if you want to include support for the regulator as a
	  module.

config REGULATOR_MP8859
	tristate "MPS MP8859 regulator driver"
	depends on I2C
	select REGMAP_I2C
	help
	  Say y here to support the MP8859 voltage regulator. This driver
	  supports basic operations (get/set voltage) through the regulator
	  interface.
	  Say M here if you want to include support for the regulator as a
	  module. The module will be named "mp8859".

config REGULATOR_MP886X
	tristate "MPS MP8869 regulator driver"
	depends on I2C && OF
	select REGMAP_I2C
	help
	  This driver supports the MP8869 voltage regulator.

config REGULATOR_MPQ7920
	tristate "Monolithic MPQ7920 PMIC"
	depends on I2C && OF
	select REGMAP_I2C
	help
	  Say y here to support the MPQ7920 PMIC. This will enable supports
	  the software controllable 4 buck and 5 LDO regulators.
	  This driver supports the control of different power rails of device
	  through regulator interface.

config REGULATOR_MT6311
	tristate "MediaTek MT6311 PMIC"
	depends on I2C
	select REGMAP_I2C
	help
	  Say y here to select this option to enable the power regulator of
	  MediaTek MT6311 PMIC.
	  This driver supports the control of different power rails of device
	  through regulator interface.

config REGULATOR_MT6315
	tristate "MediaTek MT6315 PMIC"
	depends on SPMI
	select REGMAP_SPMI
	help
	  Say y here to select this option to enable the power regulator of
	  MediaTek MT6315 PMIC.
	  This driver supports the control of different power rails of device
	  through regulator interface.

config REGULATOR_MT6323
	tristate "MediaTek MT6323 PMIC"
	depends on MFD_MT6397
	help
	  Say y here to select this option to enable the power regulator of
	  MediaTek MT6323 PMIC.
	  This driver supports the control of different power rails of device
	  through regulator interface.

config REGULATOR_MT6331
	tristate "MediaTek MT6331 PMIC"
	depends on MFD_MT6397
	help
	  Say y here to select this option to enable the power regulator of
	  MediaTek MT6331 PMIC.
	  This driver supports the control of different power rails of device
	  through regulator interface

config REGULATOR_MT6332
	tristate "MediaTek MT6332 PMIC"
	depends on MFD_MT6397
	help
	  Say y here to select this option to enable the power regulator of
	  MediaTek MT6332 PMIC.
	  This driver supports the control of different power rails of device
	  through regulator interface

config REGULATOR_MT6357
	tristate "MediaTek MT6357 PMIC"
	depends on MFD_MT6397
	help
	  Say y here to select this option to enable the power regulator of
	  MediaTek MT6357 PMIC.
	  This driver supports the control of different power rails of device
	  through regulator interface.

config REGULATOR_MT6358
	tristate "MediaTek MT6358 PMIC"
	depends on MFD_MT6397
	help
	  Say y here to select this option to enable the power regulator of
	  MediaTek MT6358 PMIC.
	  This driver supports the control of different power rails of device
	  through regulator interface.

config REGULATOR_MT6359
	tristate "MediaTek MT6359 PMIC"
	depends on MFD_MT6397
	help
	  Say y here to select this option to enable the power regulator of
	  MediaTek MT6359 PMIC.
	  This driver supports the control of different power rails of device
	  through regulator interface.

config REGULATOR_MT6360
	tristate "MT6360 SubPMIC Regulator"
	depends on MFD_MT6360
	help
	  Say Y here to enable MT6360 regulator support.
	  This is support MT6360 PMIC/LDO part include
	  2-channel buck with Thermal Shutdown and Overload Protection
	  6-channel High PSRR and Low Dropout LDO.

config REGULATOR_MT6370
	tristate "MT6370 SubPMIC Regulator"
	depends on MFD_MT6370
	help
	  Say Y here to enable MT6370 regulator support.
	  This driver supports the control for DisplayBias voltages and one
	  general purpose LDO which is commonly used to drive the vibrator.

config REGULATOR_MT6380
	tristate "MediaTek MT6380 PMIC"
	depends on MTK_PMIC_WRAP
	help
	  Say y here to select this option to enable the power regulator of
	  MediaTek MT6380 PMIC.
	  This driver supports the control of different power rails of device
	  through regulator interface.

config REGULATOR_MT6397
	tristate "MediaTek MT6397 PMIC"
	depends on MFD_MT6397
	help
	  Say y here to select this option to enable the power regulator of
	  MediaTek MT6397 PMIC.
	  This driver supports the control of different power rails of device
	  through regulator interface.

config REGULATOR_MTK_DVFSRC
	tristate "MediaTek DVFSRC regulator driver"
	depends on MTK_DVFSRC
	help
	  Say y here to control regulator by DVFSRC (dynamic voltage
	  and frequency scaling resource collector).
	  This driver supports to control regulators via the DVFSRC
	  of Mediatek. It allows for voting on regulator state
	  between multiple users.

config REGULATOR_PALMAS
	tristate "TI Palmas PMIC Regulators"
	depends on MFD_PALMAS
	help
	  If you wish to control the regulators on the Palmas series of
	  chips say Y here. This will enable support for all the software
	  controllable SMPS/LDO regulators.

	  The regulators available on Palmas series chips vary depending
	  on the muxing. This is handled automatically in the driver by
	  reading the mux info from OTP.

config REGULATOR_PBIAS
	tristate "PBIAS OMAP regulator driver"
	depends on (ARCH_OMAP || COMPILE_TEST) && MFD_SYSCON
	help
	 Say y here to support pbias regulator for mmc1:SD card i/o
	 on OMAP SoCs.
	 This driver provides support for OMAP pbias modelled
	 regulators.

config REGULATOR_PCA9450
	tristate "NXP PCA9450A/PCA9450B/PCA9450C regulator driver"
	depends on I2C
	select REGMAP_I2C
	help
	  Say y here to support the NXP PCA9450A/PCA9450B/PCA9450C PMIC
	  regulator driver.

config REGULATOR_PF9453
	tristate "NXP PF9453 regulator driver"
	depends on I2C
	select REGMAP_I2C
	help
	  Say y here to support the NXP PF9453 PMIC regulator driver.

config REGULATOR_PCAP
	tristate "Motorola PCAP2 regulator driver"
	depends on EZX_PCAP
	help
	 This driver provides support for the voltage regulators of the
	 PCAP2 PMIC.

<<<<<<< HEAD
config REGULATOR_PF0900
	tristate "NXP PF0900/PF0901/PF09XX regulator driver"
	depends on I2C
	select REGMAP_I2C
	help
	Say y here to support the NXP PF0900/PF0901/PF09XX PMIC
	regulator driver.
=======
config REGULATOR_PF530X
	tristate "NXP PF5300/PF5301/PF5302 regulator driver"
	depends on I2C && OF
	select REGMAP_I2C
	help
	  Say y here to support the regulators found on the NXP
	  PF5300/PF5301/PF5302 PMIC.

	  Say M here if you want to support for the regulators found
	  on the NXP PF5300/PF5301/PF5302 PMIC. The module will be named
	  "pf530x-regulator".
>>>>>>> b497e1a1

config REGULATOR_PF8X00
	tristate "NXP PF8100/PF8121A/PF8200 regulator driver"
	depends on I2C && OF
	select REGMAP_I2C
	help
	  Say y here to support the regulators found on the NXP
	  PF8100/PF8121A/PF8200 PMIC.

	  Say M here if you want to support for the regulators found
	  on the NXP PF8100/PF8121A/PF8200 PMIC. The module will be named
	  "pf8x00-regulator".

config REGULATOR_PFUZE100
	tristate "Freescale PFUZE100/200/3000/3001 regulator driver"
	depends on I2C && OF
	select REGMAP_I2C
	help
	  Say y here to support the regulators found on the Freescale
	  PFUZE100/200/3000/3001 PMIC.

config REGULATOR_PV88060
	tristate "Powerventure Semiconductor PV88060 regulator"
	depends on I2C
	select REGMAP_I2C
	help
	  Say y here to support the voltage regulators and convertors
	  PV88060

config REGULATOR_PV88080
	tristate "Powerventure Semiconductor PV88080 regulator"
	depends on I2C
	select REGMAP_I2C
	help
	  Say y here to support the buck convertors on PV88080

config REGULATOR_PV88090
	tristate "Powerventure Semiconductor PV88090 regulator"
	depends on I2C
	select REGMAP_I2C
	help
	  Say y here to support the voltage regulators and convertors
	  on PV88090

config REGULATOR_PWM
	tristate "PWM voltage regulator"
	depends on PWM
	help
	  This driver supports PWM controlled voltage regulators. PWM
	  duty cycle can increase or decrease the voltage.

config REGULATOR_QCOM_PM8008
	tristate "Qualcomm PM8008 PMIC regulators"
	depends on MFD_QCOM_PM8008
	help
	  Select this option to enable support for the voltage regulators in
	  Qualcomm PM8008 PMICs.

config REGULATOR_QCOM_REFGEN
	tristate "Qualcomm REFGEN regulator driver"
	depends on ARCH_QCOM || COMPILE_TEST
	depends on HAS_IOMEM
	depends on REGMAP
	help
	  This driver supports the MMIO-mapped reference voltage regulator,
	  used internally by some PHYs on many Qualcomm SoCs.

	  Say M here if you want to include support for this regulator as
	  a module. The module will be named "qcom-refgen-regulator".

config REGULATOR_QCOM_RPM
	tristate "Qualcomm RPM regulator driver"
	depends on MFD_QCOM_RPM
	help
	  If you say yes to this option, support will be included for the
	  regulators exposed by the Resource Power Manager found in Qualcomm
	  8660, 8960 and 8064 based devices.

	  Say M here if you want to include support for the regulators on the
	  Qualcomm RPM as a module. The module will be named
	  "qcom_rpm-regulator".

config REGULATOR_QCOM_RPMH
	tristate "Qualcomm Technologies, Inc. RPMh regulator driver"
	depends on QCOM_RPMH || (QCOM_RPMH=n && COMPILE_TEST)
	depends on QCOM_COMMAND_DB || (QCOM_COMMAND_DB=n && COMPILE_TEST)
	help
	  This driver supports control of PMIC regulators via the RPMh hardware
	  block found on Qualcomm Technologies Inc. SoCs.  RPMh regulator
	  control allows for voting on regulator state between multiple
	  processors within the SoC.

config REGULATOR_QCOM_SMD_RPM
	tristate "Qualcomm SMD based RPM regulator driver"
	depends on QCOM_SMD_RPM
	help
	  If you say yes to this option, support will be included for the
	  regulators exposed by the Resource Power Manager found in Qualcomm
	  8974 based devices.

	  Say M here if you want to include support for the regulators on the
	  Qualcomm RPM as a module. The module will be named
	  "qcom_smd-regulator".

config REGULATOR_QCOM_SPMI
	tristate "Qualcomm SPMI regulator driver"
	depends on SPMI || COMPILE_TEST
	help
	  If you say yes to this option, support will be included for the
	  regulators found in Qualcomm SPMI PMICs.

	  Say M here if you want to include support for the regulators on the
	  Qualcomm SPMI PMICs as a module. The module will be named
	  "qcom_spmi-regulator".

config REGULATOR_QCOM_USB_VBUS
	tristate "Qualcomm USB Vbus regulator driver"
	depends on SPMI || COMPILE_TEST
	help
	  If you say yes to this option, support will be included for the
	  regulator used to enable the VBUS output.

	  Say M here if you want to include support for enabling the VBUS output
	  as a module. The module will be named "qcom_usb_vbus_regulator".

config REGULATOR_RAA215300
	tristate "Renesas RAA215300 driver"
	select REGMAP_I2C
	depends on COMMON_CLK
	depends on I2C
	help
	  If you say yes to this option, support will be included for the
	  Renesas RAA215300 PMIC.

	  Say M here if you want to include support for Renesas RAA215300 PMIC
	  as a module. The module will be named "raa215300".

config REGULATOR_RASPBERRYPI_TOUCHSCREEN_ATTINY
	tristate "Raspberry Pi 7-inch touchscreen panel ATTINY regulator"
	depends on BACKLIGHT_CLASS_DEVICE
	depends on I2C
	depends on OF_GPIO
	select REGMAP_I2C
	help
	  This driver supports ATTINY regulator on the Raspberry Pi 7-inch
	  touchscreen unit. The regulator is used to enable power to the
	  TC358762, display and to control backlight.

config REGULATOR_RASPBERRYPI_TOUCHSCREEN_V2
	tristate "Raspberry Pi 7-inch touchscreen panel V2 regulator"
	depends on GPIOLIB
	depends on I2C && OF
	select GPIO_REGMAP
	select REGMAP_I2C
	help
	  This driver supports regulator on the V2 Raspberry Pi touchscreen
	  unit. The regulator is used to enable power to the display and to
	  control backlight PWM.

config REGULATOR_RC5T583
	tristate "RICOH RC5T583 Power regulators"
	depends on MFD_RC5T583
	help
	  Select this option to enable the power regulator of RICOH
	  PMIC RC5T583.
	  This driver supports the control of different power rails of device
	  through regulator interface. The device supports multiple DCDC/LDO
	  outputs which can be controlled by i2c communication.

config REGULATOR_RK808
	tristate "Rockchip RK805/RK808/RK809/RK817/RK818 Power regulators"
	depends on MFD_RK8XX
	help
	  Select this option to enable the power regulator of ROCKCHIP
	  PMIC RK805,RK809&RK817,RK808 and RK818.
	  This driver supports the control of different power rails of device
	  through regulator interface. The device supports multiple DCDC/LDO
	  outputs which can be controlled by i2c communication.

config REGULATOR_RN5T618
	tristate "Ricoh RN5T567/618 voltage regulators"
	depends on MFD_RN5T618
	help
	  Say y here to support the regulators found on Ricoh RN5T567,
	  RN5T618 or RC5T619 PMIC.

config REGULATOR_ROHM
	tristate

config REGULATOR_RT4801
	tristate "Richtek RT4801 Regulators"
	depends on I2C
	select REGMAP_I2C
	help
	  This adds support for voltage regulators in Richtek RT4801 Display Bias IC.
	  The device supports two regulators (DSVP/DSVN).

config REGULATOR_RT4803
	tristate "Richtek RT4803 boost regulator"
	depends on I2C
	select REGMAP_I2C
	help
	  This adds support for RT4803 boost converter that integrates the
	  bypass switch. If the input voltage is low than the required voltage,
	  RT4803 will enter boost mode. Otherwise, enable internal bypass
	  switch to enter bypass mode.

config REGULATOR_RT4831
	tristate "Richtek RT4831 DSV Regulators"
	depends on MFD_RT4831
	help
	  This adds support for voltage regulators in Richtek RT4831.
	  There are three regulators (VLCM/DSVP/DSVN).
	  VLCM is a virtual voltage input for DSVP/DSVN inside IC.
	  And DSVP/DSVN is the real Vout range from 4V to 6.5V.
	  It's common used to provide the power for the display panel.

config REGULATOR_RT5033
	tristate "Richtek RT5033 Regulators"
	depends on MFD_RT5033
	help
	  This adds support for voltage and current regulators in Richtek
	  RT5033 PMIC. The device supports multiple regulators like
	  current source, LDO and Buck.

config REGULATOR_RT5120
	tristate "Richtek RT5120 PMIC Regulators"
	depends on MFD_RT5120
	help
	  This adds support for voltage regulator in Richtek RT5120 PMIC.
	  It integrates 4 channels buck controller, 1 channel LDO, 1 EXTEN
	  to control external power source. Only BUCK1 is adjustable from
	  600mV to 1395mV, per step 6.250mV. The others are all fixed voltage
	  by external hardware circuit.

config REGULATOR_RT5133
	tristate "Richtek RT5133 PMIC Regulators"
	depends on I2C && GPIOLIB && OF
	select REGMAP
	select CRC8
	select OF_GPIO
	help
	  This driver adds support for RT5133 PMIC regulators.
	  RT5133 is an integrated chip. It includes 8 LDOs and 3 GPOs that
	  can be used to drive output high/low purpose. The dependency of the
	  GPO block is internally LDO1 Voltage.

config REGULATOR_RT5190A
	tristate "Richtek RT5190A PMIC"
	depends on I2C
	select REGMAP_I2C
	help
	  This adds support for voltage regulator in Richtek RT5190A PMIC.
	  It integratas 1 channel buck controller, 3 channels high efficiency
	  buck converters, 1 LDO, mute AC OFF depop function, with the general
	  I2C control interface.

config REGULATOR_RT5739
	tristate "Richtek RT5739 Regulator"
	depends on I2C
	select REGMAP_I2C
	help
	  This adds support for voltage regulator in Richtek RT5739.
	  It's a step-down switching voltage regulator. Using a proprietary
	  architecture with synchronous rectification, it is capable of
	  delivering 3.5A continuously at over 80% efficiency.

	  This driver can also be built as a module. If so, the module
	  will be called rt5739.

config REGULATOR_RT5759
	tristate "Richtek RT5759 Regulator"
	depends on I2C
	select REGMAP_I2C
	help
	  This adds support for voltage regulator in Richtek RT5759.
	  The RT5759 is a high-performance, synchronous step-down DC-DC
	  converter that can deliver up to 9A output current from 3V to 6.5V
	  input supply.

config REGULATOR_RT6160
	tristate "Richtek RT6160 BuckBoost voltage regulator"
	depends on I2C
	select REGMAP_I2C
	help
	  This adds support for voltage regulator in Richtek RT6160.
	  This device automatically change voltage output mode from
	  Buck or Boost. The mode transition depend on the input source voltage.
	  The wide output range is from 2025mV to 5200mV and can be used on most
	  common application scenario.

config REGULATOR_RT6190
	tristate "Richtek RT6190 4-Switch BuckBoost controller"
	depends on I2C
	select REGMAP_I2C
	help
	  The RT6190 is a 4-Switch BuckBoost controller designed for converting
	  input voltage to output voltage that can be equal to, higher or lower
	  than input voltage. It operates with wide input voltage range from
	  4.5V to 36V, and the output voltage can be set from 3V to 36V by
	  external FB pin.

config REGULATOR_RT6245
	tristate "Richtek RT6245 voltage regulator"
	depends on I2C
	select REGMAP_I2C
	help
	  This adds support for Richtek RT6245 voltage regulator.
	  It can support up to 14A output current and adjustable output voltage
	  from 0.4375V to 1.3875V, per step 12.5mV.

config REGULATOR_RTQ2134
	tristate "Richtek RTQ2134 SubPMIC Regulator"
	depends on I2C
	select REGMAP_I2C
	help
	  This driver adds support for RTQ2134 SubPMIC regulators.
	  The RTQ2134 is a multi-phase, programmable power management IC that
	  integrate with four high efficient, synchronous step-down converter
	  cores. It features wide output voltage range and the capability to
	  configure the corresponding power stages.

config REGULATOR_RTMV20
	tristate "Richtek RTMV20 Laser Diode Regulator"
	depends on I2C
	select REGMAP_I2C
	help
	  This driver adds support for the load switch current regulator on
	  the Richtek RTMV20. It can support the load current up to 6A and
	  integrate strobe/vsync/fsin signal to synchronize the IR camera.

config REGULATOR_RTQ6752
	tristate "Richtek RTQ6752 TFT LCD voltage regulator"
	depends on I2C
	select REGMAP_I2C
	help
	  This driver adds support for Richtek RTQ6752. RTQ6752 includes two
	  synchronous boost converters for PAVDD, and one synchronous NAVDD
	  buck-boost. This device is suitable for automotive TFT-LCD panel.

config REGULATOR_RTQ2208
	tristate "Richtek RTQ2208 SubPMIC Regulator"
	depends on I2C
	select REGMAP_I2C
	help
	  This driver adds support for RTQ2208 SubPMIC regulators.
	  The RTQ2208 is a multi-phase, programmable power management IC that
	  integrate with dual multi-configurable, synchronous buck converters
	  and two ldos. It features wide output voltage range from 0.4V to 2.05V
	  and the capability to configure the corresponding power stages.

config REGULATOR_S2DOS05
	tristate "Samsung S2DOS05 voltage regulator"
	depends on MFD_SEC_CORE || COMPILE_TEST
	help
	  This driver provides support for the voltage regulators of the S2DOS05.
	  The S2DOS05 is a companion power management IC for the smart phones.
	  The S2DOS05 has 4 LDOs and 1 BUCK outputs.

config REGULATOR_S2MPA01
	tristate "Samsung S2MPA01 voltage regulator"
	depends on MFD_SEC_CORE || COMPILE_TEST
	help
	 This driver controls Samsung S2MPA01 voltage output regulator
	 via I2C bus. S2MPA01 has 10 Bucks and 26 LDO outputs.

config REGULATOR_S2MPS11
	tristate "Samsung S2MPS11/13/14/15/S2MPU02/05 voltage regulator"
	depends on MFD_SEC_CORE || COMPILE_TEST
	help
	 This driver supports a Samsung S2MPS11/13/14/15/S2MPU02/05 voltage
	 output regulator via I2C bus. The chip is comprised of high efficient
	 Buck converters including Dual-Phase Buck converter, Buck-Boost
	 converter, various LDOs.

config REGULATOR_S5M8767
	tristate "Samsung S5M8767A voltage regulator"
	depends on MFD_SEC_CORE || COMPILE_TEST
	help
	 This driver supports a Samsung S5M8767A voltage output regulator
	 via I2C bus. S5M8767A have 9 Bucks and 28 LDOs output and
	 supports DVS mode with 8bits of output voltage control.

config REGULATOR_SC2731
	tristate "Spreadtrum SC2731 power regulator driver"
	depends on MFD_SC27XX_PMIC || COMPILE_TEST
	help
	  This driver provides support for the voltage regulators on the
	  SC2731 PMIC.

config REGULATOR_SKY81452
	tristate "Skyworks Solutions SKY81452 voltage regulator"
	depends on MFD_SKY81452
	help
	  This driver supports Skyworks SKY81452 voltage output regulator
	  via I2C bus. SKY81452 has one voltage linear regulator can be
	  programmed from 4.5V to 20V.

	  This driver can also be built as a module. If so, the module
	  will be called sky81452-regulator.

config REGULATOR_SLG51000
	tristate "Dialog Semiconductor SLG51000 regulators"
	depends on I2C
	select REGMAP_I2C
	help
	  Say y here to support for the Dialog Semiconductor SLG51000.
	  The SLG51000 is seven compact and customizable low dropout
	  regulators.

config REGULATOR_STM32_BOOSTER
	tristate "STMicroelectronics STM32 BOOSTER"
	depends on ARCH_STM32 || COMPILE_TEST
	help
	  This driver supports internal booster (3V3) embedded in some
	  STMicroelectronics STM32 chips. It can be used to supply ADC analog
	  input switches when vdda supply is below 2.7V.

	  This driver can also be built as a module. If so, the module
	  will be called stm32-booster.

config REGULATOR_STM32_VREFBUF
	tristate "STMicroelectronics STM32 VREFBUF"
	depends on ARCH_STM32 || COMPILE_TEST
	help
	  This driver supports STMicroelectronics STM32 VREFBUF (voltage
	  reference buffer) which can be used as voltage reference for
	  internal ADCs, DACs and also for external components through
	  dedicated Vref+ pin.

	  This driver can also be built as a module. If so, the module
	  will be called stm32-vrefbuf.

config REGULATOR_STM32_PWR
	bool "STMicroelectronics STM32 PWR"
	depends on ARCH_STM32 || COMPILE_TEST
	help
	  This driver supports internal regulators (1V1, 1V8, 3V3) in the
	  STMicroelectronics STM32 chips.

config REGULATOR_STPMIC1
	tristate "STMicroelectronics STPMIC1 PMIC Regulators"
	depends on MFD_STPMIC1
	help
	  This driver supports STMicroelectronics STPMIC1 PMIC voltage
	  regulators and switches. The STPMIC1 regulators supply power to
	  an application processor as well as to external system
	  peripherals such as DDR, Flash memories and system devices.

	  To compile this driver as a module, choose M here: the
	  module will be called stpmic1_regulator.

config REGULATOR_TI_ABB
	tristate "TI Adaptive Body Bias on-chip LDO"
	depends on ARCH_OMAP || COMPILE_TEST
	help
	  Select this option to support Texas Instruments' on-chip Adaptive Body
	  Bias (ABB) LDO regulators. It is recommended that this option be
	  enabled on required TI SoC. Certain Operating Performance Points
	  on TI SoCs may be unstable without enabling this as it provides
	  device specific optimized bias to allow/optimize functionality.

config REGULATOR_STW481X_VMMC
	bool "ST Microelectronics STW481X VMMC regulator"
	depends on MFD_STW481X || COMPILE_TEST
	default y if MFD_STW481X
	help
	  This driver supports the internal VMMC regulator in the STw481x
	  PMIC chips.

config REGULATOR_SUN20I
	tristate "Allwinner D1 internal LDOs"
	depends on ARCH_SUNXI || COMPILE_TEST
	select MFD_SYSCON
	default ARCH_SUNXI
	help
	  This driver supports the internal LDOs in the Allwinner D1 SoC.

config REGULATOR_SY7636A
	tristate "Silergy SY7636A voltage regulator"
	depends on MFD_SY7636A
	help
	  This driver supports Silergy SY3686A voltage regulator.

config REGULATOR_SY8106A
	tristate "Silergy SY8106A regulator"
	depends on I2C && OF
	select REGMAP_I2C
	help
	  This driver supports SY8106A single output regulator.

config REGULATOR_SY8824X
	tristate "Silergy SY8824C/SY8824E regulator"
	depends on I2C && OF
	select REGMAP_I2C
	help
	  This driver supports SY8824C single output regulator.

config REGULATOR_SY8827N
	tristate "Silergy SY8827N regulator"
	depends on I2C && OF
	select REGMAP_I2C
	help
	  This driver supports SY8827N single output regulator.

config REGULATOR_TPS51632
	tristate "TI TPS51632 Power Regulator"
	depends on I2C
	select REGMAP_I2C
	help
	  This driver supports TPS51632 voltage regulator chip.
	  The TPS51632 is 3-2-1 Phase D-Cap+ Step Down Driverless Controller
	  with Serial VID control and DVFS.
	  The voltage output can be configure through I2C interface or PWM
	  interface.

config REGULATOR_TPS6105X
	tristate "TI TPS6105X Power regulators"
	depends on TPS6105X
	default y if TPS6105X
	help
	  This driver supports TPS61050/TPS61052 voltage regulator chips.
	  It is a single boost converter primarily for white LEDs and
	  audio amplifiers.

config REGULATOR_TPS62360
	tristate "TI TPS6236x Power Regulator"
	depends on I2C
	select REGMAP_I2C
	help
	  This driver supports TPS6236x voltage regulator chip. This
	  regulator is meant for processor core supply. This chip is
	  high-frequency synchronous step down dc-dc converter optimized
	  for battery-powered portable applications.

config REGULATOR_TPS6286X
	tristate "TI TPS6286x Power Regulator"
	depends on I2C && OF
	select REGMAP_I2C
	help
	  This driver supports TPS6236x voltage regulator chips. These are
	  high-frequency synchronous step-down converters with an I2C
	  interface.

config REGULATOR_TPS6287X
	tristate "TI TPS6287x Power Regulator"
	depends on I2C && OF
	select REGMAP_I2C
	help
	  This driver supports TPS6287x voltage regulator chips. These are
	  pin-to-pin high-frequency synchronous step-down dc-dc converters
	  with an I2C interface.

	  If built as a module it will be called tps6287x-regulator.

config REGULATOR_TPS65023
	tristate "TI TPS65023 Power regulators"
	depends on I2C
	select REGMAP_I2C
	help
	  This driver supports TPS65023 voltage regulator chips. TPS65023 provides
	  three step-down converters and two general-purpose LDO voltage regulators.
	  It supports TI's software based Class-2 SmartReflex implementation.

config REGULATOR_TPS6507X
	tristate "TI TPS6507X Power regulators"
	depends on I2C
	help
	  This driver supports TPS6507X voltage regulator chips. TPS6507X provides
	  three step-down converters and two general-purpose LDO voltage regulators.
	  It supports TI's software based Class-2 SmartReflex implementation.

config REGULATOR_TPS65086
	tristate "TI TPS65086 Power regulators"
	depends on MFD_TPS65086
	help
	  This driver provides support for the voltage regulators on
	  TI TPS65086 PMICs.

config REGULATOR_TPS65090
	tristate "TI TPS65090 Power regulator"
	depends on MFD_TPS65090
	help
	  This driver provides support for the voltage regulators on the
	  TI TPS65090 PMIC.

config REGULATOR_TPS65132
	tristate "TI TPS65132 Dual Output Power regulators"
	depends on I2C && GPIOLIB
	select REGMAP_I2C
	help
	  This driver supports TPS65132 single inductor - dual output
	  power supply specifically designed for display panels.

config REGULATOR_TPS65217
	tristate "TI TPS65217 Power regulators"
	depends on MFD_TPS65217
	help
	  This driver supports TPS65217 voltage regulator chips. TPS65217
	  provides three step-down converters and four general-purpose LDO
	  voltage regulators. It supports software based voltage control
	  for different voltage domains

config REGULATOR_TPS65218
	tristate "TI TPS65218 Power regulators"
	depends on MFD_TPS65218 && OF
	help
	  This driver supports TPS65218 voltage regulator chips. TPS65218
	  provides six step-down converters and one general-purpose LDO
	  voltage regulators. It supports software based voltage control
	  for different voltage domains

config REGULATOR_TPS65219
	tristate "TI TPS65219 Power regulators"
	depends on MFD_TPS65219 && OF
	help
	  This driver supports TPS65219, TPS65215, and TPS65214 voltage
	  regulator chips.
	  TPS65219 series of PMICs have 3 single phase BUCKs & 4 LDOs
	  voltage regulators.
	  TPS65215 PMIC has 3 single phase BUCKs & 2 LDOs.
	  TPS65214 PMIC has 3 synchronous stepdown DC-DC converters & 2
	  LDOs. One LDO supports a maximum output current of 300 mA and the
	  other a maximum of 500 mA
	  All 3 PMICs support software based voltage control for different
	  voltage domains.

config REGULATOR_TPS6594
	tristate "TI TPS6594 Power regulators"
	depends on MFD_TPS6594 && OF
	default MFD_TPS6594
	help
	  This driver supports TPS6594 series and TPS65224 voltage regulator chips.
	  TPS6594 series of PMICs have 5 BUCKs and 4 LDOs
	  voltage regulators.
	  BUCKs 1,2,3,4 can be used in single phase or multiphase mode.
	  Part number defines which single or multiphase mode is i used.
	  It supports software based voltage control
	  for different voltage domains.
	  TPS65224 PMIC has 4 BUCKs and 3 LDOs. BUCK12 can be used in dual phase.
	  All BUCKs and LDOs volatge can be controlled through software.

config REGULATOR_TPS6524X
	tristate "TI TPS6524X Power regulators"
	depends on SPI
	help
	  This driver supports TPS6524X voltage regulator chips. TPS6524X
	  provides three step-down converters and two general-purpose LDO
	  voltage regulators.  This device is interfaced using a customized
	  serial interface currently supported on the sequencer serial
	  port controller.

config REGULATOR_TPS6586X
	tristate "TI TPS6586X Power regulators"
	depends on MFD_TPS6586X
	help
	  This driver supports TPS6586X voltage regulator chips.

config REGULATOR_TPS65910
	tristate "TI TPS65910/TPS65911 Power Regulators"
	depends on MFD_TPS65910
	help
	  This driver supports TPS65910/TPS65911 voltage regulator chips.

config REGULATOR_TPS65912
	tristate "TI TPS65912 Power regulator"
	depends on MFD_TPS65912
	help
	    This driver supports TPS65912 voltage regulator chip.

config REGULATOR_TPS68470
	tristate "TI TPS68470 PMIC Regulators Driver"
	depends on INTEL_SKL_INT3472 || COMPILE_TEST
	help
	  This driver adds support for the TPS68470 PMIC to register
	  regulators against the usual framework.

	  The module will be called "tps68470-regulator".

config REGULATOR_TWL4030
	tristate "TI TWL4030/TWL5030/TWL6030/TPS659x0 PMIC"
	depends on TWL4030_CORE
	help
	  This driver supports the voltage regulators provided by
	  this family of companion chips.

config REGULATOR_UNIPHIER
	tristate "UniPhier regulator driver"
	depends on ARCH_UNIPHIER || COMPILE_TEST
	depends on OF
	select REGMAP_MMIO
	default ARCH_UNIPHIER
	help
	  Support for regulators implemented on Socionext UniPhier SoCs.

config REGULATOR_RZG2L_VBCTRL
	tristate "Renesas RZ/G2L USB VBUS regulator driver"
	depends on RESET_RZG2L_USBPHY_CTRL || COMPILE_TEST
	depends on OF
	select REGMAP_MMIO
	default RESET_RZG2L_USBPHY_CTRL
	help
	  Support for VBUS regulators implemented on Renesas RZ/G2L SoCs.

config REGULATOR_VCTRL
	tristate "Voltage controlled regulators"
	depends on OF
	help
	  This driver provides support for voltage regulators whose output
	  voltage is controlled by the voltage of another regulator.

config REGULATOR_VEXPRESS
	tristate "Versatile Express regulators"
	depends on VEXPRESS_CONFIG
	help
	  This driver provides support for voltage regulators available
	  on the ARM Ltd's Versatile Express platform.

config REGULATOR_VQMMC_IPQ4019
	tristate "IPQ4019 VQMMC SD LDO regulator support"
	depends on ARCH_QCOM
	help
	  This driver provides support for the VQMMC LDO I/0
	  voltage regulator of the IPQ4019 SD/EMMC controller.

config REGULATOR_WM831X
	tristate "Wolfson Microelectronics WM831x PMIC regulators"
	depends on MFD_WM831X
	help
	  Support the voltage and current regulators of the WM831x series
	  of PMIC devices.

config REGULATOR_WM8350
	tristate "Wolfson Microelectronics WM8350 AudioPlus PMIC"
	depends on MFD_WM8350
	help
	  This driver provides support for the voltage and current regulators
	  of the WM8350 AudioPlus PMIC.

config REGULATOR_WM8400
	tristate "Wolfson Microelectronics WM8400 AudioPlus PMIC"
	depends on MFD_WM8400
	help
	  This driver provides support for the voltage regulators of the
	  WM8400 AudioPlus PMIC.

config REGULATOR_WM8994
	tristate "Wolfson Microelectronics WM8994 CODEC"
	depends on MFD_WM8994
	help
	  This driver provides support for the voltage regulators on the
	  WM8994 CODEC.

config REGULATOR_QCOM_LABIBB
	tristate "QCOM LAB/IBB regulator support"
	depends on SPMI || COMPILE_TEST
	help
	  This driver supports Qualcomm's LAB/IBB regulators present on the
	  Qualcomm's PMIC chip pmi8998. QCOM LAB and IBB are SPMI
	  based PMIC implementations. LAB can be used as positive
	  boost regulator and IBB can be used as a negative boost regulator
	  for LCD display panel.

endif<|MERGE_RESOLUTION|>--- conflicted
+++ resolved
@@ -1006,7 +1006,6 @@
 	 This driver provides support for the voltage regulators of the
 	 PCAP2 PMIC.
 
-<<<<<<< HEAD
 config REGULATOR_PF0900
 	tristate "NXP PF0900/PF0901/PF09XX regulator driver"
 	depends on I2C
@@ -1014,7 +1013,7 @@
 	help
 	Say y here to support the NXP PF0900/PF0901/PF09XX PMIC
 	regulator driver.
-=======
+
 config REGULATOR_PF530X
 	tristate "NXP PF5300/PF5301/PF5302 regulator driver"
 	depends on I2C && OF
@@ -1026,7 +1025,6 @@
 	  Say M here if you want to support for the regulators found
 	  on the NXP PF5300/PF5301/PF5302 PMIC. The module will be named
 	  "pf530x-regulator".
->>>>>>> b497e1a1
 
 config REGULATOR_PF8X00
 	tristate "NXP PF8100/PF8121A/PF8200 regulator driver"
