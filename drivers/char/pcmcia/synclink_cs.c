--- conflicted
+++ resolved
@@ -1058,11 +1058,7 @@
 	wake_up_interruptible(&info->status_event_wait_q);
 	wake_up_interruptible(&info->event_wait_q);
 
-<<<<<<< HEAD
-	if (tty && (info->port.flags & ASYNC_CTS_FLOW)) {
-=======
-	if (tty_port_cts_enabled(&info->port)) {
->>>>>>> 0c57dfcc
+	if (tty && tty_port_cts_enabled(&info->port)) {
 		if (tty->hw_stopped) {
 			if (info->serial_signals & SerialSignal_CTS) {
 				if (debug_level >= DEBUG_LEVEL_ISR)
