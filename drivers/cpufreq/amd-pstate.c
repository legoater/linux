--- conflicted
+++ resolved
@@ -1516,15 +1516,6 @@
 		cpudata->epp_default = AMD_CPPC_EPP_BALANCE_PERFORMANCE;
 	}
 
-<<<<<<< HEAD
-	if (cpu_feature_enabled(X86_FEATURE_CPPC)) {
-		ret = rdmsrq_on_cpu(cpudata->cpu, MSR_AMD_CPPC_REQ, &value);
-		if (ret)
-			return ret;
-		WRITE_ONCE(cpudata->cppc_req_cached, value);
-	}
-=======
->>>>>>> 3e0c509f
 	ret = amd_pstate_set_epp(policy, cpudata->epp_default);
 	if (ret)
 		return ret;
