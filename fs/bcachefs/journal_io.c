// SPDX-License-Identifier: GPL-2.0
#include "bcachefs.h"
#include "alloc_background.h"
#include "alloc_foreground.h"
#include "btree_io.h"
#include "btree_update_interior.h"
#include "btree_write_buffer.h"
#include "buckets.h"
#include "checksum.h"
#include "disk_groups.h"
#include "error.h"
#include "journal.h"
#include "journal_io.h"
#include "journal_reclaim.h"
#include "journal_seq_blacklist.h"
#include "replicas.h"
#include "sb-clean.h"
#include "trace.h"

#include <linux/ioprio.h>
#include <linux/string_choices.h>
#include <linux/sched/sysctl.h>

void bch2_journal_pos_from_member_info_set(struct bch_fs *c)
{
	lockdep_assert_held(&c->sb_lock);

	for_each_member_device(c, ca) {
		struct bch_member *m = bch2_members_v2_get_mut(c->disk_sb.sb, ca->dev_idx);

		m->last_journal_bucket = cpu_to_le32(ca->journal.cur_idx);
		m->last_journal_bucket_offset = cpu_to_le32(ca->mi.bucket_size - ca->journal.sectors_free);
	}
}

void bch2_journal_pos_from_member_info_resume(struct bch_fs *c)
{
	mutex_lock(&c->sb_lock);
	for_each_member_device(c, ca) {
		struct bch_member m = bch2_sb_member_get(c->disk_sb.sb, ca->dev_idx);

		unsigned idx = le32_to_cpu(m.last_journal_bucket);
		if (idx < ca->journal.nr)
			ca->journal.cur_idx = idx;
		unsigned offset = le32_to_cpu(m.last_journal_bucket_offset);
		if (offset <= ca->mi.bucket_size)
			ca->journal.sectors_free = ca->mi.bucket_size - offset;
	}
	mutex_unlock(&c->sb_lock);
}

static void bch2_journal_ptr_to_text(struct printbuf *out, struct bch_fs *c, struct journal_ptr *p)
{
	struct bch_dev *ca = bch2_dev_tryget_noerror(c, p->dev);
	prt_printf(out, "%s %u:%u:%u (sector %llu)",
		   ca ? ca->name : "(invalid dev)",
		   p->dev, p->bucket, p->bucket_offset, p->sector);
	bch2_dev_put(ca);
}

void bch2_journal_ptrs_to_text(struct printbuf *out, struct bch_fs *c, struct journal_replay *j)
{
	darray_for_each(j->ptrs, i) {
		if (i != j->ptrs.data)
			prt_printf(out, " ");
		bch2_journal_ptr_to_text(out, c, i);
	}
}

static void bch2_journal_datetime_to_text(struct printbuf *out, struct jset *j)
{
	for_each_jset_entry_type(entry, j, BCH_JSET_ENTRY_datetime) {
		struct jset_entry_datetime *datetime =
			container_of(entry, struct jset_entry_datetime, entry);
		bch2_prt_datetime(out, le64_to_cpu(datetime->seconds));
		break;
	}
}

static void bch2_journal_replay_to_text(struct printbuf *out, struct bch_fs *c,
					struct journal_replay *j)
{
	prt_printf(out, "seq %llu ", le64_to_cpu(j->j.seq));
	bch2_journal_datetime_to_text(out, &j->j);
	prt_char(out, ' ');
	bch2_journal_ptrs_to_text(out, c, j);
}

static struct nonce journal_nonce(const struct jset *jset)
{
	return (struct nonce) {{
		[0] = 0,
		[1] = ((__le32 *) &jset->seq)[0],
		[2] = ((__le32 *) &jset->seq)[1],
		[3] = BCH_NONCE_JOURNAL,
	}};
}

static bool jset_csum_good(struct bch_fs *c, struct jset *j, struct bch_csum *csum)
{
	if (!bch2_checksum_type_valid(c, JSET_CSUM_TYPE(j))) {
		*csum = (struct bch_csum) {};
		return false;
	}

	*csum = csum_vstruct(c, JSET_CSUM_TYPE(j), journal_nonce(j), j);
	return !bch2_crc_cmp(j->csum, *csum);
}

static inline u32 journal_entry_radix_idx(struct bch_fs *c, u64 seq)
{
	return (seq - c->journal_entries_base_seq) & (~0U >> 1);
}

static void __journal_replay_free(struct bch_fs *c,
				  struct journal_replay *i)
{
	struct journal_replay **p =
		genradix_ptr(&c->journal_entries,
			     journal_entry_radix_idx(c, le64_to_cpu(i->j.seq)));

	BUG_ON(*p != i);
	*p = NULL;
	kvfree(i);
}

static void journal_replay_free(struct bch_fs *c, struct journal_replay *i, bool blacklisted)
{
	if (blacklisted)
		i->ignore_blacklisted = true;
	else
		i->ignore_not_dirty = true;

	if (!c->opts.read_entire_journal)
		__journal_replay_free(c, i);
}

struct journal_list {
	struct closure		cl;
	u64			last_seq;
	struct mutex		lock;
	int			ret;
};

#define JOURNAL_ENTRY_ADD_OK		0
#define JOURNAL_ENTRY_ADD_OUT_OF_RANGE	5

/*
 * Given a journal entry we just read, add it to the list of journal entries to
 * be replayed:
 */
static int journal_entry_add(struct bch_fs *c, struct bch_dev *ca,
			     struct journal_ptr entry_ptr,
			     struct journal_list *jlist, struct jset *j)
{
	struct genradix_iter iter;
	struct journal_replay **_i, *i, *dup;
	size_t bytes = vstruct_bytes(j);
	u64 last_seq = !JSET_NO_FLUSH(j) ? le64_to_cpu(j->last_seq) : 0;
	struct printbuf buf = PRINTBUF;
	int ret = JOURNAL_ENTRY_ADD_OK;

	if (last_seq && c->opts.journal_rewind)
		last_seq = min(last_seq, c->opts.journal_rewind);

	if (!c->journal.oldest_seq_found_ondisk ||
	    le64_to_cpu(j->seq) < c->journal.oldest_seq_found_ondisk)
		c->journal.oldest_seq_found_ondisk = le64_to_cpu(j->seq);

	/* Is this entry older than the range we need? */
	if (!c->opts.read_entire_journal &&
	    le64_to_cpu(j->seq) < jlist->last_seq)
		return JOURNAL_ENTRY_ADD_OUT_OF_RANGE;

	/*
	 * genradixes are indexed by a ulong, not a u64, so we can't index them
	 * by sequence number directly: Assume instead that they will all fall
	 * within the range of +-2billion of the filrst one we find.
	 */
	if (!c->journal_entries_base_seq)
		c->journal_entries_base_seq = max_t(s64, 1, le64_to_cpu(j->seq) - S32_MAX);

	/* Drop entries we don't need anymore */
	if (last_seq > jlist->last_seq && !c->opts.read_entire_journal) {
		genradix_for_each_from(&c->journal_entries, iter, _i,
				       journal_entry_radix_idx(c, jlist->last_seq)) {
			i = *_i;

			if (journal_replay_ignore(i))
				continue;

			if (le64_to_cpu(i->j.seq) >= last_seq)
				break;

			journal_replay_free(c, i, false);
		}
	}

	jlist->last_seq = max(jlist->last_seq, last_seq);

	_i = genradix_ptr_alloc(&c->journal_entries,
				journal_entry_radix_idx(c, le64_to_cpu(j->seq)),
				GFP_KERNEL);
	if (!_i)
		return bch_err_throw(c, ENOMEM_journal_entry_add);

	/*
	 * Duplicate journal entries? If so we want the one that didn't have a
	 * checksum error:
	 */
	dup = *_i;
	if (dup) {
		bool identical = bytes == vstruct_bytes(&dup->j) &&
			!memcmp(j, &dup->j, bytes);
		bool not_identical = !identical &&
			entry_ptr.csum_good &&
			dup->csum_good;

		bool same_device = false;
		darray_for_each(dup->ptrs, ptr)
			if (ptr->dev == ca->dev_idx)
				same_device = true;

		ret = darray_push(&dup->ptrs, entry_ptr);
		if (ret)
			goto out;

		bch2_journal_replay_to_text(&buf, c, dup);

		fsck_err_on(same_device,
			    c, journal_entry_dup_same_device,
			    "duplicate journal entry on same device\n%s",
			    buf.buf);

		fsck_err_on(not_identical,
			    c, journal_entry_replicas_data_mismatch,
			    "found duplicate but non identical journal entries\n%s",
			    buf.buf);

		if (entry_ptr.csum_good && !identical)
			goto replace;

		goto out;
	}
replace:
	i = kvmalloc(offsetof(struct journal_replay, j) + bytes, GFP_KERNEL);
	if (!i)
		return bch_err_throw(c, ENOMEM_journal_entry_add);

	darray_init(&i->ptrs);
	i->csum_good		= entry_ptr.csum_good;
	i->ignore_blacklisted	= false;
	i->ignore_not_dirty	= false;
	unsafe_memcpy(&i->j, j, bytes, "embedded variable length struct");

	if (dup) {
		/* The first ptr should represent the jset we kept: */
		darray_for_each(dup->ptrs, ptr)
			darray_push(&i->ptrs, *ptr);
		__journal_replay_free(c, dup);
	} else {
		darray_push(&i->ptrs, entry_ptr);
	}

	*_i = i;
out:
fsck_err:
	printbuf_exit(&buf);
	return ret;
}

/* this fills in a range with empty jset_entries: */
static void journal_entry_null_range(void *start, void *end)
{
	struct jset_entry *entry;

	for (entry = start; entry != end; entry = vstruct_next(entry))
		memset(entry, 0, sizeof(*entry));
}

#define JOURNAL_ENTRY_REREAD	5
#define JOURNAL_ENTRY_NONE	6
#define JOURNAL_ENTRY_BAD	7

static void journal_entry_err_msg(struct printbuf *out,
				  u32 version,
				  struct jset *jset,
				  struct jset_entry *entry)
{
	prt_str(out, "invalid journal entry, version=");
	bch2_version_to_text(out, version);

	if (entry) {
		prt_str(out, " type=");
		bch2_prt_jset_entry_type(out, entry->type);
	}

	if (!jset) {
		prt_printf(out, " in superblock");
	} else {

		prt_printf(out, " seq=%llu", le64_to_cpu(jset->seq));

		if (entry)
			prt_printf(out, " offset=%zi/%u",
				   (u64 *) entry - jset->_data,
				   le32_to_cpu(jset->u64s));
	}

	prt_str(out, ": ");
}

#define journal_entry_err(c, version, jset, entry, _err, msg, ...)	\
({									\
	struct printbuf _buf = PRINTBUF;				\
									\
	journal_entry_err_msg(&_buf, version, jset, entry);		\
	prt_printf(&_buf, msg, ##__VA_ARGS__);				\
									\
	switch (from.flags & BCH_VALIDATE_write) {			\
	case READ:							\
		mustfix_fsck_err(c, _err, "%s", _buf.buf);		\
		break;							\
	case WRITE:							\
		bch2_sb_error_count(c, BCH_FSCK_ERR_##_err);		\
		if (bch2_fs_inconsistent(c,				\
				"corrupt metadata before write: %s\n", _buf.buf)) {\
			ret = bch_err_throw(c, fsck_errors_not_fixed);		\
			goto fsck_err;					\
		}							\
		break;							\
	}								\
									\
	printbuf_exit(&_buf);						\
	true;								\
})

#define journal_entry_err_on(cond, ...)					\
	((cond) ? journal_entry_err(__VA_ARGS__) : false)

#define FSCK_DELETED_KEY	5

static int journal_validate_key(struct bch_fs *c,
				struct jset *jset,
				struct jset_entry *entry,
				struct bkey_i *k,
				struct bkey_validate_context from,
				unsigned version, int big_endian)
{
	enum bch_validate_flags flags = from.flags;
	int write = flags & BCH_VALIDATE_write;
	void *next = vstruct_next(entry);
	int ret = 0;

	if (journal_entry_err_on(!k->k.u64s,
				 c, version, jset, entry,
				 journal_entry_bkey_u64s_0,
				 "k->u64s 0")) {
		entry->u64s = cpu_to_le16((u64 *) k - entry->_data);
		journal_entry_null_range(vstruct_next(entry), next);
		return FSCK_DELETED_KEY;
	}

	if (journal_entry_err_on((void *) bkey_next(k) >
				 (void *) vstruct_next(entry),
				 c, version, jset, entry,
				 journal_entry_bkey_past_end,
				 "extends past end of journal entry")) {
		entry->u64s = cpu_to_le16((u64 *) k - entry->_data);
		journal_entry_null_range(vstruct_next(entry), next);
		return FSCK_DELETED_KEY;
	}

	if (journal_entry_err_on(k->k.format != KEY_FORMAT_CURRENT,
				 c, version, jset, entry,
				 journal_entry_bkey_bad_format,
				 "bad format %u", k->k.format)) {
		le16_add_cpu(&entry->u64s, -((u16) k->k.u64s));
		memmove(k, bkey_next(k), next - (void *) bkey_next(k));
		journal_entry_null_range(vstruct_next(entry), next);
		return FSCK_DELETED_KEY;
	}

	if (!write)
		bch2_bkey_compat(from.level, from.btree, version, big_endian,
				 write, NULL, bkey_to_packed(k));

	ret = bch2_bkey_validate(c, bkey_i_to_s_c(k), from);
	if (ret == -BCH_ERR_fsck_delete_bkey) {
		le16_add_cpu(&entry->u64s, -((u16) k->k.u64s));
		memmove(k, bkey_next(k), next - (void *) bkey_next(k));
		journal_entry_null_range(vstruct_next(entry), next);
		return FSCK_DELETED_KEY;
	}
	if (ret)
		goto fsck_err;

	if (write)
		bch2_bkey_compat(from.level, from.btree, version, big_endian,
				 write, NULL, bkey_to_packed(k));
fsck_err:
	return ret;
}

static int journal_entry_btree_keys_validate(struct bch_fs *c,
				struct jset *jset,
				struct jset_entry *entry,
				unsigned version, int big_endian,
				struct bkey_validate_context from)
{
	struct bkey_i *k = entry->start;

	from.level	= entry->level;
	from.btree	= entry->btree_id;

	while (k != vstruct_last(entry)) {
		int ret = journal_validate_key(c, jset, entry, k, from, version, big_endian);
		if (ret == FSCK_DELETED_KEY)
			continue;
		else if (ret)
			return ret;

		k = bkey_next(k);
	}

	return 0;
}

static void journal_entry_btree_keys_to_text(struct printbuf *out, struct bch_fs *c,
					     struct jset_entry *entry)
{
	bool first = true;

	jset_entry_for_each_key(entry, k) {
		/* We may be called on entries that haven't been validated: */
		if (!k->k.u64s)
			break;

		if (!first) {
			prt_newline(out);
			bch2_prt_jset_entry_type(out, entry->type);
			prt_str(out, ": ");
		}
		bch2_btree_id_level_to_text(out, entry->btree_id, entry->level);
		prt_char(out, ' ');
		bch2_bkey_val_to_text(out, c, bkey_i_to_s_c(k));
		first = false;
	}
}

static int journal_entry_btree_root_validate(struct bch_fs *c,
				struct jset *jset,
				struct jset_entry *entry,
				unsigned version, int big_endian,
				struct bkey_validate_context from)
{
	struct bkey_i *k = entry->start;
	int ret = 0;

	from.root	= true;
	from.level	= entry->level + 1;
	from.btree	= entry->btree_id;

	if (journal_entry_err_on(!entry->u64s ||
				 le16_to_cpu(entry->u64s) != k->k.u64s,
				 c, version, jset, entry,
				 journal_entry_btree_root_bad_size,
				 "invalid btree root journal entry: wrong number of keys")) {
		void *next = vstruct_next(entry);
		/*
		 * we don't want to null out this jset_entry,
		 * just the contents, so that later we can tell
		 * we were _supposed_ to have a btree root
		 */
		entry->u64s = 0;
		journal_entry_null_range(vstruct_next(entry), next);
		return 0;
	}

	ret = journal_validate_key(c, jset, entry, k, from, version, big_endian);
	if (ret == FSCK_DELETED_KEY)
		ret = 0;
fsck_err:
	return ret;
}

static void journal_entry_btree_root_to_text(struct printbuf *out, struct bch_fs *c,
					     struct jset_entry *entry)
{
	journal_entry_btree_keys_to_text(out, c, entry);
}

static int journal_entry_prio_ptrs_validate(struct bch_fs *c,
				struct jset *jset,
				struct jset_entry *entry,
				unsigned version, int big_endian,
				struct bkey_validate_context from)
{
	/* obsolete, don't care: */
	return 0;
}

static void journal_entry_prio_ptrs_to_text(struct printbuf *out, struct bch_fs *c,
					    struct jset_entry *entry)
{
}

static int journal_entry_blacklist_validate(struct bch_fs *c,
				struct jset *jset,
				struct jset_entry *entry,
				unsigned version, int big_endian,
				struct bkey_validate_context from)
{
	int ret = 0;

	if (journal_entry_err_on(le16_to_cpu(entry->u64s) != 1,
				 c, version, jset, entry,
				 journal_entry_blacklist_bad_size,
		"invalid journal seq blacklist entry: bad size")) {
		journal_entry_null_range(entry, vstruct_next(entry));
	}
fsck_err:
	return ret;
}

static void journal_entry_blacklist_to_text(struct printbuf *out, struct bch_fs *c,
					    struct jset_entry *entry)
{
	struct jset_entry_blacklist *bl =
		container_of(entry, struct jset_entry_blacklist, entry);

	prt_printf(out, "seq=%llu", le64_to_cpu(bl->seq));
}

static int journal_entry_blacklist_v2_validate(struct bch_fs *c,
				struct jset *jset,
				struct jset_entry *entry,
				unsigned version, int big_endian,
				struct bkey_validate_context from)
{
	struct jset_entry_blacklist_v2 *bl_entry;
	int ret = 0;

	if (journal_entry_err_on(le16_to_cpu(entry->u64s) != 2,
				 c, version, jset, entry,
				 journal_entry_blacklist_v2_bad_size,
		"invalid journal seq blacklist entry: bad size")) {
		journal_entry_null_range(entry, vstruct_next(entry));
		goto out;
	}

	bl_entry = container_of(entry, struct jset_entry_blacklist_v2, entry);

	if (journal_entry_err_on(le64_to_cpu(bl_entry->start) >
				 le64_to_cpu(bl_entry->end),
				 c, version, jset, entry,
				 journal_entry_blacklist_v2_start_past_end,
		"invalid journal seq blacklist entry: start > end")) {
		journal_entry_null_range(entry, vstruct_next(entry));
	}
out:
fsck_err:
	return ret;
}

static void journal_entry_blacklist_v2_to_text(struct printbuf *out, struct bch_fs *c,
					       struct jset_entry *entry)
{
	struct jset_entry_blacklist_v2 *bl =
		container_of(entry, struct jset_entry_blacklist_v2, entry);

	prt_printf(out, "start=%llu end=%llu",
	       le64_to_cpu(bl->start),
	       le64_to_cpu(bl->end));
}

static int journal_entry_usage_validate(struct bch_fs *c,
				struct jset *jset,
				struct jset_entry *entry,
				unsigned version, int big_endian,
				struct bkey_validate_context from)
{
	struct jset_entry_usage *u =
		container_of(entry, struct jset_entry_usage, entry);
	unsigned bytes = jset_u64s(le16_to_cpu(entry->u64s)) * sizeof(u64);
	int ret = 0;

	if (journal_entry_err_on(bytes < sizeof(*u),
				 c, version, jset, entry,
				 journal_entry_usage_bad_size,
				 "invalid journal entry usage: bad size")) {
		journal_entry_null_range(entry, vstruct_next(entry));
		return ret;
	}

fsck_err:
	return ret;
}

static void journal_entry_usage_to_text(struct printbuf *out, struct bch_fs *c,
					struct jset_entry *entry)
{
	struct jset_entry_usage *u =
		container_of(entry, struct jset_entry_usage, entry);

	prt_str(out, "type=");
	bch2_prt_fs_usage_type(out, u->entry.btree_id);
	prt_printf(out, " v=%llu", le64_to_cpu(u->v));
}

static int journal_entry_data_usage_validate(struct bch_fs *c,
				struct jset *jset,
				struct jset_entry *entry,
				unsigned version, int big_endian,
				struct bkey_validate_context from)
{
	struct jset_entry_data_usage *u =
		container_of(entry, struct jset_entry_data_usage, entry);
	unsigned bytes = jset_u64s(le16_to_cpu(entry->u64s)) * sizeof(u64);
	struct printbuf err = PRINTBUF;
	int ret = 0;

	if (journal_entry_err_on(bytes < sizeof(*u) ||
				 bytes < sizeof(*u) + u->r.nr_devs,
				 c, version, jset, entry,
				 journal_entry_data_usage_bad_size,
				 "invalid journal entry usage: bad size")) {
		journal_entry_null_range(entry, vstruct_next(entry));
		goto out;
	}

	if (journal_entry_err_on(bch2_replicas_entry_validate(&u->r, c, &err),
				 c, version, jset, entry,
				 journal_entry_data_usage_bad_size,
				 "invalid journal entry usage: %s", err.buf)) {
		journal_entry_null_range(entry, vstruct_next(entry));
		goto out;
	}
out:
fsck_err:
	printbuf_exit(&err);
	return ret;
}

static void journal_entry_data_usage_to_text(struct printbuf *out, struct bch_fs *c,
					     struct jset_entry *entry)
{
	struct jset_entry_data_usage *u =
		container_of(entry, struct jset_entry_data_usage, entry);

	bch2_replicas_entry_to_text(out, &u->r);
	prt_printf(out, "=%llu", le64_to_cpu(u->v));
}

static int journal_entry_clock_validate(struct bch_fs *c,
				struct jset *jset,
				struct jset_entry *entry,
				unsigned version, int big_endian,
				struct bkey_validate_context from)
{
	struct jset_entry_clock *clock =
		container_of(entry, struct jset_entry_clock, entry);
	unsigned bytes = jset_u64s(le16_to_cpu(entry->u64s)) * sizeof(u64);
	int ret = 0;

	if (journal_entry_err_on(bytes != sizeof(*clock),
				 c, version, jset, entry,
				 journal_entry_clock_bad_size,
				 "bad size")) {
		journal_entry_null_range(entry, vstruct_next(entry));
		return ret;
	}

	if (journal_entry_err_on(clock->rw > 1,
				 c, version, jset, entry,
				 journal_entry_clock_bad_rw,
				 "bad rw")) {
		journal_entry_null_range(entry, vstruct_next(entry));
		return ret;
	}

fsck_err:
	return ret;
}

static void journal_entry_clock_to_text(struct printbuf *out, struct bch_fs *c,
					struct jset_entry *entry)
{
	struct jset_entry_clock *clock =
		container_of(entry, struct jset_entry_clock, entry);

	prt_printf(out, "%s=%llu", str_write_read(clock->rw), le64_to_cpu(clock->time));
}

static int journal_entry_dev_usage_validate(struct bch_fs *c,
				struct jset *jset,
				struct jset_entry *entry,
				unsigned version, int big_endian,
				struct bkey_validate_context from)
{
	struct jset_entry_dev_usage *u =
		container_of(entry, struct jset_entry_dev_usage, entry);
	unsigned bytes = jset_u64s(le16_to_cpu(entry->u64s)) * sizeof(u64);
	unsigned expected = sizeof(*u);
	int ret = 0;

	if (journal_entry_err_on(bytes < expected,
				 c, version, jset, entry,
				 journal_entry_dev_usage_bad_size,
				 "bad size (%u < %u)",
				 bytes, expected)) {
		journal_entry_null_range(entry, vstruct_next(entry));
		return ret;
	}

	if (journal_entry_err_on(u->pad,
				 c, version, jset, entry,
				 journal_entry_dev_usage_bad_pad,
				 "bad pad")) {
		journal_entry_null_range(entry, vstruct_next(entry));
		return ret;
	}

fsck_err:
	return ret;
}

static void journal_entry_dev_usage_to_text(struct printbuf *out, struct bch_fs *c,
					    struct jset_entry *entry)
{
	struct jset_entry_dev_usage *u =
		container_of(entry, struct jset_entry_dev_usage, entry);
	unsigned i, nr_types = jset_entry_dev_usage_nr_types(u);

	if (vstruct_bytes(entry) < sizeof(*u))
		return;

	prt_printf(out, "dev=%u", le32_to_cpu(u->dev));

	printbuf_indent_add(out, 2);
	for (i = 0; i < nr_types; i++) {
		prt_newline(out);
		bch2_prt_data_type(out, i);
		prt_printf(out, ": buckets=%llu sectors=%llu fragmented=%llu",
		       le64_to_cpu(u->d[i].buckets),
		       le64_to_cpu(u->d[i].sectors),
		       le64_to_cpu(u->d[i].fragmented));
	}
	printbuf_indent_sub(out, 2);
}

static int journal_entry_log_validate(struct bch_fs *c,
				struct jset *jset,
				struct jset_entry *entry,
				unsigned version, int big_endian,
				struct bkey_validate_context from)
{
	return 0;
}

static void journal_entry_log_to_text(struct printbuf *out, struct bch_fs *c,
				      struct jset_entry *entry)
{
	struct jset_entry_log *l = container_of(entry, struct jset_entry_log, entry);

	prt_printf(out, "%.*s", jset_entry_log_msg_bytes(l), l->d);
}

static int journal_entry_overwrite_validate(struct bch_fs *c,
				struct jset *jset,
				struct jset_entry *entry,
				unsigned version, int big_endian,
				struct bkey_validate_context from)
{
	from.flags = 0;
	return journal_entry_btree_keys_validate(c, jset, entry,
				version, big_endian, from);
}

static void journal_entry_overwrite_to_text(struct printbuf *out, struct bch_fs *c,
					    struct jset_entry *entry)
{
	journal_entry_btree_keys_to_text(out, c, entry);
}

static int journal_entry_log_bkey_validate(struct bch_fs *c,
				struct jset *jset,
				struct jset_entry *entry,
				unsigned version, int big_endian,
				struct bkey_validate_context from)
{
	from.flags = 0;
	return journal_entry_btree_keys_validate(c, jset, entry,
				version, big_endian, from);
}

static void journal_entry_log_bkey_to_text(struct printbuf *out, struct bch_fs *c,
					   struct jset_entry *entry)
{
	journal_entry_btree_keys_to_text(out, c, entry);
}

static int journal_entry_write_buffer_keys_validate(struct bch_fs *c,
				struct jset *jset,
				struct jset_entry *entry,
				unsigned version, int big_endian,
				struct bkey_validate_context from)
{
	return journal_entry_btree_keys_validate(c, jset, entry,
				version, big_endian, from);
}

static void journal_entry_write_buffer_keys_to_text(struct printbuf *out, struct bch_fs *c,
					    struct jset_entry *entry)
{
	journal_entry_btree_keys_to_text(out, c, entry);
}

static int journal_entry_datetime_validate(struct bch_fs *c,
				struct jset *jset,
				struct jset_entry *entry,
				unsigned version, int big_endian,
				struct bkey_validate_context from)
{
	unsigned bytes = vstruct_bytes(entry);
	unsigned expected = 16;
	int ret = 0;

	if (journal_entry_err_on(vstruct_bytes(entry) < expected,
				 c, version, jset, entry,
				 journal_entry_dev_usage_bad_size,
				 "bad size (%u < %u)",
				 bytes, expected)) {
		journal_entry_null_range(entry, vstruct_next(entry));
		return ret;
	}
fsck_err:
	return ret;
}

static void journal_entry_datetime_to_text(struct printbuf *out, struct bch_fs *c,
					    struct jset_entry *entry)
{
	struct jset_entry_datetime *datetime =
		container_of(entry, struct jset_entry_datetime, entry);

	bch2_prt_datetime(out, le64_to_cpu(datetime->seconds));
}

struct jset_entry_ops {
	int (*validate)(struct bch_fs *, struct jset *,
			struct jset_entry *, unsigned, int,
			struct bkey_validate_context);
	void (*to_text)(struct printbuf *, struct bch_fs *, struct jset_entry *);
};

static const struct jset_entry_ops bch2_jset_entry_ops[] = {
#define x(f, nr)						\
	[BCH_JSET_ENTRY_##f]	= (struct jset_entry_ops) {	\
		.validate	= journal_entry_##f##_validate,	\
		.to_text	= journal_entry_##f##_to_text,	\
	},
	BCH_JSET_ENTRY_TYPES()
#undef x
};

int bch2_journal_entry_validate(struct bch_fs *c,
				struct jset *jset,
				struct jset_entry *entry,
				unsigned version, int big_endian,
				struct bkey_validate_context from)
{
	return entry->type < BCH_JSET_ENTRY_NR
		? bch2_jset_entry_ops[entry->type].validate(c, jset, entry,
				version, big_endian, from)
		: 0;
}

void bch2_journal_entry_to_text(struct printbuf *out, struct bch_fs *c,
				struct jset_entry *entry)
{
	bch2_prt_jset_entry_type(out, entry->type);

	if (entry->type < BCH_JSET_ENTRY_NR) {
		prt_str(out, ": ");
		bch2_jset_entry_ops[entry->type].to_text(out, c, entry);
	}
}

static int jset_validate_entries(struct bch_fs *c, struct jset *jset,
				 enum bch_validate_flags flags)
{
	struct bkey_validate_context from = {
		.flags		= flags,
		.from		= BKEY_VALIDATE_journal,
		.journal_seq	= le64_to_cpu(jset->seq),
	};

	unsigned version = le32_to_cpu(jset->version);
	int ret = 0;

	vstruct_for_each(jset, entry) {
		from.journal_offset = (u64 *) entry - jset->_data;

		if (journal_entry_err_on(vstruct_next(entry) > vstruct_last(jset),
				c, version, jset, entry,
				journal_entry_past_jset_end,
				"journal entry extends past end of jset")) {
			jset->u64s = cpu_to_le32((u64 *) entry - jset->_data);
			break;
		}

		ret = bch2_journal_entry_validate(c, jset, entry, version,
						  JSET_BIG_ENDIAN(jset), from);
		if (ret)
			break;
	}
fsck_err:
	return ret;
}

static int jset_validate(struct bch_fs *c,
			 struct bch_dev *ca,
			 struct jset *jset, u64 sector,
			 enum bch_validate_flags flags)
{
	struct bkey_validate_context from = {
		.flags		= flags,
		.from		= BKEY_VALIDATE_journal,
		.journal_seq	= le64_to_cpu(jset->seq),
	};
	int ret = 0;

	if (le64_to_cpu(jset->magic) != jset_magic(c))
		return JOURNAL_ENTRY_NONE;

	unsigned version = le32_to_cpu(jset->version);
	if (journal_entry_err_on(!bch2_version_compatible(version),
			c, version, jset, NULL,
			jset_unsupported_version,
			"%s sector %llu seq %llu: incompatible journal entry version %u.%u",
			ca ? ca->name : c->name,
			sector, le64_to_cpu(jset->seq),
			BCH_VERSION_MAJOR(version),
			BCH_VERSION_MINOR(version))) {
		/* don't try to continue: */
		return -EINVAL;
	}

	if (journal_entry_err_on(!bch2_checksum_type_valid(c, JSET_CSUM_TYPE(jset)),
			c, version, jset, NULL,
			jset_unknown_csum,
			"%s sector %llu seq %llu: journal entry with unknown csum type %llu",
			ca ? ca->name : c->name,
			sector, le64_to_cpu(jset->seq),
			JSET_CSUM_TYPE(jset)))
		ret = JOURNAL_ENTRY_BAD;

	/* last_seq is ignored when JSET_NO_FLUSH is true */
	if (journal_entry_err_on(!JSET_NO_FLUSH(jset) &&
				 le64_to_cpu(jset->last_seq) > le64_to_cpu(jset->seq),
				 c, version, jset, NULL,
				 jset_last_seq_newer_than_seq,
				 "invalid journal entry: last_seq > seq (%llu > %llu)",
				 le64_to_cpu(jset->last_seq),
				 le64_to_cpu(jset->seq))) {
		jset->last_seq = jset->seq;
		return JOURNAL_ENTRY_BAD;
	}

	ret = jset_validate_entries(c, jset, flags);
fsck_err:
	return ret;
}

static int jset_validate_early(struct bch_fs *c,
			 struct bch_dev *ca,
			 struct jset *jset, u64 sector,
			 unsigned bucket_sectors_left,
			 unsigned sectors_read)
{
	struct bkey_validate_context from = {
		.from		= BKEY_VALIDATE_journal,
		.journal_seq	= le64_to_cpu(jset->seq),
	};
	int ret = 0;

	if (le64_to_cpu(jset->magic) != jset_magic(c))
		return JOURNAL_ENTRY_NONE;

	unsigned version = le32_to_cpu(jset->version);
	if (journal_entry_err_on(!bch2_version_compatible(version),
			c, version, jset, NULL,
			jset_unsupported_version,
			"%s sector %llu seq %llu: unknown journal entry version %u.%u",
			ca ? ca->name : c->name,
			sector, le64_to_cpu(jset->seq),
			BCH_VERSION_MAJOR(version),
			BCH_VERSION_MINOR(version))) {
		/* don't try to continue: */
		return -EINVAL;
	}

	size_t bytes = vstruct_bytes(jset);
	if (bytes > (sectors_read << 9) &&
	    sectors_read < bucket_sectors_left)
		return JOURNAL_ENTRY_REREAD;

	if (journal_entry_err_on(bytes > bucket_sectors_left << 9,
			c, version, jset, NULL,
			jset_past_bucket_end,
			"%s sector %llu seq %llu: journal entry too big (%zu bytes)",
			ca ? ca->name : c->name,
			sector, le64_to_cpu(jset->seq), bytes))
		le32_add_cpu(&jset->u64s,
			     -((bytes - (bucket_sectors_left << 9)) / 8));
fsck_err:
	return ret;
}

struct journal_read_buf {
	void		*data;
	size_t		size;
};

static int journal_read_buf_realloc(struct bch_fs *c, struct journal_read_buf *b,
				    size_t new_size)
{
	void *n;

	/* the bios are sized for this many pages, max: */
	if (new_size > JOURNAL_ENTRY_SIZE_MAX)
		return bch_err_throw(c, ENOMEM_journal_read_buf_realloc);

	new_size = roundup_pow_of_two(new_size);
	n = kvmalloc(new_size, GFP_KERNEL);
	if (!n)
		return bch_err_throw(c, ENOMEM_journal_read_buf_realloc);

	kvfree(b->data);
	b->data = n;
	b->size = new_size;
	return 0;
}

static int journal_read_bucket(struct bch_dev *ca,
			       struct journal_read_buf *buf,
			       struct journal_list *jlist,
			       unsigned bucket)
{
	struct bch_fs *c = ca->fs;
	struct journal_device *ja = &ca->journal;
	struct jset *j = NULL;
	unsigned sectors, sectors_read = 0;
	u64 offset = bucket_to_sector(ca, ja->buckets[bucket]),
	    end = offset + ca->mi.bucket_size;
	bool saw_bad = false, csum_good;
	int ret = 0;

	pr_debug("reading %u", bucket);

	while (offset < end) {
		if (!sectors_read) {
			struct bio *bio;
			unsigned nr_bvecs;
reread:
			sectors_read = min_t(unsigned,
				end - offset, buf->size >> 9);
			nr_bvecs = buf_pages(buf->data, sectors_read << 9);

			bio = bio_kmalloc(nr_bvecs, GFP_KERNEL);
			if (!bio)
				return bch_err_throw(c, ENOMEM_journal_read_bucket);
			bio_init(bio, ca->disk_sb.bdev, bio->bi_inline_vecs, nr_bvecs, REQ_OP_READ);

			bio->bi_iter.bi_sector = offset;
			bch2_bio_map(bio, buf->data, sectors_read << 9);

			u64 submit_time = local_clock();
			ret = submit_bio_wait(bio);
			kfree(bio);

			if (!ret && bch2_meta_read_fault("journal"))
				ret = bch_err_throw(c, EIO_fault_injected);

			bch2_account_io_completion(ca, BCH_MEMBER_ERROR_read,
						   submit_time, !ret);

			if (ret) {
				bch_err_dev_ratelimited(ca,
					"journal read error: sector %llu", offset);
				/*
				 * We don't error out of the recovery process
				 * here, since the relevant journal entry may be
				 * found on a different device, and missing or
				 * no journal entries will be handled later
				 */
				return 0;
			}

			j = buf->data;
		}

		ret = jset_validate_early(c, ca, j, offset,
				    end - offset, sectors_read);
		switch (ret) {
		case 0:
			sectors = vstruct_sectors(j, c->block_bits);
			break;
		case JOURNAL_ENTRY_REREAD:
			if (vstruct_bytes(j) > buf->size) {
				ret = journal_read_buf_realloc(c, buf,
							vstruct_bytes(j));
				if (ret)
					return ret;
			}
			goto reread;
		case JOURNAL_ENTRY_NONE:
			if (!saw_bad)
				return 0;
			/*
			 * On checksum error we don't really trust the size
			 * field of the journal entry we read, so try reading
			 * again at next block boundary:
			 */
			sectors = block_sectors(c);
			goto next_block;
		default:
			return ret;
		}

		if (le64_to_cpu(j->seq) > ja->highest_seq_found) {
			ja->highest_seq_found = le64_to_cpu(j->seq);
			ja->cur_idx = bucket;
			ja->sectors_free = ca->mi.bucket_size -
				bucket_remainder(ca, offset) - sectors;
		}

		/*
		 * This happens sometimes if we don't have discards on -
		 * when we've partially overwritten a bucket with new
		 * journal entries. We don't need the rest of the
		 * bucket:
		 */
		if (le64_to_cpu(j->seq) < ja->bucket_seq[bucket])
			return 0;

		ja->bucket_seq[bucket] = le64_to_cpu(j->seq);

		struct bch_csum csum;
		csum_good = jset_csum_good(c, j, &csum);

		bch2_account_io_completion(ca, BCH_MEMBER_ERROR_checksum, 0, csum_good);

		if (!csum_good) {
			/*
			 * Don't print an error here, we'll print the error
			 * later if we need this journal entry
			 */
			saw_bad = true;
		}

		ret = bch2_encrypt(c, JSET_CSUM_TYPE(j), journal_nonce(j),
			     j->encrypted_start,
			     vstruct_end(j) - (void *) j->encrypted_start);
		bch2_fs_fatal_err_on(ret, c, "decrypting journal entry: %s", bch2_err_str(ret));

		mutex_lock(&jlist->lock);
		ret = journal_entry_add(c, ca, (struct journal_ptr) {
					.csum_good	= csum_good,
					.csum		= csum,
					.dev		= ca->dev_idx,
					.bucket		= bucket,
					.bucket_offset	= offset -
						bucket_to_sector(ca, ja->buckets[bucket]),
					.sector		= offset,
					}, jlist, j);
		mutex_unlock(&jlist->lock);

		switch (ret) {
		case JOURNAL_ENTRY_ADD_OK:
			break;
		case JOURNAL_ENTRY_ADD_OUT_OF_RANGE:
			break;
		default:
			return ret;
		}
next_block:
		pr_debug("next");
		offset		+= sectors;
		sectors_read	-= sectors;
		j = ((void *) j) + (sectors << 9);
	}

	return 0;
}

static CLOSURE_CALLBACK(bch2_journal_read_device)
{
	closure_type(ja, struct journal_device, read);
	struct bch_dev *ca = container_of(ja, struct bch_dev, journal);
	struct bch_fs *c = ca->fs;
	struct journal_list *jlist =
		container_of(cl->parent, struct journal_list, cl);
	struct journal_read_buf buf = { NULL, 0 };
	unsigned i;
	int ret = 0;

	if (!ja->nr)
		goto out;

	ret = journal_read_buf_realloc(c, &buf, PAGE_SIZE);
	if (ret)
		goto err;

	pr_debug("%u journal buckets", ja->nr);

	for (i = 0; i < ja->nr; i++) {
		ret = journal_read_bucket(ca, &buf, jlist, i);
		if (ret)
			goto err;
	}

	/*
	 * Set dirty_idx to indicate the entire journal is full and needs to be
	 * reclaimed - journal reclaim will immediately reclaim whatever isn't
	 * pinned when it first runs:
	 */
	ja->discard_idx = ja->dirty_idx_ondisk =
		ja->dirty_idx = (ja->cur_idx + 1) % ja->nr;
out:
	bch_verbose(c, "journal read done on device %s, ret %i", ca->name, ret);
	kvfree(buf.data);
	enumerated_ref_put(&ca->io_ref[READ], BCH_DEV_READ_REF_journal_read);
	closure_return(cl);
	return;
err:
	mutex_lock(&jlist->lock);
	jlist->ret = ret;
	mutex_unlock(&jlist->lock);
	goto out;
}

noinline_for_stack
static void bch2_journal_print_checksum_error(struct bch_fs *c, struct journal_replay *j)
{
	struct printbuf buf = PRINTBUF;
	enum bch_csum_type csum_type = JSET_CSUM_TYPE(&j->j);
	bool have_good = false;

	prt_printf(&buf, "invalid journal checksum(s) at seq %llu ", le64_to_cpu(j->j.seq));
	bch2_journal_datetime_to_text(&buf, &j->j);
	prt_newline(&buf);

	darray_for_each(j->ptrs, ptr)
		if (!ptr->csum_good) {
			bch2_journal_ptr_to_text(&buf, c, ptr);
			prt_char(&buf, ' ');
			bch2_csum_to_text(&buf, csum_type, ptr->csum);
			prt_newline(&buf);
		} else {
			have_good = true;
		}

	prt_printf(&buf, "should be ");
	bch2_csum_to_text(&buf, csum_type, j->j.csum);

	if (have_good)
		prt_printf(&buf, "\n(had good copy on another device)");

	bch2_print_str(c, KERN_ERR, buf.buf);
	printbuf_exit(&buf);
}

noinline_for_stack
static int bch2_journal_check_for_missing(struct bch_fs *c, u64 start_seq, u64 end_seq)
{
	struct printbuf buf = PRINTBUF;
	int ret = 0;

	struct genradix_iter radix_iter;
	struct journal_replay *i, **_i, *prev = NULL;
	u64 seq = start_seq;

	genradix_for_each(&c->journal_entries, radix_iter, _i) {
		i = *_i;

		if (journal_replay_ignore(i))
			continue;

		BUG_ON(seq > le64_to_cpu(i->j.seq));

		while (seq < le64_to_cpu(i->j.seq)) {
			while (seq < le64_to_cpu(i->j.seq) &&
			       bch2_journal_seq_is_blacklisted(c, seq, false))
				seq++;

			if (seq == le64_to_cpu(i->j.seq))
				break;

			u64 missing_start = seq;

			while (seq < le64_to_cpu(i->j.seq) &&
			       !bch2_journal_seq_is_blacklisted(c, seq, false))
				seq++;

			u64 missing_end = seq - 1;

			printbuf_reset(&buf);
			prt_printf(&buf, "journal entries %llu-%llu missing! (replaying %llu-%llu)",
				   missing_start, missing_end,
				   start_seq, end_seq);

			prt_printf(&buf, "\nprev at ");
			if (prev) {
				bch2_journal_ptrs_to_text(&buf, c, prev);
				prt_printf(&buf, " size %zu", vstruct_sectors(&prev->j, c->block_bits));
			} else
				prt_printf(&buf, "(none)");

			prt_printf(&buf, "\nnext at ");
			bch2_journal_ptrs_to_text(&buf, c, i);
			prt_printf(&buf, ", continue?");

			fsck_err(c, journal_entries_missing, "%s", buf.buf);
		}

		prev = i;
		seq++;
	}
fsck_err:
	printbuf_exit(&buf);
	return ret;
}

int bch2_journal_read(struct bch_fs *c,
		      u64 *last_seq,
		      u64 *blacklist_seq,
		      u64 *start_seq)
{
	struct journal_list jlist;
	struct journal_replay *i, **_i;
	struct genradix_iter radix_iter;
	struct printbuf buf = PRINTBUF;
	bool degraded = false, last_write_torn = false;
	u64 seq;
	int ret = 0;

	closure_init_stack(&jlist.cl);
	mutex_init(&jlist.lock);
	jlist.last_seq = 0;
	jlist.ret = 0;

	for_each_member_device(c, ca) {
		if (!c->opts.fsck &&
		    !(bch2_dev_has_data(c, ca) & (1 << BCH_DATA_journal)))
			continue;

		if ((ca->mi.state == BCH_MEMBER_STATE_rw ||
		     ca->mi.state == BCH_MEMBER_STATE_ro) &&
		    enumerated_ref_tryget(&ca->io_ref[READ],
					  BCH_DEV_READ_REF_journal_read))
			closure_call(&ca->journal.read,
				     bch2_journal_read_device,
				     system_unbound_wq,
				     &jlist.cl);
		else
			degraded = true;
	}

	while (closure_sync_timeout(&jlist.cl, sysctl_hung_task_timeout_secs * HZ / 2))
		;

	if (jlist.ret)
		return jlist.ret;

	*last_seq	= 0;
	*start_seq	= 0;
	*blacklist_seq	= 0;

	/*
	 * Find most recent flush entry, and ignore newer non flush entries -
	 * those entries will be blacklisted:
	 */
	genradix_for_each_reverse(&c->journal_entries, radix_iter, _i) {
		i = *_i;

		if (journal_replay_ignore(i))
			continue;

		if (!*start_seq)
			*blacklist_seq = *start_seq = le64_to_cpu(i->j.seq) + 1;

		if (JSET_NO_FLUSH(&i->j)) {
			i->ignore_blacklisted = true;
			continue;
		}

		if (!last_write_torn && !i->csum_good) {
			last_write_torn = true;
			i->ignore_blacklisted = true;
			continue;
		}

		struct bkey_validate_context from = {
			.from		= BKEY_VALIDATE_journal,
			.journal_seq	= le64_to_cpu(i->j.seq),
		};
		if (journal_entry_err_on(le64_to_cpu(i->j.last_seq) > le64_to_cpu(i->j.seq),
					 c, le32_to_cpu(i->j.version), &i->j, NULL,
					 jset_last_seq_newer_than_seq,
					 "invalid journal entry: last_seq > seq (%llu > %llu)",
					 le64_to_cpu(i->j.last_seq),
					 le64_to_cpu(i->j.seq)))
			i->j.last_seq = i->j.seq;

		*last_seq	= le64_to_cpu(i->j.last_seq);
		*blacklist_seq	= le64_to_cpu(i->j.seq) + 1;
		break;
	}

	if (!*start_seq) {
		bch_info(c, "journal read done, but no entries found");
		return 0;
	}

	if (!*last_seq) {
		fsck_err(c, dirty_but_no_journal_entries_post_drop_nonflushes,
			 "journal read done, but no entries found after dropping non-flushes");
		return 0;
	}

	printbuf_reset(&buf);
	prt_printf(&buf, "journal read done, replaying entries %llu-%llu",
		   *last_seq, *blacklist_seq - 1);
<<<<<<< HEAD
	if (*start_seq != *blacklist_seq)
		prt_printf(&buf, " (unflushed %llu-%llu)", *blacklist_seq, *start_seq - 1);
	bch_info(c, "%s", buf.buf);
=======

	/*
	 * Drop blacklisted entries and entries older than last_seq (or start of
	 * journal rewind:
	 */
	u64 drop_before = *last_seq;
	if (c->opts.journal_rewind) {
		drop_before = min(drop_before, c->opts.journal_rewind);
		prt_printf(&buf, " (rewinding from %llu)", c->opts.journal_rewind);
	}
>>>>>>> 1aee3a44

	*last_seq = drop_before;
	if (*start_seq != *blacklist_seq)
		prt_printf(&buf, " (unflushed %llu-%llu)", *blacklist_seq, *start_seq - 1);
	bch_info(c, "%s", buf.buf);
	genradix_for_each(&c->journal_entries, radix_iter, _i) {
		i = *_i;

		if (journal_replay_ignore(i))
			continue;

		seq = le64_to_cpu(i->j.seq);
		if (seq < drop_before) {
			journal_replay_free(c, i, false);
			continue;
		}

		if (bch2_journal_seq_is_blacklisted(c, seq, true)) {
			fsck_err_on(!JSET_NO_FLUSH(&i->j), c,
				    jset_seq_blacklisted,
				    "found blacklisted journal entry %llu", seq);
			i->ignore_blacklisted = true;
		}
	}

<<<<<<< HEAD
	ret = bch2_journal_check_for_missing(c, *last_seq, *blacklist_seq - 1);
=======
	ret = bch2_journal_check_for_missing(c, drop_before, *blacklist_seq - 1);
>>>>>>> 1aee3a44
	if (ret)
		goto err;

	genradix_for_each(&c->journal_entries, radix_iter, _i) {
		union bch_replicas_padded replicas = {
			.e.data_type = BCH_DATA_journal,
			.e.nr_devs = 0,
			.e.nr_required = 1,
		};

		i = *_i;
		if (journal_replay_ignore(i))
			continue;

		/*
		 * Don't print checksum errors until we know we're going to use
		 * a given journal entry:
		 */
		darray_for_each(i->ptrs, ptr)
			if (!ptr->csum_good) {
				bch2_journal_print_checksum_error(c, i);
				break;
			}

		ret = jset_validate(c,
				    bch2_dev_have_ref(c, i->ptrs.data[0].dev),
				    &i->j,
				    i->ptrs.data[0].sector,
				    READ);
		if (ret)
			goto err;

		darray_for_each(i->ptrs, ptr)
			replicas_entry_add_dev(&replicas.e, ptr->dev);

		bch2_replicas_entry_sort(&replicas.e);

		printbuf_reset(&buf);
		bch2_replicas_entry_to_text(&buf, &replicas.e);

		if (!degraded &&
		    !bch2_replicas_marked(c, &replicas.e) &&
		    (le64_to_cpu(i->j.seq) == *last_seq ||
		     fsck_err(c, journal_entry_replicas_not_marked,
			      "superblock not marked as containing replicas for journal entry %llu\n%s",
			      le64_to_cpu(i->j.seq), buf.buf))) {
			ret = bch2_mark_replicas(c, &replicas.e);
			if (ret)
				goto err;
		}
	}
err:
fsck_err:
	printbuf_exit(&buf);
	return ret;
}

/* journal write: */

static void journal_advance_devs_to_next_bucket(struct journal *j,
						struct dev_alloc_list *devs,
						unsigned sectors, __le64 seq)
{
	struct bch_fs *c = container_of(j, struct bch_fs, journal);

	guard(rcu)();
	darray_for_each(*devs, i) {
		struct bch_dev *ca = rcu_dereference(c->devs[*i]);
		if (!ca)
			continue;

		struct journal_device *ja = &ca->journal;

		if (sectors > ja->sectors_free &&
		    sectors <= ca->mi.bucket_size &&
		    bch2_journal_dev_buckets_available(j, ja,
					journal_space_discarded)) {
			ja->cur_idx = (ja->cur_idx + 1) % ja->nr;
			ja->sectors_free = ca->mi.bucket_size;

			/*
			 * ja->bucket_seq[ja->cur_idx] must always have
			 * something sensible:
			 */
			ja->bucket_seq[ja->cur_idx] = le64_to_cpu(seq);
		}
	}
}

static void __journal_write_alloc(struct journal *j,
				  struct journal_buf *w,
				  struct dev_alloc_list *devs,
				  unsigned sectors,
				  unsigned *replicas,
				  unsigned replicas_want)
{
	struct bch_fs *c = container_of(j, struct bch_fs, journal);

	darray_for_each(*devs, i) {
		struct bch_dev *ca = bch2_dev_get_ioref(c, *i, WRITE,
					BCH_DEV_WRITE_REF_journal_write);
		if (!ca)
			continue;

		struct journal_device *ja = &ca->journal;

		/*
		 * Check that we can use this device, and aren't already using
		 * it:
		 */
		if (!ca->mi.durability ||
		    ca->mi.state != BCH_MEMBER_STATE_rw ||
		    !ja->nr ||
		    bch2_bkey_has_device_c(bkey_i_to_s_c(&w->key), ca->dev_idx) ||
		    sectors > ja->sectors_free) {
			enumerated_ref_put(&ca->io_ref[WRITE], BCH_DEV_WRITE_REF_journal_write);
			continue;
		}

		bch2_dev_stripe_increment(ca, &j->wp.stripe);

		bch2_bkey_append_ptr(&w->key,
			(struct bch_extent_ptr) {
				  .offset = bucket_to_sector(ca,
					ja->buckets[ja->cur_idx]) +
					ca->mi.bucket_size -
					ja->sectors_free,
				  .dev = ca->dev_idx,
		});

		ja->sectors_free -= sectors;
		ja->bucket_seq[ja->cur_idx] = le64_to_cpu(w->data->seq);

		*replicas += ca->mi.durability;

		if (*replicas >= replicas_want)
			break;
	}
}

static int journal_write_alloc(struct journal *j, struct journal_buf *w,
			       unsigned *replicas)
{
	struct bch_fs *c = container_of(j, struct bch_fs, journal);
	struct bch_devs_mask devs;
	struct dev_alloc_list devs_sorted;
	unsigned sectors = vstruct_sectors(w->data, c->block_bits);
	unsigned target = c->opts.metadata_target ?:
		c->opts.foreground_target;
	unsigned replicas_want = READ_ONCE(c->opts.metadata_replicas);
	unsigned replicas_need = min_t(unsigned, replicas_want,
				       READ_ONCE(c->opts.metadata_replicas_required));
	bool advance_done = false;

retry_target:
	devs = target_rw_devs(c, BCH_DATA_journal, target);
	bch2_dev_alloc_list(c, &j->wp.stripe, &devs, &devs_sorted);
retry_alloc:
	__journal_write_alloc(j, w, &devs_sorted, sectors, replicas, replicas_want);

	if (likely(*replicas >= replicas_want))
		goto done;

	if (!advance_done) {
		journal_advance_devs_to_next_bucket(j, &devs_sorted, sectors, w->data->seq);
		advance_done = true;
		goto retry_alloc;
	}

	if (*replicas < replicas_want && target) {
		/* Retry from all devices: */
		target = 0;
		advance_done = false;
		goto retry_target;
	}
done:
	BUG_ON(bkey_val_u64s(&w->key.k) > BCH_REPLICAS_MAX);

#if 0
	/*
	 * XXX: we need a way to alert the user when we go degraded for any
	 * reason
	 */
	if (*replicas < min(replicas_want,
			    dev_mask_nr(&c->rw_devs[BCH_DATA_free]))) {
	}
#endif

	return *replicas >= replicas_need ? 0 : -BCH_ERR_insufficient_journal_devices;
}

static void journal_buf_realloc(struct journal *j, struct journal_buf *buf)
{
	struct bch_fs *c = container_of(j, struct bch_fs, journal);

	/* we aren't holding j->lock: */
	unsigned new_size = READ_ONCE(j->buf_size_want);
	void *new_buf;

	if (buf->buf_size >= new_size)
		return;

	size_t btree_write_buffer_size = new_size / 64;

	if (bch2_btree_write_buffer_resize(c, btree_write_buffer_size))
		return;

	new_buf = kvmalloc(new_size, GFP_NOFS|__GFP_NOWARN);
	if (!new_buf)
		return;

	memcpy(new_buf, buf->data, buf->buf_size);

	spin_lock(&j->lock);
	swap(buf->data,		new_buf);
	swap(buf->buf_size,	new_size);
	spin_unlock(&j->lock);

	kvfree(new_buf);
}

static CLOSURE_CALLBACK(journal_write_done)
{
	closure_type(w, struct journal_buf, io);
	struct journal *j = container_of(w, struct journal, buf[w->idx]);
	struct bch_fs *c = container_of(j, struct bch_fs, journal);
	union bch_replicas_padded replicas;
	u64 seq = le64_to_cpu(w->data->seq);
	int err = 0;

	bch2_time_stats_update(!JSET_NO_FLUSH(w->data)
			       ? j->flush_write_time
			       : j->noflush_write_time, j->write_start_time);

	if (!w->devs_written.nr) {
		err = bch_err_throw(c, journal_write_err);
	} else {
		bch2_devlist_to_replicas(&replicas.e, BCH_DATA_journal,
					 w->devs_written);
		err = bch2_mark_replicas(c, &replicas.e);
	}

	if (err && !bch2_journal_error(j)) {
		struct printbuf buf = PRINTBUF;
		bch2_log_msg_start(c, &buf);

		if (err == -BCH_ERR_journal_write_err)
			prt_printf(&buf, "unable to write journal to sufficient devices\n");
		else
			prt_printf(&buf, "journal write error marking replicas: %s\n",
				   bch2_err_str(err));

		bch2_fs_emergency_read_only2(c, &buf);

		bch2_print_str(c, KERN_ERR, buf.buf);
		printbuf_exit(&buf);
	}

	closure_debug_destroy(cl);

	spin_lock(&j->lock);
	if (seq >= j->pin.front)
		journal_seq_pin(j, seq)->devs = w->devs_written;
	if (err && (!j->err_seq || seq < j->err_seq))
		j->err_seq	= seq;
	w->write_done = true;

	if (!j->free_buf || j->free_buf_size < w->buf_size) {
		swap(j->free_buf,	w->data);
		swap(j->free_buf_size,	w->buf_size);
	}

	if (w->data) {
		void *buf = w->data;
		w->data = NULL;
		w->buf_size = 0;

		spin_unlock(&j->lock);
		kvfree(buf);
		spin_lock(&j->lock);
	}

	bool completed = false;
	bool do_discards = false;

	for (seq = journal_last_unwritten_seq(j);
	     seq <= journal_cur_seq(j);
	     seq++) {
		w = j->buf + (seq & JOURNAL_BUF_MASK);
		if (!w->write_done)
			break;

		if (!j->err_seq && !w->noflush) {
			j->flushed_seq_ondisk = seq;
			j->last_seq_ondisk = w->last_seq;

			closure_wake_up(&c->freelist_wait);
			bch2_reset_alloc_cursors(c);
		}

		j->seq_ondisk = seq;

		/*
		 * Updating last_seq_ondisk may let bch2_journal_reclaim_work() discard
		 * more buckets:
		 *
		 * Must come before signaling write completion, for
		 * bch2_fs_journal_stop():
		 */
		if (j->watermark != BCH_WATERMARK_stripe)
			journal_reclaim_kick(&c->journal);

		closure_wake_up(&w->wait);
		completed = true;
	}

	if (completed) {
		bch2_journal_reclaim_fast(j);
		bch2_journal_space_available(j);

		track_event_change(&c->times[BCH_TIME_blocked_journal_max_in_flight], false);

		journal_wake(j);
	}

	if (journal_last_unwritten_seq(j) == journal_cur_seq(j) &&
	    j->reservations.cur_entry_offset < JOURNAL_ENTRY_CLOSED_VAL) {
		struct journal_buf *buf = journal_cur_buf(j);
		long delta = buf->expires - jiffies;

		/*
		 * We don't close a journal entry to write it while there's
		 * previous entries still in flight - the current journal entry
		 * might want to be written now:
		 */
		mod_delayed_work(j->wq, &j->write_work, max(0L, delta));
	}

	/*
	 * We don't typically trigger journal writes from her - the next journal
	 * write will be triggered immediately after the previous one is
	 * allocated, in bch2_journal_write() - but the journal write error path
	 * is special:
	 */
	bch2_journal_do_writes(j);
	spin_unlock(&j->lock);

	if (do_discards)
		bch2_do_discards(c);
}

static void journal_write_endio(struct bio *bio)
{
	struct journal_bio *jbio = container_of(bio, struct journal_bio, bio);
	struct bch_dev *ca = jbio->ca;
	struct journal *j = &ca->fs->journal;
	struct journal_buf *w = j->buf + jbio->buf_idx;

	bch2_account_io_completion(ca, BCH_MEMBER_ERROR_write,
				   jbio->submit_time, !bio->bi_status);

	if (bio->bi_status) {
		bch_err_dev_ratelimited(ca,
			       "error writing journal entry %llu: %s",
			       le64_to_cpu(w->data->seq),
			       bch2_blk_status_to_str(bio->bi_status));

		unsigned long flags;
		spin_lock_irqsave(&j->err_lock, flags);
		bch2_dev_list_drop_dev(&w->devs_written, ca->dev_idx);
		spin_unlock_irqrestore(&j->err_lock, flags);
	}

	closure_put(&w->io);
	enumerated_ref_put(&ca->io_ref[WRITE], BCH_DEV_WRITE_REF_journal_write);
}

static CLOSURE_CALLBACK(journal_write_submit)
{
	closure_type(w, struct journal_buf, io);
	struct journal *j = container_of(w, struct journal, buf[w->idx]);
	struct bch_fs *c = container_of(j, struct bch_fs, journal);
	unsigned sectors = vstruct_sectors(w->data, c->block_bits);

	extent_for_each_ptr(bkey_i_to_s_extent(&w->key), ptr) {
		struct bch_dev *ca = bch2_dev_have_ref(c, ptr->dev);

		this_cpu_add(ca->io_done->sectors[WRITE][BCH_DATA_journal],
			     sectors);

		struct journal_device *ja = &ca->journal;
		struct journal_bio *jbio = ja->bio[w->idx];
		struct bio *bio = &jbio->bio;

		jbio->submit_time	= local_clock();

		bio_reset(bio, ca->disk_sb.bdev, REQ_OP_WRITE|REQ_SYNC|REQ_META);
		bio->bi_iter.bi_sector	= ptr->offset;
		bio->bi_end_io		= journal_write_endio;
		bio->bi_private		= ca;
		bio->bi_ioprio		= IOPRIO_PRIO_VALUE(IOPRIO_CLASS_RT, 0);

		BUG_ON(bio->bi_iter.bi_sector == ca->prev_journal_sector);
		ca->prev_journal_sector = bio->bi_iter.bi_sector;

		if (!JSET_NO_FLUSH(w->data))
			bio->bi_opf    |= REQ_FUA;
		if (!JSET_NO_FLUSH(w->data) && !w->separate_flush)
			bio->bi_opf    |= REQ_PREFLUSH;

		bch2_bio_map(bio, w->data, sectors << 9);

		trace_and_count(c, journal_write, bio);
		closure_bio_submit(bio, cl);

		ja->bucket_seq[ja->cur_idx] = le64_to_cpu(w->data->seq);
	}

	continue_at(cl, journal_write_done, j->wq);
}

static CLOSURE_CALLBACK(journal_write_preflush)
{
	closure_type(w, struct journal_buf, io);
	struct journal *j = container_of(w, struct journal, buf[w->idx]);
	struct bch_fs *c = container_of(j, struct bch_fs, journal);

	/*
	 * Wait for previous journal writes to comelete; they won't necessarily
	 * be flushed if they're still in flight
	 */
	if (j->seq_ondisk + 1 != le64_to_cpu(w->data->seq)) {
		spin_lock(&j->lock);
		if (j->seq_ondisk + 1 != le64_to_cpu(w->data->seq)) {
			closure_wait(&j->async_wait, cl);
			spin_unlock(&j->lock);
			continue_at(cl, journal_write_preflush, j->wq);
			return;
		}
		spin_unlock(&j->lock);
	}

	if (w->separate_flush) {
		for_each_rw_member(c, ca, BCH_DEV_WRITE_REF_journal_write) {
			enumerated_ref_get(&ca->io_ref[WRITE],
					   BCH_DEV_WRITE_REF_journal_write);

			struct journal_device *ja = &ca->journal;
			struct bio *bio = &ja->bio[w->idx]->bio;
			bio_reset(bio, ca->disk_sb.bdev,
				  REQ_OP_WRITE|REQ_SYNC|REQ_META|REQ_PREFLUSH);
			bio->bi_end_io		= journal_write_endio;
			bio->bi_private		= ca;
			closure_bio_submit(bio, cl);
		}

		continue_at(cl, journal_write_submit, j->wq);
	} else {
		/*
		 * no need to punt to another work item if we're not waiting on
		 * preflushes
		 */
		journal_write_submit(&cl->work);
	}
}

static int bch2_journal_write_prep(struct journal *j, struct journal_buf *w)
{
	struct bch_fs *c = container_of(j, struct bch_fs, journal);
	struct jset_entry *start, *end;
	struct jset *jset = w->data;
	struct journal_keys_to_wb wb = { NULL };
	unsigned u64s;
	unsigned long btree_roots_have = 0;
	u64 seq = le64_to_cpu(jset->seq);
	int ret;

	/*
	 * Simple compaction, dropping empty jset_entries (from journal
	 * reservations that weren't fully used) and merging jset_entries that
	 * can be.
	 *
	 * If we wanted to be really fancy here, we could sort all the keys in
	 * the jset and drop keys that were overwritten - probably not worth it:
	 */
	vstruct_for_each(jset, i) {
		unsigned u64s = le16_to_cpu(i->u64s);

		/* Empty entry: */
		if (!u64s)
			continue;

		/*
		 * New btree roots are set by journalling them; when the journal
		 * entry gets written we have to propagate them to
		 * c->btree_roots
		 *
		 * But, every journal entry we write has to contain all the
		 * btree roots (at least for now); so after we copy btree roots
		 * to c->btree_roots we have to get any missing btree roots and
		 * add them to this journal entry:
		 */
		switch (i->type) {
		case BCH_JSET_ENTRY_btree_root:
			bch2_journal_entry_to_btree_root(c, i);
			__set_bit(i->btree_id, &btree_roots_have);
			break;
		case BCH_JSET_ENTRY_write_buffer_keys:
			EBUG_ON(!w->need_flush_to_write_buffer);

			if (!wb.wb)
				bch2_journal_keys_to_write_buffer_start(c, &wb, seq);

			jset_entry_for_each_key(i, k) {
				ret = bch2_journal_key_to_wb(c, &wb, i->btree_id, k);
				if (ret) {
					bch2_fs_fatal_error(c, "flushing journal keys to btree write buffer: %s",
							    bch2_err_str(ret));
					bch2_journal_keys_to_write_buffer_end(c, &wb);
					return ret;
				}
			}
			i->type = BCH_JSET_ENTRY_btree_keys;
			break;
		}
	}

	if (wb.wb) {
		ret = bch2_journal_keys_to_write_buffer_end(c, &wb);
		if (ret) {
			bch2_fs_fatal_error(c, "error flushing journal keys to btree write buffer: %s",
					    bch2_err_str(ret));
			return ret;
		}
	}

	spin_lock(&c->journal.lock);
	w->need_flush_to_write_buffer = false;
	spin_unlock(&c->journal.lock);

	start = end = vstruct_last(jset);

	end	= bch2_btree_roots_to_journal_entries(c, end, btree_roots_have);

	struct jset_entry_datetime *d =
		container_of(jset_entry_init(&end, sizeof(*d)), struct jset_entry_datetime, entry);
	d->entry.type	= BCH_JSET_ENTRY_datetime;
	d->seconds	= cpu_to_le64(ktime_get_real_seconds());

	bch2_journal_super_entries_add_common(c, &end, seq);
	u64s	= (u64 *) end - (u64 *) start;

	WARN_ON(u64s > j->entry_u64s_reserved);

	le32_add_cpu(&jset->u64s, u64s);

	unsigned sectors = vstruct_sectors(jset, c->block_bits);

	if (sectors > w->sectors) {
		bch2_fs_fatal_error(c, ": journal write overran available space, %zu > %u (extra %u reserved %u/%u)",
				    vstruct_bytes(jset), w->sectors << 9,
				    u64s, w->u64s_reserved, j->entry_u64s_reserved);
		return -EINVAL;
	}

	return 0;
}

static int bch2_journal_write_checksum(struct journal *j, struct journal_buf *w)
{
	struct bch_fs *c = container_of(j, struct bch_fs, journal);
	struct jset *jset = w->data;
	u64 seq = le64_to_cpu(jset->seq);
	bool validate_before_checksum = false;
	int ret = 0;

	jset->magic		= cpu_to_le64(jset_magic(c));
	jset->version		= cpu_to_le32(c->sb.version);

	SET_JSET_BIG_ENDIAN(jset, CPU_BIG_ENDIAN);
	SET_JSET_CSUM_TYPE(jset, bch2_meta_checksum_type(c));

	if (!JSET_NO_FLUSH(jset) && journal_entry_empty(jset))
		j->last_empty_seq = seq;

	if (bch2_csum_type_is_encryption(JSET_CSUM_TYPE(jset)))
		validate_before_checksum = true;

	if (le32_to_cpu(jset->version) < bcachefs_metadata_version_current)
		validate_before_checksum = true;

	if (validate_before_checksum &&
	    (ret = jset_validate(c, NULL, jset, 0, WRITE)))
		return ret;

	ret = bch2_encrypt(c, JSET_CSUM_TYPE(jset), journal_nonce(jset),
		    jset->encrypted_start,
		    vstruct_end(jset) - (void *) jset->encrypted_start);
	if (bch2_fs_fatal_err_on(ret, c, "encrypting journal entry: %s", bch2_err_str(ret)))
		return ret;

	jset->csum = csum_vstruct(c, JSET_CSUM_TYPE(jset),
				  journal_nonce(jset), jset);

	if (!validate_before_checksum &&
	    (ret = jset_validate(c, NULL, jset, 0, WRITE)))
		return ret;

	unsigned sectors = vstruct_sectors(jset, c->block_bits);
	unsigned bytes	= vstruct_bytes(jset);
	memset((void *) jset + bytes, 0, (sectors << 9) - bytes);
	return 0;
}

static int bch2_journal_write_pick_flush(struct journal *j, struct journal_buf *w)
{
	struct bch_fs *c = container_of(j, struct bch_fs, journal);
	int error = bch2_journal_error(j);

	/*
	 * If the journal is in an error state - we did an emergency shutdown -
	 * we prefer to continue doing journal writes. We just mark them as
	 * noflush so they'll never be used, but they'll still be visible by the
	 * list_journal tool - this helps in debugging.
	 *
	 * There's a caveat: the first journal write after marking the
	 * superblock dirty must always be a flush write, because on startup
	 * from a clean shutdown we didn't necessarily read the journal and the
	 * new journal write might overwrite whatever was in the journal
	 * previously - we can't leave the journal without any flush writes in
	 * it.
	 *
	 * So if we're in an error state, and we're still starting up, we don't
	 * write anything at all.
	 */
	if (error && test_bit(JOURNAL_need_flush_write, &j->flags))
		return error;

	if (error ||
	    w->noflush ||
	    (!w->must_flush &&
	     time_before(jiffies, j->last_flush_write +
		 msecs_to_jiffies(c->opts.journal_flush_delay)) &&
	     test_bit(JOURNAL_may_skip_flush, &j->flags))) {
		w->noflush = true;
		SET_JSET_NO_FLUSH(w->data, true);
		w->data->last_seq	= 0;
		w->last_seq		= 0;

		j->nr_noflush_writes++;
	} else {
		w->must_flush = true;
		j->last_flush_write = jiffies;
		j->nr_flush_writes++;
		clear_bit(JOURNAL_need_flush_write, &j->flags);
	}

	return 0;
}

CLOSURE_CALLBACK(bch2_journal_write)
{
	closure_type(w, struct journal_buf, io);
	struct journal *j = container_of(w, struct journal, buf[w->idx]);
	struct bch_fs *c = container_of(j, struct bch_fs, journal);
	union bch_replicas_padded replicas;
	unsigned nr_rw_members = dev_mask_nr(&c->rw_devs[BCH_DATA_free]);
	int ret;

	BUG_ON(BCH_SB_CLEAN(c->disk_sb.sb));
	BUG_ON(!w->write_started);
	BUG_ON(w->write_allocated);
	BUG_ON(w->write_done);

	j->write_start_time = local_clock();

	spin_lock(&j->lock);
	if (nr_rw_members > 1)
		w->separate_flush = true;

	ret = bch2_journal_write_pick_flush(j, w);
	spin_unlock(&j->lock);

	if (unlikely(ret))
		goto err;

	mutex_lock(&j->buf_lock);
	journal_buf_realloc(j, w);

	ret = bch2_journal_write_prep(j, w);
	mutex_unlock(&j->buf_lock);

	if (unlikely(ret))
		goto err;

	unsigned replicas_allocated = 0;
	while (1) {
		ret = journal_write_alloc(j, w, &replicas_allocated);
		if (!ret || !j->can_discard)
			break;

		bch2_journal_do_discards(j);
	}

	if (unlikely(ret))
		goto err_allocate_write;

	ret = bch2_journal_write_checksum(j, w);
	if (unlikely(ret))
		goto err;

	spin_lock(&j->lock);
	/*
	 * write is allocated, no longer need to account for it in
	 * bch2_journal_space_available():
	 */
	w->sectors = 0;
	w->write_allocated = true;
	j->entry_bytes_written += vstruct_bytes(w->data);

	/*
	 * journal entry has been compacted and allocated, recalculate space
	 * available:
	 */
	bch2_journal_space_available(j);
	bch2_journal_do_writes(j);
	spin_unlock(&j->lock);

	w->devs_written = bch2_bkey_devs(bkey_i_to_s_c(&w->key));

	/*
	 * Mark journal replicas before we submit the write to guarantee
	 * recovery will find the journal entries after a crash.
	 */
	bch2_devlist_to_replicas(&replicas.e, BCH_DATA_journal,
				 w->devs_written);
	ret = bch2_mark_replicas(c, &replicas.e);
	if (ret)
		goto err;

	if (c->opts.nochanges)
		goto no_io;

	if (!JSET_NO_FLUSH(w->data))
		continue_at(cl, journal_write_preflush, j->wq);
	else
		continue_at(cl, journal_write_submit, j->wq);
	return;
err_allocate_write:
	if (!bch2_journal_error(j)) {
		struct printbuf buf = PRINTBUF;

		bch2_journal_debug_to_text(&buf, j);
		prt_printf(&buf, bch2_fmt(c, "Unable to allocate journal write at seq %llu for %zu sectors: %s"),
					  le64_to_cpu(w->data->seq),
					  vstruct_sectors(w->data, c->block_bits),
					  bch2_err_str(ret));
		bch2_print_str(c, KERN_ERR, buf.buf);
		printbuf_exit(&buf);
	}
err:
	bch2_fatal_error(c);
no_io:
	extent_for_each_ptr(bkey_i_to_s_extent(&w->key), ptr) {
		struct bch_dev *ca = bch2_dev_have_ref(c, ptr->dev);
		enumerated_ref_put(&ca->io_ref[WRITE], BCH_DEV_WRITE_REF_journal_write);
	}

	continue_at(cl, journal_write_done, j->wq);
}<|MERGE_RESOLUTION|>--- conflicted
+++ resolved
@@ -1433,11 +1433,6 @@
 	printbuf_reset(&buf);
 	prt_printf(&buf, "journal read done, replaying entries %llu-%llu",
 		   *last_seq, *blacklist_seq - 1);
-<<<<<<< HEAD
-	if (*start_seq != *blacklist_seq)
-		prt_printf(&buf, " (unflushed %llu-%llu)", *blacklist_seq, *start_seq - 1);
-	bch_info(c, "%s", buf.buf);
-=======
 
 	/*
 	 * Drop blacklisted entries and entries older than last_seq (or start of
@@ -1448,7 +1443,6 @@
 		drop_before = min(drop_before, c->opts.journal_rewind);
 		prt_printf(&buf, " (rewinding from %llu)", c->opts.journal_rewind);
 	}
->>>>>>> 1aee3a44
 
 	*last_seq = drop_before;
 	if (*start_seq != *blacklist_seq)
@@ -1474,11 +1468,7 @@
 		}
 	}
 
-<<<<<<< HEAD
-	ret = bch2_journal_check_for_missing(c, *last_seq, *blacklist_seq - 1);
-=======
 	ret = bch2_journal_check_for_missing(c, drop_before, *blacklist_seq - 1);
->>>>>>> 1aee3a44
 	if (ret)
 		goto err;
 
