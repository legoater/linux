// SPDX-License-Identifier: GPL-2.0

#include "bcachefs.h"
#include "alloc_background.h"
#include "bkey_buf.h"
#include "btree_journal_iter.h"
#include "btree_node_scan.h"
#include "btree_update.h"
#include "btree_update_interior.h"
#include "btree_io.h"
#include "buckets.h"
#include "dirent.h"
#include "disk_accounting.h"
#include "errcode.h"
#include "error.h"
#include "fs-common.h"
#include "journal_io.h"
#include "journal_reclaim.h"
#include "journal_seq_blacklist.h"
#include "logged_ops.h"
#include "move.h"
#include "quota.h"
#include "rebalance.h"
#include "recovery.h"
#include "recovery_passes.h"
#include "replicas.h"
#include "sb-clean.h"
#include "sb-downgrade.h"
#include "snapshot.h"
#include "super-io.h"

#include <linux/sort.h>
#include <linux/stat.h>

<<<<<<< HEAD
#define QSTR(n) { { { .len = strlen(n) } }, .name = n }

int bch2_btree_lost_data(struct bch_fs *c, enum btree_id btree)
=======
void bch2_btree_lost_data(struct bch_fs *c, enum btree_id btree)
>>>>>>> c1feab95
{
	u64 b = BIT_ULL(btree);
	int ret = 0;

	mutex_lock(&c->sb_lock);
	struct bch_sb_field_ext *ext = bch2_sb_field_get(c->disk_sb.sb, ext);

	if (!(c->sb.btrees_lost_data & b)) {
		struct printbuf buf = PRINTBUF;
		bch2_btree_id_to_text(&buf, btree);
		bch_err(c, "flagging btree %s lost data", buf.buf);
		printbuf_exit(&buf);
		ext->btrees_lost_data |= cpu_to_le64(b);
	}

	/* Once we have runtime self healing for topology errors we won't need this: */
	ret = bch2_run_explicit_recovery_pass_persistent_locked(c, BCH_RECOVERY_PASS_check_topology) ?: ret;

	/* Btree node accounting will be off: */
	__set_bit_le64(BCH_FSCK_ERR_accounting_mismatch, ext->errors_silent);
	ret = bch2_run_explicit_recovery_pass_persistent_locked(c, BCH_RECOVERY_PASS_check_allocations) ?: ret;

#ifdef CONFIG_BCACHEFS_DEBUG
	/*
	 * These are much more minor, and don't need to be corrected right away,
	 * but in debug mode we want the next fsck run to be clean:
	 */
	ret = bch2_run_explicit_recovery_pass_persistent_locked(c, BCH_RECOVERY_PASS_check_lrus) ?: ret;
	ret = bch2_run_explicit_recovery_pass_persistent_locked(c, BCH_RECOVERY_PASS_check_backpointers_to_extents) ?: ret;
#endif

	switch (btree) {
	case BTREE_ID_alloc:
		ret = bch2_run_explicit_recovery_pass_persistent_locked(c, BCH_RECOVERY_PASS_check_alloc_info) ?: ret;

		__set_bit_le64(BCH_FSCK_ERR_alloc_key_data_type_wrong, ext->errors_silent);
		__set_bit_le64(BCH_FSCK_ERR_alloc_key_gen_wrong, ext->errors_silent);
		__set_bit_le64(BCH_FSCK_ERR_alloc_key_dirty_sectors_wrong, ext->errors_silent);
		__set_bit_le64(BCH_FSCK_ERR_alloc_key_cached_sectors_wrong, ext->errors_silent);
		__set_bit_le64(BCH_FSCK_ERR_alloc_key_stripe_wrong, ext->errors_silent);
		__set_bit_le64(BCH_FSCK_ERR_alloc_key_stripe_redundancy_wrong, ext->errors_silent);
		goto out;
	case BTREE_ID_backpointers:
		ret = bch2_run_explicit_recovery_pass_persistent_locked(c, BCH_RECOVERY_PASS_check_btree_backpointers) ?: ret;
		ret = bch2_run_explicit_recovery_pass_persistent_locked(c, BCH_RECOVERY_PASS_check_extents_to_backpointers) ?: ret;
		goto out;
	case BTREE_ID_need_discard:
		ret = bch2_run_explicit_recovery_pass_persistent_locked(c, BCH_RECOVERY_PASS_check_alloc_info) ?: ret;
		goto out;
	case BTREE_ID_freespace:
		ret = bch2_run_explicit_recovery_pass_persistent_locked(c, BCH_RECOVERY_PASS_check_alloc_info) ?: ret;
		goto out;
	case BTREE_ID_bucket_gens:
		ret = bch2_run_explicit_recovery_pass_persistent_locked(c, BCH_RECOVERY_PASS_check_alloc_info) ?: ret;
		goto out;
	case BTREE_ID_lru:
		ret = bch2_run_explicit_recovery_pass_persistent_locked(c, BCH_RECOVERY_PASS_check_alloc_info) ?: ret;
		goto out;
	case BTREE_ID_accounting:
		ret = bch2_run_explicit_recovery_pass_persistent_locked(c, BCH_RECOVERY_PASS_check_allocations) ?: ret;
		goto out;
	default:
		ret = bch2_run_explicit_recovery_pass_persistent_locked(c, BCH_RECOVERY_PASS_scan_for_btree_nodes) ?: ret;
		goto out;
	}
out:
	bch2_write_super(c);
	mutex_unlock(&c->sb_lock);

	return ret;
}

static void kill_btree(struct bch_fs *c, enum btree_id btree)
{
	bch2_btree_id_root(c, btree)->alive = false;
	bch2_shoot_down_journal_keys(c, btree, 0, BTREE_MAX_DEPTH, POS_MIN, SPOS_MAX);
}

/* for -o reconstruct_alloc: */
static void bch2_reconstruct_alloc(struct bch_fs *c)
{
	bch2_journal_log_msg(c, "dropping alloc info");
	bch_info(c, "dropping and reconstructing all alloc info");

	mutex_lock(&c->sb_lock);
	struct bch_sb_field_ext *ext = bch2_sb_field_get(c->disk_sb.sb, ext);

	__set_bit_le64(BCH_RECOVERY_PASS_STABLE_check_allocations, ext->recovery_passes_required);
	__set_bit_le64(BCH_RECOVERY_PASS_STABLE_check_alloc_info, ext->recovery_passes_required);
	__set_bit_le64(BCH_RECOVERY_PASS_STABLE_check_lrus, ext->recovery_passes_required);
	__set_bit_le64(BCH_RECOVERY_PASS_STABLE_check_extents_to_backpointers, ext->recovery_passes_required);
	__set_bit_le64(BCH_RECOVERY_PASS_STABLE_check_alloc_to_lru_refs, ext->recovery_passes_required);

	__set_bit_le64(BCH_FSCK_ERR_ptr_to_missing_alloc_key, ext->errors_silent);
	__set_bit_le64(BCH_FSCK_ERR_ptr_gen_newer_than_bucket_gen, ext->errors_silent);
	__set_bit_le64(BCH_FSCK_ERR_stale_dirty_ptr, ext->errors_silent);

	__set_bit_le64(BCH_FSCK_ERR_dev_usage_buckets_wrong, ext->errors_silent);
	__set_bit_le64(BCH_FSCK_ERR_dev_usage_sectors_wrong, ext->errors_silent);
	__set_bit_le64(BCH_FSCK_ERR_dev_usage_fragmented_wrong, ext->errors_silent);

	__set_bit_le64(BCH_FSCK_ERR_fs_usage_btree_wrong, ext->errors_silent);
	__set_bit_le64(BCH_FSCK_ERR_fs_usage_cached_wrong, ext->errors_silent);
	__set_bit_le64(BCH_FSCK_ERR_fs_usage_persistent_reserved_wrong, ext->errors_silent);
	__set_bit_le64(BCH_FSCK_ERR_fs_usage_replicas_wrong, ext->errors_silent);

	__set_bit_le64(BCH_FSCK_ERR_alloc_key_to_missing_lru_entry, ext->errors_silent);

	__set_bit_le64(BCH_FSCK_ERR_alloc_key_data_type_wrong, ext->errors_silent);
	__set_bit_le64(BCH_FSCK_ERR_alloc_key_gen_wrong, ext->errors_silent);
	__set_bit_le64(BCH_FSCK_ERR_alloc_key_dirty_sectors_wrong, ext->errors_silent);
	__set_bit_le64(BCH_FSCK_ERR_alloc_key_cached_sectors_wrong, ext->errors_silent);
	__set_bit_le64(BCH_FSCK_ERR_alloc_key_stripe_wrong, ext->errors_silent);
	__set_bit_le64(BCH_FSCK_ERR_alloc_key_stripe_redundancy_wrong, ext->errors_silent);
	__set_bit_le64(BCH_FSCK_ERR_need_discard_key_wrong, ext->errors_silent);
	__set_bit_le64(BCH_FSCK_ERR_freespace_key_wrong, ext->errors_silent);
	__set_bit_le64(BCH_FSCK_ERR_bucket_gens_key_wrong, ext->errors_silent);
	__set_bit_le64(BCH_FSCK_ERR_freespace_hole_missing, ext->errors_silent);
	__set_bit_le64(BCH_FSCK_ERR_ptr_to_missing_backpointer, ext->errors_silent);
	__set_bit_le64(BCH_FSCK_ERR_lru_entry_bad, ext->errors_silent);
	__set_bit_le64(BCH_FSCK_ERR_accounting_mismatch, ext->errors_silent);
	c->sb.compat &= ~(1ULL << BCH_COMPAT_alloc_info);

	c->opts.recovery_passes |= bch2_recovery_passes_from_stable(le64_to_cpu(ext->recovery_passes_required[0]));

	bch2_write_super(c);
	mutex_unlock(&c->sb_lock);

	for (unsigned i = 0; i < btree_id_nr_alive(c); i++)
		if (btree_id_is_alloc(i))
			kill_btree(c, i);
}

/*
 * Btree node pointers have a field to stack a pointer to the in memory btree
 * node; we need to zero out this field when reading in btree nodes, or when
 * reading in keys from the journal:
 */
static void zero_out_btree_mem_ptr(struct journal_keys *keys)
{
	darray_for_each(*keys, i)
		if (i->k->k.type == KEY_TYPE_btree_ptr_v2)
			bkey_i_to_btree_ptr_v2(i->k)->v.mem_ptr = 0;
}

/* journal replay: */

static void replay_now_at(struct journal *j, u64 seq)
{
	BUG_ON(seq < j->replay_journal_seq);

	seq = min(seq, j->replay_journal_seq_end);

	while (j->replay_journal_seq < seq)
		bch2_journal_pin_put(j, j->replay_journal_seq++);
}

static int bch2_journal_replay_accounting_key(struct btree_trans *trans,
					      struct journal_key *k)
{
	struct btree_iter iter;
	bch2_trans_node_iter_init(trans, &iter, k->btree_id, k->k->k.p,
				  BTREE_MAX_DEPTH, k->level,
				  BTREE_ITER_intent);
	int ret = bch2_btree_iter_traverse(&iter);
	if (ret)
		goto out;

	struct bkey u;
	struct bkey_s_c old = bch2_btree_path_peek_slot(btree_iter_path(trans, &iter), &u);

	/* Has this delta already been applied to the btree? */
	if (bversion_cmp(old.k->bversion, k->k->k.bversion) >= 0) {
		ret = 0;
		goto out;
	}

	struct bkey_i *new = k->k;
	if (old.k->type == KEY_TYPE_accounting) {
		new = bch2_bkey_make_mut_noupdate(trans, bkey_i_to_s_c(k->k));
		ret = PTR_ERR_OR_ZERO(new);
		if (ret)
			goto out;

		bch2_accounting_accumulate(bkey_i_to_accounting(new),
					   bkey_s_c_to_accounting(old));
	}

	trans->journal_res.seq = k->journal_seq;

	ret = bch2_trans_update(trans, &iter, new, BTREE_TRIGGER_norun);
out:
	bch2_trans_iter_exit(trans, &iter);
	return ret;
}

static int bch2_journal_replay_key(struct btree_trans *trans,
				   struct journal_key *k)
{
	struct btree_iter iter;
	unsigned iter_flags =
		BTREE_ITER_intent|
		BTREE_ITER_not_extents;
	unsigned update_flags = BTREE_TRIGGER_norun;
	int ret;

	if (k->overwritten)
		return 0;

	trans->journal_res.seq = k->journal_seq;

	/*
	 * BTREE_UPDATE_key_cache_reclaim disables key cache lookup/update to
	 * keep the key cache coherent with the underlying btree. Nothing
	 * besides the allocator is doing updates yet so we don't need key cache
	 * coherency for non-alloc btrees, and key cache fills for snapshots
	 * btrees use BTREE_ITER_filter_snapshots, which isn't available until
	 * the snapshots recovery pass runs.
	 */
	if (!k->level && k->btree_id == BTREE_ID_alloc)
		iter_flags |= BTREE_ITER_cached;
	else
		update_flags |= BTREE_UPDATE_key_cache_reclaim;

	bch2_trans_node_iter_init(trans, &iter, k->btree_id, k->k->k.p,
				  BTREE_MAX_DEPTH, k->level,
				  iter_flags);
	ret = bch2_btree_iter_traverse(&iter);
	if (ret)
		goto out;

	struct btree_path *path = btree_iter_path(trans, &iter);
	if (unlikely(!btree_path_node(path, k->level))) {
		bch2_trans_iter_exit(trans, &iter);
		bch2_trans_node_iter_init(trans, &iter, k->btree_id, k->k->k.p,
					  BTREE_MAX_DEPTH, 0, iter_flags);
		ret =   bch2_btree_iter_traverse(&iter) ?:
			bch2_btree_increase_depth(trans, iter.path, 0) ?:
			-BCH_ERR_transaction_restart_nested;
		goto out;
	}

	/* Must be checked with btree locked: */
	if (k->overwritten)
		goto out;

	if (k->k->k.type == KEY_TYPE_accounting) {
		ret = bch2_trans_update_buffered(trans, BTREE_ID_accounting, k->k);
		goto out;
	}

	ret = bch2_trans_update(trans, &iter, k->k, update_flags);
out:
	bch2_trans_iter_exit(trans, &iter);
	return ret;
}

static int journal_sort_seq_cmp(const void *_l, const void *_r)
{
	const struct journal_key *l = *((const struct journal_key **)_l);
	const struct journal_key *r = *((const struct journal_key **)_r);

	/*
	 * Map 0 to U64_MAX, so that keys with journal_seq === 0 come last
	 *
	 * journal_seq == 0 means that the key comes from early repair, and
	 * should be inserted last so as to avoid overflowing the journal
	 */
	return cmp_int(l->journal_seq - 1, r->journal_seq - 1);
}

int bch2_journal_replay(struct bch_fs *c)
{
	struct journal_keys *keys = &c->journal_keys;
	DARRAY(struct journal_key *) keys_sorted = { 0 };
	struct journal *j = &c->journal;
	u64 start_seq	= c->journal_replay_seq_start;
	u64 end_seq	= c->journal_replay_seq_start;
	struct btree_trans *trans = NULL;
	bool immediate_flush = false;
	int ret = 0;

	if (keys->nr) {
		ret = bch2_journal_log_msg(c, "Starting journal replay (%zu keys in entries %llu-%llu)",
					   keys->nr, start_seq, end_seq);
		if (ret)
			goto err;
	}

	BUG_ON(!atomic_read(&keys->ref));

	move_gap(keys, keys->nr);
	trans = bch2_trans_get(c);

	/*
	 * Replay accounting keys first: we can't allow the write buffer to
	 * flush accounting keys until we're done
	 */
	darray_for_each(*keys, k) {
		if (!(k->k->k.type == KEY_TYPE_accounting && !k->allocated))
			continue;

		cond_resched();

		ret = commit_do(trans, NULL, NULL,
				BCH_TRANS_COMMIT_no_enospc|
				BCH_TRANS_COMMIT_journal_reclaim|
				BCH_TRANS_COMMIT_skip_accounting_apply|
				BCH_TRANS_COMMIT_no_journal_res|
				BCH_WATERMARK_reclaim,
			     bch2_journal_replay_accounting_key(trans, k));
		if (bch2_fs_fatal_err_on(ret, c, "error replaying accounting; %s", bch2_err_str(ret)))
			goto err;

		k->overwritten = true;
	}

	set_bit(BCH_FS_accounting_replay_done, &c->flags);

	/*
	 * First, attempt to replay keys in sorted order. This is more
	 * efficient - better locality of btree access -  but some might fail if
	 * that would cause a journal deadlock.
	 */
	darray_for_each(*keys, k) {
		cond_resched();

		/*
		 * k->allocated means the key wasn't read in from the journal,
		 * rather it was from early repair code
		 */
		if (k->allocated)
			immediate_flush = true;

		/* Skip fastpath if we're low on space in the journal */
		ret = c->journal.watermark ? -1 :
			commit_do(trans, NULL, NULL,
				  BCH_TRANS_COMMIT_no_enospc|
				  BCH_TRANS_COMMIT_journal_reclaim|
				  BCH_TRANS_COMMIT_skip_accounting_apply|
				  (!k->allocated ? BCH_TRANS_COMMIT_no_journal_res : 0),
			     bch2_journal_replay_key(trans, k));
		BUG_ON(!ret && !k->overwritten && k->k->k.type != KEY_TYPE_accounting);
		if (ret) {
			ret = darray_push(&keys_sorted, k);
			if (ret)
				goto err;
		}
	}

	bch2_trans_unlock_long(trans);
	/*
	 * Now, replay any remaining keys in the order in which they appear in
	 * the journal, unpinning those journal entries as we go:
	 */
	sort(keys_sorted.data, keys_sorted.nr,
	     sizeof(keys_sorted.data[0]),
	     journal_sort_seq_cmp, NULL);

	darray_for_each(keys_sorted, kp) {
		cond_resched();

		struct journal_key *k = *kp;

		if (k->journal_seq)
			replay_now_at(j, k->journal_seq);
		else
			replay_now_at(j, j->replay_journal_seq_end);

		ret = commit_do(trans, NULL, NULL,
				BCH_TRANS_COMMIT_no_enospc|
				BCH_TRANS_COMMIT_skip_accounting_apply|
				(!k->allocated
				 ? BCH_TRANS_COMMIT_no_journal_res|BCH_WATERMARK_reclaim
				 : 0),
			     bch2_journal_replay_key(trans, k));
		if (ret) {
			struct printbuf buf = PRINTBUF;
			bch2_btree_id_level_to_text(&buf, k->btree_id, k->level);
			bch_err_msg(c, ret, "while replaying key at %s:", buf.buf);
			printbuf_exit(&buf);
			goto err;
		}

		BUG_ON(k->btree_id != BTREE_ID_accounting && !k->overwritten);
	}

	/*
	 * We need to put our btree_trans before calling flush_all_pins(), since
	 * that will use a btree_trans internally
	 */
	bch2_trans_put(trans);
	trans = NULL;

	if (!c->opts.retain_recovery_info &&
	    c->recovery_pass_done >= BCH_RECOVERY_PASS_journal_replay)
		bch2_journal_keys_put_initial(c);

	replay_now_at(j, j->replay_journal_seq_end);
	j->replay_journal_seq = 0;

	bch2_journal_set_replay_done(j);

	/* if we did any repair, flush it immediately */
	if (immediate_flush) {
		bch2_journal_flush_all_pins(&c->journal);
		ret = bch2_journal_meta(&c->journal);
	}

	if (keys->nr)
		bch2_journal_log_msg(c, "journal replay finished");
err:
	if (trans)
		bch2_trans_put(trans);
	darray_exit(&keys_sorted);
	bch_err_fn(c, ret);
	return ret;
}

/* journal replay early: */

static int journal_replay_entry_early(struct bch_fs *c,
				      struct jset_entry *entry)
{
	int ret = 0;

	switch (entry->type) {
	case BCH_JSET_ENTRY_btree_root: {

		if (unlikely(!entry->u64s))
			return 0;

		if (fsck_err_on(entry->btree_id >= BTREE_ID_NR_MAX,
				c, invalid_btree_id,
				"invalid btree id %u (max %u)",
				entry->btree_id, BTREE_ID_NR_MAX))
			return 0;

		while (entry->btree_id >= c->btree_roots_extra.nr + BTREE_ID_NR) {
			ret = darray_push(&c->btree_roots_extra, (struct btree_root) { NULL });
			if (ret)
				return ret;
		}

		struct btree_root *r = bch2_btree_id_root(c, entry->btree_id);

		r->level = entry->level;
		bkey_copy(&r->key, (struct bkey_i *) entry->start);
		r->error = 0;
		r->alive = true;
		break;
	}
	case BCH_JSET_ENTRY_usage: {
		struct jset_entry_usage *u =
			container_of(entry, struct jset_entry_usage, entry);

		switch (entry->btree_id) {
		case BCH_FS_USAGE_key_version:
			atomic64_set(&c->key_version, le64_to_cpu(u->v));
			break;
		}
		break;
	}
	case BCH_JSET_ENTRY_blacklist: {
		struct jset_entry_blacklist *bl_entry =
			container_of(entry, struct jset_entry_blacklist, entry);

		ret = bch2_journal_seq_blacklist_add(c,
				le64_to_cpu(bl_entry->seq),
				le64_to_cpu(bl_entry->seq) + 1);
		break;
	}
	case BCH_JSET_ENTRY_blacklist_v2: {
		struct jset_entry_blacklist_v2 *bl_entry =
			container_of(entry, struct jset_entry_blacklist_v2, entry);

		ret = bch2_journal_seq_blacklist_add(c,
				le64_to_cpu(bl_entry->start),
				le64_to_cpu(bl_entry->end) + 1);
		break;
	}
	case BCH_JSET_ENTRY_clock: {
		struct jset_entry_clock *clock =
			container_of(entry, struct jset_entry_clock, entry);

		atomic64_set(&c->io_clock[clock->rw].now, le64_to_cpu(clock->time));
	}
	}
fsck_err:
	return ret;
}

static int journal_replay_early(struct bch_fs *c,
				struct bch_sb_field_clean *clean)
{
	if (clean) {
		for (struct jset_entry *entry = clean->start;
		     entry != vstruct_end(&clean->field);
		     entry = vstruct_next(entry)) {
			int ret = journal_replay_entry_early(c, entry);
			if (ret)
				return ret;
		}
	} else {
		struct genradix_iter iter;
		struct journal_replay *i, **_i;

		genradix_for_each(&c->journal_entries, iter, _i) {
			i = *_i;

			if (journal_replay_ignore(i))
				continue;

			vstruct_for_each(&i->j, entry) {
				int ret = journal_replay_entry_early(c, entry);
				if (ret)
					return ret;
			}
		}
	}

	return 0;
}

/* sb clean section: */

static int read_btree_roots(struct bch_fs *c)
{
	struct printbuf buf = PRINTBUF;
	int ret = 0;

	for (unsigned i = 0; i < btree_id_nr_alive(c); i++) {
		struct btree_root *r = bch2_btree_id_root(c, i);

		if (!r->alive)
			continue;

		printbuf_reset(&buf);
		bch2_btree_id_level_to_text(&buf, i, r->level);

		if (mustfix_fsck_err_on((ret = r->error),
					c, btree_root_bkey_invalid,
					"invalid btree root %s",
					buf.buf) ||
		    mustfix_fsck_err_on((ret = r->error = bch2_btree_root_read(c, i, &r->key, r->level)),
					c, btree_root_read_error,
					"error reading btree root %s: %s",
					buf.buf, bch2_err_str(ret))) {
			if (btree_id_is_alloc(i))
				r->error = 0;

			ret = bch2_btree_lost_data(c, i);
			BUG_ON(ret);
		}
	}

	for (unsigned i = 0; i < BTREE_ID_NR; i++) {
		struct btree_root *r = bch2_btree_id_root(c, i);

		if (!r->b && !r->error) {
			r->alive = false;
			r->level = 0;
			bch2_btree_root_alloc_fake(c, i, 0);
		}
	}
fsck_err:
	printbuf_exit(&buf);
	return ret;
}

static bool check_version_upgrade(struct bch_fs *c)
{
	unsigned latest_version	= bcachefs_metadata_version_current;
	unsigned latest_compatible = min(latest_version,
					 bch2_latest_compatible_version(c->sb.version));
	unsigned old_version = c->sb.version_upgrade_complete ?: c->sb.version;
	unsigned new_version = 0;
	bool ret = false;

	if (old_version < bcachefs_metadata_required_upgrade_below) {
		if (c->opts.version_upgrade == BCH_VERSION_UPGRADE_incompatible ||
		    latest_compatible < bcachefs_metadata_required_upgrade_below)
			new_version = latest_version;
		else
			new_version = latest_compatible;
	} else {
		switch (c->opts.version_upgrade) {
		case BCH_VERSION_UPGRADE_compatible:
			new_version = latest_compatible;
			break;
		case BCH_VERSION_UPGRADE_incompatible:
			new_version = latest_version;
			break;
		case BCH_VERSION_UPGRADE_none:
			new_version = min(old_version, latest_version);
			break;
		}
	}

	if (new_version > old_version) {
		struct printbuf buf = PRINTBUF;

		if (old_version < bcachefs_metadata_required_upgrade_below)
			prt_str(&buf, "Version upgrade required:\n");

		if (old_version != c->sb.version) {
			prt_str(&buf, "Version upgrade from ");
			bch2_version_to_text(&buf, c->sb.version_upgrade_complete);
			prt_str(&buf, " to ");
			bch2_version_to_text(&buf, c->sb.version);
			prt_str(&buf, " incomplete\n");
		}

		prt_printf(&buf, "Doing %s version upgrade from ",
			   BCH_VERSION_MAJOR(old_version) != BCH_VERSION_MAJOR(new_version)
			   ? "incompatible" : "compatible");
		bch2_version_to_text(&buf, old_version);
		prt_str(&buf, " to ");
		bch2_version_to_text(&buf, new_version);
		prt_newline(&buf);

		struct bch_sb_field_ext *ext = bch2_sb_field_get(c->disk_sb.sb, ext);
		__le64 passes = ext->recovery_passes_required[0];
		bch2_sb_set_upgrade(c, old_version, new_version);
		passes = ext->recovery_passes_required[0] & ~passes;

		if (passes) {
			prt_str(&buf, "  running recovery passes: ");
			prt_bitflags(&buf, bch2_recovery_passes,
				     bch2_recovery_passes_from_stable(le64_to_cpu(passes)));
		}

		bch_info(c, "%s", buf.buf);
		printbuf_exit(&buf);

		ret = true;
	}

	if (new_version > c->sb.version_incompat &&
	    c->opts.version_upgrade == BCH_VERSION_UPGRADE_incompatible) {
		struct printbuf buf = PRINTBUF;

		prt_str(&buf, "Now allowing incompatible features up to ");
		bch2_version_to_text(&buf, new_version);
		prt_str(&buf, ", previously allowed up to ");
		bch2_version_to_text(&buf, c->sb.version_incompat_allowed);
		prt_newline(&buf);

		bch_info(c, "%s", buf.buf);
		printbuf_exit(&buf);

		ret = true;
	}

	if (ret)
		bch2_sb_upgrade(c, new_version,
				c->opts.version_upgrade == BCH_VERSION_UPGRADE_incompatible);

	return ret;
}

int bch2_fs_recovery(struct bch_fs *c)
{
	struct bch_sb_field_clean *clean = NULL;
	struct jset *last_journal_entry = NULL;
	u64 last_seq = 0, blacklist_seq, journal_seq;
	int ret = 0;

	if (c->sb.clean) {
		clean = bch2_read_superblock_clean(c);
		ret = PTR_ERR_OR_ZERO(clean);
		if (ret)
			goto err;

		bch_info(c, "recovering from clean shutdown, journal seq %llu",
			 le64_to_cpu(clean->journal_seq));
	} else {
		bch_info(c, "recovering from unclean shutdown");
	}

	if (!(c->sb.features & (1ULL << BCH_FEATURE_new_extent_overwrite))) {
		bch_err(c, "feature new_extent_overwrite not set, filesystem no longer supported");
		ret = -EINVAL;
		goto err;
	}

	if (!c->sb.clean &&
	    !(c->sb.features & (1ULL << BCH_FEATURE_extents_above_btree_updates))) {
		bch_err(c, "filesystem needs recovery from older version; run fsck from older bcachefs-tools to fix");
		ret = -EINVAL;
		goto err;
	}

	if (c->opts.norecovery) {
		c->opts.recovery_pass_last = c->opts.recovery_pass_last
			? min(c->opts.recovery_pass_last, BCH_RECOVERY_PASS_snapshots_read)
			: BCH_RECOVERY_PASS_snapshots_read;
		c->opts.nochanges = true;
		c->opts.read_only = true;
	}

	mutex_lock(&c->sb_lock);
	struct bch_sb_field_ext *ext = bch2_sb_field_get(c->disk_sb.sb, ext);
	bool write_sb = false;

	if (BCH_SB_HAS_TOPOLOGY_ERRORS(c->disk_sb.sb)) {
		ext->recovery_passes_required[0] |=
			cpu_to_le64(bch2_recovery_passes_to_stable(BIT_ULL(BCH_RECOVERY_PASS_check_topology)));
		write_sb = true;
	}

	u64 sb_passes = bch2_recovery_passes_from_stable(le64_to_cpu(ext->recovery_passes_required[0]));
	if (sb_passes) {
		struct printbuf buf = PRINTBUF;
		prt_str(&buf, "superblock requires following recovery passes to be run:\n  ");
		prt_bitflags(&buf, bch2_recovery_passes, sb_passes);
		bch_info(c, "%s", buf.buf);
		printbuf_exit(&buf);
	}

	if (bch2_check_version_downgrade(c)) {
		struct printbuf buf = PRINTBUF;

		prt_str(&buf, "Version downgrade required:");

		__le64 passes = ext->recovery_passes_required[0];
		bch2_sb_set_downgrade(c,
				      BCH_VERSION_MINOR(bcachefs_metadata_version_current),
				      BCH_VERSION_MINOR(c->sb.version));
		passes = ext->recovery_passes_required[0] & ~passes;
		if (passes) {
			prt_str(&buf, "\n  running recovery passes: ");
			prt_bitflags(&buf, bch2_recovery_passes,
				     bch2_recovery_passes_from_stable(le64_to_cpu(passes)));
		}

		bch_info(c, "%s", buf.buf);
		printbuf_exit(&buf);
		write_sb = true;
	}

	if (check_version_upgrade(c))
		write_sb = true;

	c->opts.recovery_passes |= bch2_recovery_passes_from_stable(le64_to_cpu(ext->recovery_passes_required[0]));

	if (c->sb.version_upgrade_complete < bcachefs_metadata_version_autofix_errors) {
		SET_BCH_SB_ERROR_ACTION(c->disk_sb.sb, BCH_ON_ERROR_fix_safe);
		write_sb = true;
	}

	if (write_sb)
		bch2_write_super(c);
	mutex_unlock(&c->sb_lock);

	if (c->opts.fsck)
		set_bit(BCH_FS_fsck_running, &c->flags);
	if (c->sb.clean)
		set_bit(BCH_FS_clean_recovery, &c->flags);
	set_bit(BCH_FS_recovery_running, &c->flags);

	ret = bch2_blacklist_table_initialize(c);
	if (ret) {
		bch_err(c, "error initializing blacklist table");
		goto err;
	}

	bch2_journal_pos_from_member_info_resume(c);

	if (!c->sb.clean || c->opts.retain_recovery_info) {
		struct genradix_iter iter;
		struct journal_replay **i;

		bch_verbose(c, "starting journal read");
		ret = bch2_journal_read(c, &last_seq, &blacklist_seq, &journal_seq);
		if (ret)
			goto err;

		/*
		 * note: cmd_list_journal needs the blacklist table fully up to date so
		 * it can asterisk ignored journal entries:
		 */
		if (c->opts.read_journal_only)
			goto out;

		genradix_for_each_reverse(&c->journal_entries, iter, i)
			if (!journal_replay_ignore(*i)) {
				last_journal_entry = &(*i)->j;
				break;
			}

		if (mustfix_fsck_err_on(c->sb.clean &&
					last_journal_entry &&
					!journal_entry_empty(last_journal_entry), c,
				clean_but_journal_not_empty,
				"filesystem marked clean but journal not empty")) {
			c->sb.compat &= ~(1ULL << BCH_COMPAT_alloc_info);
			SET_BCH_SB_CLEAN(c->disk_sb.sb, false);
			c->sb.clean = false;
		}

		if (!last_journal_entry) {
			fsck_err_on(!c->sb.clean, c,
				    dirty_but_no_journal_entries,
				    "no journal entries found");
			if (clean)
				goto use_clean;

			genradix_for_each_reverse(&c->journal_entries, iter, i)
				if (*i) {
					last_journal_entry = &(*i)->j;
					(*i)->ignore_blacklisted = false;
					(*i)->ignore_not_dirty= false;
					/*
					 * This was probably a NO_FLUSH entry,
					 * so last_seq was garbage - but we know
					 * we're only using a single journal
					 * entry, set it here:
					 */
					(*i)->j.last_seq = (*i)->j.seq;
					break;
				}
		}

		ret = bch2_journal_keys_sort(c);
		if (ret)
			goto err;

		if (c->sb.clean && last_journal_entry) {
			ret = bch2_verify_superblock_clean(c, &clean,
						      last_journal_entry);
			if (ret)
				goto err;
		}
	} else {
use_clean:
		if (!clean) {
			bch_err(c, "no superblock clean section found");
			ret = -BCH_ERR_fsck_repair_impossible;
			goto err;

		}
		blacklist_seq = journal_seq = le64_to_cpu(clean->journal_seq) + 1;
	}

	c->journal_replay_seq_start	= last_seq;
	c->journal_replay_seq_end	= blacklist_seq - 1;

	zero_out_btree_mem_ptr(&c->journal_keys);

	ret = journal_replay_early(c, clean);
	if (ret)
		goto err;

	if (c->opts.reconstruct_alloc)
		bch2_reconstruct_alloc(c);

	/*
	 * After an unclean shutdown, skip then next few journal sequence
	 * numbers as they may have been referenced by btree writes that
	 * happened before their corresponding journal writes - those btree
	 * writes need to be ignored, by skipping and blacklisting the next few
	 * journal sequence numbers:
	 */
	if (!c->sb.clean)
		journal_seq += 8;

	if (blacklist_seq != journal_seq) {
		ret =   bch2_journal_log_msg(c, "blacklisting entries %llu-%llu",
					     blacklist_seq, journal_seq) ?:
			bch2_journal_seq_blacklist_add(c,
					blacklist_seq, journal_seq);
		if (ret) {
			bch_err_msg(c, ret, "error creating new journal seq blacklist entry");
			goto err;
		}
	}

	ret =   bch2_journal_log_msg(c, "starting journal at entry %llu, replaying %llu-%llu",
				     journal_seq, last_seq, blacklist_seq - 1) ?:
		bch2_fs_journal_start(&c->journal, journal_seq);
	if (ret)
		goto err;

	/*
	 * Skip past versions that might have possibly been used (as nonces),
	 * but hadn't had their pointers written:
	 */
	if (c->sb.encryption_type && !c->sb.clean)
		atomic64_add(1 << 16, &c->key_version);

	ret = read_btree_roots(c);
	if (ret)
		goto err;

	set_bit(BCH_FS_btree_running, &c->flags);

	ret = bch2_sb_set_upgrade_extra(c);

	ret = bch2_run_recovery_passes(c);
	if (ret)
		goto err;

	/*
	 * Normally set by the appropriate recovery pass: when cleared, this
	 * indicates we're in early recovery and btree updates should be done by
	 * being applied to the journal replay keys. _Must_ be cleared before
	 * multithreaded use:
	 */
	set_bit(BCH_FS_may_go_rw, &c->flags);
	clear_bit(BCH_FS_fsck_running, &c->flags);
	clear_bit(BCH_FS_recovery_running, &c->flags);

	/* in case we don't run journal replay, i.e. norecovery mode */
	set_bit(BCH_FS_accounting_replay_done, &c->flags);

	bch2_async_btree_node_rewrites_flush(c);

	/* fsync if we fixed errors */
	if (test_bit(BCH_FS_errors_fixed, &c->flags)) {
		bch2_journal_flush_all_pins(&c->journal);
		bch2_journal_meta(&c->journal);
	}

	/* If we fixed errors, verify that fs is actually clean now: */
	if (IS_ENABLED(CONFIG_BCACHEFS_DEBUG) &&
	    test_bit(BCH_FS_errors_fixed, &c->flags) &&
	    !test_bit(BCH_FS_errors_not_fixed, &c->flags) &&
	    !test_bit(BCH_FS_error, &c->flags)) {
		bch2_flush_fsck_errs(c);

		bch_info(c, "Fixed errors, running fsck a second time to verify fs is clean");
		clear_bit(BCH_FS_errors_fixed, &c->flags);

		c->curr_recovery_pass = BCH_RECOVERY_PASS_check_alloc_info;

		ret = bch2_run_recovery_passes(c);
		if (ret)
			goto err;

		if (test_bit(BCH_FS_errors_fixed, &c->flags) ||
		    test_bit(BCH_FS_errors_not_fixed, &c->flags)) {
			bch_err(c, "Second fsck run was not clean");
			set_bit(BCH_FS_errors_not_fixed, &c->flags);
		}

		set_bit(BCH_FS_errors_fixed, &c->flags);
	}

	if (enabled_qtypes(c)) {
		bch_verbose(c, "reading quotas");
		ret = bch2_fs_quota_read(c);
		if (ret)
			goto err;
		bch_verbose(c, "quotas done");
	}

	mutex_lock(&c->sb_lock);
	ext = bch2_sb_field_get(c->disk_sb.sb, ext);
	write_sb = false;

	if (BCH_SB_VERSION_UPGRADE_COMPLETE(c->disk_sb.sb) != le16_to_cpu(c->disk_sb.sb->version)) {
		SET_BCH_SB_VERSION_UPGRADE_COMPLETE(c->disk_sb.sb, le16_to_cpu(c->disk_sb.sb->version));
		write_sb = true;
	}

	if (!test_bit(BCH_FS_error, &c->flags) &&
	    !(c->disk_sb.sb->compat[0] & cpu_to_le64(1ULL << BCH_COMPAT_alloc_info))) {
		c->disk_sb.sb->compat[0] |= cpu_to_le64(1ULL << BCH_COMPAT_alloc_info);
		write_sb = true;
	}

	if (!test_bit(BCH_FS_error, &c->flags) &&
	    !bch2_is_zero(ext->errors_silent, sizeof(ext->errors_silent))) {
		memset(ext->errors_silent, 0, sizeof(ext->errors_silent));
		write_sb = true;
	}

	if (c->opts.fsck &&
	    !test_bit(BCH_FS_error, &c->flags) &&
	    c->recovery_pass_done == BCH_RECOVERY_PASS_NR - 1 &&
	    ext->btrees_lost_data) {
		ext->btrees_lost_data = 0;
		write_sb = true;
	}

	if (c->opts.fsck &&
	    !test_bit(BCH_FS_error, &c->flags) &&
	    !test_bit(BCH_FS_errors_not_fixed, &c->flags)) {
		SET_BCH_SB_HAS_ERRORS(c->disk_sb.sb, 0);
		SET_BCH_SB_HAS_TOPOLOGY_ERRORS(c->disk_sb.sb, 0);
		write_sb = true;
	}

	if (bch2_blacklist_entries_gc(c))
		write_sb = true;

	if (write_sb)
		bch2_write_super(c);
	mutex_unlock(&c->sb_lock);

	if (!(c->sb.compat & (1ULL << BCH_COMPAT_extents_above_btree_updates_done)) ||
	    c->sb.version_min < bcachefs_metadata_version_btree_ptr_sectors_written) {
		struct bch_move_stats stats;

		bch2_move_stats_init(&stats, "recovery");

		struct printbuf buf = PRINTBUF;
		bch2_version_to_text(&buf, c->sb.version_min);
		bch_info(c, "scanning for old btree nodes: min_version %s", buf.buf);
		printbuf_exit(&buf);

		ret =   bch2_fs_read_write_early(c) ?:
			bch2_scan_old_btree_nodes(c, &stats);
		if (ret)
			goto err;
		bch_info(c, "scanning for old btree nodes done");
	}

	ret = 0;
out:
	bch2_flush_fsck_errs(c);

	if (!c->opts.retain_recovery_info) {
		bch2_journal_keys_put_initial(c);
		bch2_find_btree_nodes_exit(&c->found_btree_nodes);
	}
	if (!IS_ERR(clean))
		kfree(clean);

	if (!ret &&
	    test_bit(BCH_FS_need_delete_dead_snapshots, &c->flags) &&
	    !c->opts.nochanges) {
		bch2_fs_read_write_early(c);
		bch2_delete_dead_snapshots_async(c);
	}

	bch_err_fn(c, ret);
	return ret;
err:
fsck_err:
	bch2_fs_emergency_read_only(c);
	goto out;
}

int bch2_fs_initialize(struct bch_fs *c)
{
	struct bch_inode_unpacked root_inode, lostfound_inode;
	struct bkey_inode_buf packed_inode;
	struct qstr lostfound = QSTR("lost+found");
	struct bch_member *m;
	int ret;

	bch_notice(c, "initializing new filesystem");
	set_bit(BCH_FS_new_fs, &c->flags);

	mutex_lock(&c->sb_lock);
	c->disk_sb.sb->compat[0] |= cpu_to_le64(1ULL << BCH_COMPAT_extents_above_btree_updates_done);
	c->disk_sb.sb->compat[0] |= cpu_to_le64(1ULL << BCH_COMPAT_bformat_overflow_done);

	bch2_check_version_downgrade(c);

	if (c->opts.version_upgrade != BCH_VERSION_UPGRADE_none) {
		bch2_sb_upgrade(c, bcachefs_metadata_version_current, false);
		SET_BCH_SB_VERSION_UPGRADE_COMPLETE(c->disk_sb.sb, bcachefs_metadata_version_current);
		bch2_write_super(c);
	}

	for_each_member_device(c, ca) {
		m = bch2_members_v2_get_mut(c->disk_sb.sb, ca->dev_idx);
		SET_BCH_MEMBER_FREESPACE_INITIALIZED(m, false);
		ca->mi = bch2_mi_to_cpu(m);
	}

	bch2_write_super(c);
	mutex_unlock(&c->sb_lock);

	set_bit(BCH_FS_btree_running, &c->flags);
	set_bit(BCH_FS_may_go_rw, &c->flags);

	for (unsigned i = 0; i < BTREE_ID_NR; i++)
		bch2_btree_root_alloc_fake(c, i, 0);

	ret = bch2_fs_journal_alloc(c);
	if (ret)
		goto err;

	/*
	 * journal_res_get() will crash if called before this has
	 * set up the journal.pin FIFO and journal.cur pointer:
	 */
	bch2_fs_journal_start(&c->journal, 1);
	set_bit(BCH_FS_accounting_replay_done, &c->flags);
	bch2_journal_set_replay_done(&c->journal);

	ret = bch2_fs_read_write_early(c);
	if (ret)
		goto err;

	for_each_member_device(c, ca) {
		ret = bch2_dev_usage_init(ca, false);
		if (ret) {
			bch2_dev_put(ca);
			goto err;
		}
	}

	/*
	 * Write out the superblock and journal buckets, now that we can do
	 * btree updates
	 */
	bch_verbose(c, "marking superblocks");
	ret = bch2_trans_mark_dev_sbs(c);
	bch_err_msg(c, ret, "marking superblocks");
	if (ret)
		goto err;

	ret = bch2_fs_freespace_init(c);
	if (ret)
		goto err;

	ret = bch2_initialize_subvolumes(c);
	if (ret)
		goto err;

	bch_verbose(c, "reading snapshots table");
	ret = bch2_snapshots_read(c);
	if (ret)
		goto err;
	bch_verbose(c, "reading snapshots done");

	bch2_inode_init(c, &root_inode, 0, 0, S_IFDIR|0755, 0, NULL);
	root_inode.bi_inum	= BCACHEFS_ROOT_INO;
	root_inode.bi_subvol	= BCACHEFS_ROOT_SUBVOL;
	bch2_inode_pack(&packed_inode, &root_inode);
	packed_inode.inode.k.p.snapshot = U32_MAX;

	ret = bch2_btree_insert(c, BTREE_ID_inodes, &packed_inode.inode.k_i, NULL, 0, 0);
	bch_err_msg(c, ret, "creating root directory");
	if (ret)
		goto err;

	bch2_inode_init_early(c, &lostfound_inode);

	ret = bch2_trans_commit_do(c, NULL, NULL, 0,
		bch2_create_trans(trans,
				  BCACHEFS_ROOT_SUBVOL_INUM,
				  &root_inode, &lostfound_inode,
				  &lostfound,
				  0, 0, S_IFDIR|0700, 0,
				  NULL, NULL, (subvol_inum) { 0 }, 0));
	bch_err_msg(c, ret, "creating lost+found");
	if (ret)
		goto err;

	c->recovery_pass_done = BCH_RECOVERY_PASS_NR - 1;

	if (enabled_qtypes(c)) {
		ret = bch2_fs_quota_read(c);
		if (ret)
			goto err;
	}

	ret = bch2_journal_flush(&c->journal);
	bch_err_msg(c, ret, "writing first journal entry");
	if (ret)
		goto err;

	mutex_lock(&c->sb_lock);
	SET_BCH_SB_INITIALIZED(c->disk_sb.sb, true);
	SET_BCH_SB_CLEAN(c->disk_sb.sb, false);

	bch2_write_super(c);
	mutex_unlock(&c->sb_lock);

	c->curr_recovery_pass = BCH_RECOVERY_PASS_NR;
	return 0;
err:
	bch_err_fn(c, ret);
	return ret;
}<|MERGE_RESOLUTION|>--- conflicted
+++ resolved
@@ -32,13 +32,8 @@
 #include <linux/sort.h>
 #include <linux/stat.h>
 
-<<<<<<< HEAD
-#define QSTR(n) { { { .len = strlen(n) } }, .name = n }
 
 int bch2_btree_lost_data(struct bch_fs *c, enum btree_id btree)
-=======
-void bch2_btree_lost_data(struct bch_fs *c, enum btree_id btree)
->>>>>>> c1feab95
 {
 	u64 b = BIT_ULL(btree);
 	int ret = 0;
