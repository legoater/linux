// SPDX-License-Identifier: GPL-2.0

#include "bcachefs.h"
#include "async_objs.h"
#include "bkey_buf.h"
#include "bkey_methods.h"
#include "bkey_sort.h"
#include "btree_cache.h"
#include "btree_io.h"
#include "btree_iter.h"
#include "btree_locking.h"
#include "btree_update.h"
#include "btree_update_interior.h"
#include "buckets.h"
#include "checksum.h"
#include "debug.h"
#include "enumerated_ref.h"
#include "error.h"
#include "extents.h"
#include "io_write.h"
#include "journal_reclaim.h"
#include "journal_seq_blacklist.h"
#include "recovery.h"
#include "super-io.h"
#include "trace.h"

#include <linux/sched/mm.h>

static void bch2_btree_node_header_to_text(struct printbuf *out, struct btree_node *bn)
{
	bch2_btree_id_level_to_text(out, BTREE_NODE_ID(bn), BTREE_NODE_LEVEL(bn));
	prt_printf(out, " seq %llx %llu\n", bn->keys.seq, BTREE_NODE_SEQ(bn));
	prt_str(out, "min: ");
	bch2_bpos_to_text(out, bn->min_key);
	prt_newline(out);
	prt_str(out, "max: ");
	bch2_bpos_to_text(out, bn->max_key);
}

void bch2_btree_node_io_unlock(struct btree *b)
{
	EBUG_ON(!btree_node_write_in_flight(b));

	clear_btree_node_write_in_flight_inner(b);
	clear_btree_node_write_in_flight(b);
	smp_mb__after_atomic();
	wake_up_bit(&b->flags, BTREE_NODE_write_in_flight);
}

void bch2_btree_node_io_lock(struct btree *b)
{
	wait_on_bit_lock_io(&b->flags, BTREE_NODE_write_in_flight,
			    TASK_UNINTERRUPTIBLE);
}

void __bch2_btree_node_wait_on_read(struct btree *b)
{
	wait_on_bit_io(&b->flags, BTREE_NODE_read_in_flight,
		       TASK_UNINTERRUPTIBLE);
}

void __bch2_btree_node_wait_on_write(struct btree *b)
{
	wait_on_bit_io(&b->flags, BTREE_NODE_write_in_flight,
		       TASK_UNINTERRUPTIBLE);
}

void bch2_btree_node_wait_on_read(struct btree *b)
{
	wait_on_bit_io(&b->flags, BTREE_NODE_read_in_flight,
		       TASK_UNINTERRUPTIBLE);
}

void bch2_btree_node_wait_on_write(struct btree *b)
{
	wait_on_bit_io(&b->flags, BTREE_NODE_write_in_flight,
		       TASK_UNINTERRUPTIBLE);
}

static void verify_no_dups(struct btree *b,
			   struct bkey_packed *start,
			   struct bkey_packed *end)
{
#ifdef CONFIG_BCACHEFS_DEBUG
	struct bkey_packed *k, *p;

	if (start == end)
		return;

	for (p = start, k = bkey_p_next(start);
	     k != end;
	     p = k, k = bkey_p_next(k)) {
		struct bkey l = bkey_unpack_key(b, p);
		struct bkey r = bkey_unpack_key(b, k);

		BUG_ON(bpos_ge(l.p, bkey_start_pos(&r)));
	}
#endif
}

static void set_needs_whiteout(struct bset *i, int v)
{
	struct bkey_packed *k;

	for (k = i->start; k != vstruct_last(i); k = bkey_p_next(k))
		k->needs_whiteout = v;
}

static void btree_bounce_free(struct bch_fs *c, size_t size,
			      bool used_mempool, void *p)
{
	if (used_mempool)
		mempool_free(p, &c->btree_bounce_pool);
	else
		kvfree(p);
}

static void *btree_bounce_alloc(struct bch_fs *c, size_t size,
				bool *used_mempool)
{
	unsigned flags = memalloc_nofs_save();
	void *p;

	BUG_ON(size > c->opts.btree_node_size);

	*used_mempool = false;
	p = kvmalloc(size, __GFP_NOWARN|GFP_NOWAIT);
	if (!p) {
		*used_mempool = true;
		p = mempool_alloc(&c->btree_bounce_pool, GFP_NOFS);
	}
	memalloc_nofs_restore(flags);
	return p;
}

static void sort_bkey_ptrs(const struct btree *bt,
			   struct bkey_packed **ptrs, unsigned nr)
{
	unsigned n = nr, a = nr / 2, b, c, d;

	if (!a)
		return;

	/* Heap sort: see lib/sort.c: */
	while (1) {
		if (a)
			a--;
		else if (--n)
			swap(ptrs[0], ptrs[n]);
		else
			break;

		for (b = a; c = 2 * b + 1, (d = c + 1) < n;)
			b = bch2_bkey_cmp_packed(bt,
					    ptrs[c],
					    ptrs[d]) >= 0 ? c : d;
		if (d == n)
			b = c;

		while (b != a &&
		       bch2_bkey_cmp_packed(bt,
				       ptrs[a],
				       ptrs[b]) >= 0)
			b = (b - 1) / 2;
		c = b;
		while (b != a) {
			b = (b - 1) / 2;
			swap(ptrs[b], ptrs[c]);
		}
	}
}

static void bch2_sort_whiteouts(struct bch_fs *c, struct btree *b)
{
	struct bkey_packed *new_whiteouts, **ptrs, **ptrs_end, *k;
	bool used_mempool = false;
	size_t bytes = b->whiteout_u64s * sizeof(u64);

	if (!b->whiteout_u64s)
		return;

	new_whiteouts = btree_bounce_alloc(c, bytes, &used_mempool);

	ptrs = ptrs_end = ((void *) new_whiteouts + bytes);

	for (k = unwritten_whiteouts_start(b);
	     k != unwritten_whiteouts_end(b);
	     k = bkey_p_next(k))
		*--ptrs = k;

	sort_bkey_ptrs(b, ptrs, ptrs_end - ptrs);

	k = new_whiteouts;

	while (ptrs != ptrs_end) {
		bkey_p_copy(k, *ptrs);
		k = bkey_p_next(k);
		ptrs++;
	}

	verify_no_dups(b, new_whiteouts,
		       (void *) ((u64 *) new_whiteouts + b->whiteout_u64s));

	memcpy_u64s(unwritten_whiteouts_start(b),
		    new_whiteouts, b->whiteout_u64s);

	btree_bounce_free(c, bytes, used_mempool, new_whiteouts);
}

static bool should_compact_bset(struct btree *b, struct bset_tree *t,
				bool compacting, enum compact_mode mode)
{
	if (!bset_dead_u64s(b, t))
		return false;

	switch (mode) {
	case COMPACT_LAZY:
		return should_compact_bset_lazy(b, t) ||
			(compacting && !bset_written(b, bset(b, t)));
	case COMPACT_ALL:
		return true;
	default:
		BUG();
	}
}

static bool bch2_drop_whiteouts(struct btree *b, enum compact_mode mode)
{
	bool ret = false;

	for_each_bset(b, t) {
		struct bset *i = bset(b, t);
		struct bkey_packed *k, *n, *out, *start, *end;
		struct btree_node_entry *src = NULL, *dst = NULL;

		if (t != b->set && !bset_written(b, i)) {
			src = container_of(i, struct btree_node_entry, keys);
			dst = max(write_block(b),
				  (void *) btree_bkey_last(b, t - 1));
		}

		if (src != dst)
			ret = true;

		if (!should_compact_bset(b, t, ret, mode)) {
			if (src != dst) {
				memmove(dst, src, sizeof(*src) +
					le16_to_cpu(src->keys.u64s) *
					sizeof(u64));
				i = &dst->keys;
				set_btree_bset(b, t, i);
			}
			continue;
		}

		start	= btree_bkey_first(b, t);
		end	= btree_bkey_last(b, t);

		if (src != dst) {
			memmove(dst, src, sizeof(*src));
			i = &dst->keys;
			set_btree_bset(b, t, i);
		}

		out = i->start;

		for (k = start; k != end; k = n) {
			n = bkey_p_next(k);

			if (!bkey_deleted(k)) {
				bkey_p_copy(out, k);
				out = bkey_p_next(out);
			} else {
				BUG_ON(k->needs_whiteout);
			}
		}

		i->u64s = cpu_to_le16((u64 *) out - i->_data);
		set_btree_bset_end(b, t);
		bch2_bset_set_no_aux_tree(b, t);
		ret = true;
	}

	bch2_verify_btree_nr_keys(b);

	bch2_btree_build_aux_trees(b);

	return ret;
}

bool bch2_compact_whiteouts(struct bch_fs *c, struct btree *b,
			    enum compact_mode mode)
{
	return bch2_drop_whiteouts(b, mode);
}

static void btree_node_sort(struct bch_fs *c, struct btree *b,
			    unsigned start_idx,
			    unsigned end_idx)
{
	struct btree_node *out;
	struct sort_iter_stack sort_iter;
	struct bset_tree *t;
	struct bset *start_bset = bset(b, &b->set[start_idx]);
	bool used_mempool = false;
	u64 start_time, seq = 0;
	unsigned i, u64s = 0, bytes, shift = end_idx - start_idx - 1;
	bool sorting_entire_node = start_idx == 0 &&
		end_idx == b->nsets;

	sort_iter_stack_init(&sort_iter, b);

	for (t = b->set + start_idx;
	     t < b->set + end_idx;
	     t++) {
		u64s += le16_to_cpu(bset(b, t)->u64s);
		sort_iter_add(&sort_iter.iter,
			      btree_bkey_first(b, t),
			      btree_bkey_last(b, t));
	}

	bytes = sorting_entire_node
		? btree_buf_bytes(b)
		: __vstruct_bytes(struct btree_node, u64s);

	out = btree_bounce_alloc(c, bytes, &used_mempool);

	start_time = local_clock();

	u64s = bch2_sort_keys(out->keys.start, &sort_iter.iter);

	out->keys.u64s = cpu_to_le16(u64s);

	BUG_ON(vstruct_end(&out->keys) > (void *) out + bytes);

	if (sorting_entire_node)
		bch2_time_stats_update(&c->times[BCH_TIME_btree_node_sort],
				       start_time);

	/* Make sure we preserve bset journal_seq: */
	for (t = b->set + start_idx; t < b->set + end_idx; t++)
		seq = max(seq, le64_to_cpu(bset(b, t)->journal_seq));
	start_bset->journal_seq = cpu_to_le64(seq);

	if (sorting_entire_node) {
		u64s = le16_to_cpu(out->keys.u64s);

		BUG_ON(bytes != btree_buf_bytes(b));

		/*
		 * Our temporary buffer is the same size as the btree node's
		 * buffer, we can just swap buffers instead of doing a big
		 * memcpy()
		 */
		*out = *b->data;
		out->keys.u64s = cpu_to_le16(u64s);
		swap(out, b->data);
		set_btree_bset(b, b->set, &b->data->keys);
	} else {
		start_bset->u64s = out->keys.u64s;
		memcpy_u64s(start_bset->start,
			    out->keys.start,
			    le16_to_cpu(out->keys.u64s));
	}

	for (i = start_idx + 1; i < end_idx; i++)
		b->nr.bset_u64s[start_idx] +=
			b->nr.bset_u64s[i];

	b->nsets -= shift;

	for (i = start_idx + 1; i < b->nsets; i++) {
		b->nr.bset_u64s[i]	= b->nr.bset_u64s[i + shift];
		b->set[i]		= b->set[i + shift];
	}

	for (i = b->nsets; i < MAX_BSETS; i++)
		b->nr.bset_u64s[i] = 0;

	set_btree_bset_end(b, &b->set[start_idx]);
	bch2_bset_set_no_aux_tree(b, &b->set[start_idx]);

	btree_bounce_free(c, bytes, used_mempool, out);

	bch2_verify_btree_nr_keys(b);
}

void bch2_btree_sort_into(struct bch_fs *c,
			 struct btree *dst,
			 struct btree *src)
{
	struct btree_nr_keys nr;
	struct btree_node_iter src_iter;
	u64 start_time = local_clock();

	BUG_ON(dst->nsets != 1);

	bch2_bset_set_no_aux_tree(dst, dst->set);

	bch2_btree_node_iter_init_from_start(&src_iter, src);

	nr = bch2_sort_repack(btree_bset_first(dst),
			src, &src_iter,
			&dst->format,
			true);

	bch2_time_stats_update(&c->times[BCH_TIME_btree_node_sort],
			       start_time);

	set_btree_bset_end(dst, dst->set);

	dst->nr.live_u64s	+= nr.live_u64s;
	dst->nr.bset_u64s[0]	+= nr.bset_u64s[0];
	dst->nr.packed_keys	+= nr.packed_keys;
	dst->nr.unpacked_keys	+= nr.unpacked_keys;

	bch2_verify_btree_nr_keys(dst);
}

/*
 * We're about to add another bset to the btree node, so if there's currently
 * too many bsets - sort some of them together:
 */
static bool btree_node_compact(struct bch_fs *c, struct btree *b)
{
	unsigned unwritten_idx;
	bool ret = false;

	for (unwritten_idx = 0;
	     unwritten_idx < b->nsets;
	     unwritten_idx++)
		if (!bset_written(b, bset(b, &b->set[unwritten_idx])))
			break;

	if (b->nsets - unwritten_idx > 1) {
		btree_node_sort(c, b, unwritten_idx, b->nsets);
		ret = true;
	}

	if (unwritten_idx > 1) {
		btree_node_sort(c, b, 0, unwritten_idx);
		ret = true;
	}

	return ret;
}

void bch2_btree_build_aux_trees(struct btree *b)
{
	for_each_bset(b, t)
		bch2_bset_build_aux_tree(b, t,
				!bset_written(b, bset(b, t)) &&
				t == bset_tree_last(b));
}

/*
 * If we have MAX_BSETS (3) bsets, should we sort them all down to just one?
 *
 * The first bset is going to be of similar order to the size of the node, the
 * last bset is bounded by btree_write_set_buffer(), which is set to keep the
 * memmove on insert from being too expensive: the middle bset should, ideally,
 * be the geometric mean of the first and the last.
 *
 * Returns true if the middle bset is greater than that geometric mean:
 */
static inline bool should_compact_all(struct bch_fs *c, struct btree *b)
{
	unsigned mid_u64s_bits =
		(ilog2(btree_max_u64s(c)) + BTREE_WRITE_SET_U64s_BITS) / 2;

	return bset_u64s(&b->set[1]) > 1U << mid_u64s_bits;
}

/*
 * @bch_btree_init_next - initialize a new (unwritten) bset that can then be
 * inserted into
 *
 * Safe to call if there already is an unwritten bset - will only add a new bset
 * if @b doesn't already have one.
 *
 * Returns true if we sorted (i.e. invalidated iterators
 */
void bch2_btree_init_next(struct btree_trans *trans, struct btree *b)
{
	struct bch_fs *c = trans->c;
	struct btree_node_entry *bne;
	bool reinit_iter = false;

	EBUG_ON(!six_lock_counts(&b->c.lock).n[SIX_LOCK_write]);
	BUG_ON(bset_written(b, bset(b, &b->set[1])));
	BUG_ON(btree_node_just_written(b));

	if (b->nsets == MAX_BSETS &&
	    !btree_node_write_in_flight(b) &&
	    should_compact_all(c, b)) {
		bch2_btree_node_write_trans(trans, b, SIX_LOCK_write,
					    BTREE_WRITE_init_next_bset);
		reinit_iter = true;
	}

	if (b->nsets == MAX_BSETS &&
	    btree_node_compact(c, b))
		reinit_iter = true;

	BUG_ON(b->nsets >= MAX_BSETS);

	bne = want_new_bset(c, b);
	if (bne)
		bch2_bset_init_next(b, bne);

	bch2_btree_build_aux_trees(b);

	if (reinit_iter)
		bch2_trans_node_reinit_iter(trans, b);
}

static void btree_err_msg(struct printbuf *out, struct bch_fs *c,
			  struct bch_dev *ca,
			  bool print_pos,
			  struct btree *b, struct bset *i, struct bkey_packed *k,
			  unsigned offset, int rw)
{
	if (print_pos) {
		prt_str(out, rw == READ
			? "error validating btree node "
			: "corrupt btree node before write ");
		prt_printf(out, "at btree ");
		bch2_btree_pos_to_text(out, c, b);
		prt_newline(out);
	}

	if (ca)
		prt_printf(out, "%s ", ca->name);

	prt_printf(out, "node offset %u/%u",
		   b->written, btree_ptr_sectors_written(bkey_i_to_s_c(&b->key)));
	if (i)
		prt_printf(out, " bset u64s %u", le16_to_cpu(i->u64s));
	if (k)
		prt_printf(out, " bset byte offset %lu",
			   (unsigned long)(void *)k -
			   ((unsigned long)(void *)i & ~511UL));
	prt_str(out, ": ");
}

__printf(11, 12)
static int __btree_err(int ret,
		       struct bch_fs *c,
		       struct bch_dev *ca,
		       struct btree *b,
		       struct bset *i,
		       struct bkey_packed *k,
		       int rw,
		       enum bch_sb_error_id err_type,
		       struct bch_io_failures *failed,
		       struct printbuf *err_msg,
		       const char *fmt, ...)
{
	if (c->recovery.curr_pass == BCH_RECOVERY_PASS_scan_for_btree_nodes)
<<<<<<< HEAD
		return bch_err_throw(c, fsck_fix);
=======
		return ret == -BCH_ERR_btree_node_read_err_fixable
			? bch_err_throw(c, fsck_fix)
			: ret;
>>>>>>> 1aee3a44

	bool have_retry = false;
	int ret2;

	if (ca) {
		bch2_mark_btree_validate_failure(failed, ca->dev_idx);

		struct extent_ptr_decoded pick;
		have_retry = !bch2_bkey_pick_read_device(c,
					bkey_i_to_s_c(&b->key),
					failed, &pick, -1);
	}

	if (!have_retry && ret == -BCH_ERR_btree_node_read_err_want_retry)
		ret = bch_err_throw(c, btree_node_read_err_fixable);
	if (!have_retry && ret == -BCH_ERR_btree_node_read_err_must_retry)
		ret = bch_err_throw(c, btree_node_read_err_bad_node);

	bch2_sb_error_count(c, err_type);

	bool print_deferred = err_msg &&
		rw == READ &&
		!(test_bit(BCH_FS_in_fsck, &c->flags) &&
		  c->opts.fix_errors == FSCK_FIX_ask);

	struct printbuf out = PRINTBUF;
	bch2_log_msg_start(c, &out);

	if (!print_deferred)
		err_msg = &out;

	btree_err_msg(err_msg, c, ca, !print_deferred, b, i, k, b->written, rw);

	va_list args;
	va_start(args, fmt);
	prt_vprintf(err_msg, fmt, args);
	va_end(args);

	if (print_deferred) {
		prt_newline(err_msg);

		switch (ret) {
		case -BCH_ERR_btree_node_read_err_fixable:
			ret2 = bch2_fsck_err_opt(c, FSCK_CAN_FIX, err_type);
			if (!bch2_err_matches(ret2, BCH_ERR_fsck_fix) &&
			    !bch2_err_matches(ret2, BCH_ERR_fsck_ignore)) {
				ret = ret2;
				goto fsck_err;
			}

			if (!have_retry)
				ret = bch_err_throw(c, fsck_fix);
			goto out;
		case -BCH_ERR_btree_node_read_err_bad_node:
			prt_str(&out, ", ");
			ret = __bch2_topology_error(c, &out);
			break;
		}

		goto out;
	}

	if (rw == WRITE) {
		prt_str(&out, ", ");
		ret = __bch2_inconsistent_error(c, &out)
			? -BCH_ERR_fsck_errors_not_fixed
			: 0;
		goto print;
	}

	switch (ret) {
	case -BCH_ERR_btree_node_read_err_fixable:
		ret2 = __bch2_fsck_err(c, NULL, FSCK_CAN_FIX, err_type, "%s", out.buf);
		if (!bch2_err_matches(ret2, BCH_ERR_fsck_fix) &&
		    !bch2_err_matches(ret2, BCH_ERR_fsck_ignore)) {
			ret = ret2;
			goto fsck_err;
		}

		if (!have_retry)
			ret = bch_err_throw(c, fsck_fix);
		goto out;
	case -BCH_ERR_btree_node_read_err_bad_node:
		prt_str(&out, ", ");
		ret = __bch2_topology_error(c, &out);
		break;
	}
print:
	bch2_print_str(c, KERN_ERR, out.buf);
out:
fsck_err:
	printbuf_exit(&out);
	return ret;
}

#define btree_err(type, c, ca, b, i, k, _err_type, msg, ...)		\
({									\
	int _ret = __btree_err(type, c, ca, b, i, k, write,		\
			       BCH_FSCK_ERR_##_err_type,		\
			       failed, err_msg,				\
			       msg, ##__VA_ARGS__);			\
									\
	if (!bch2_err_matches(_ret, BCH_ERR_fsck_fix)) {		\
		ret = _ret;						\
		goto fsck_err;						\
	}								\
									\
	true;								\
})

#define btree_err_on(cond, ...)	((cond) ? btree_err(__VA_ARGS__) : false)

/*
 * When btree topology repair changes the start or end of a node, that might
 * mean we have to drop keys that are no longer inside the node:
 */
__cold
void bch2_btree_node_drop_keys_outside_node(struct btree *b)
{
	for_each_bset(b, t) {
		struct bset *i = bset(b, t);
		struct bkey_packed *k;

		for (k = i->start; k != vstruct_last(i); k = bkey_p_next(k))
			if (bkey_cmp_left_packed(b, k, &b->data->min_key) >= 0)
				break;

		if (k != i->start) {
			unsigned shift = (u64 *) k - (u64 *) i->start;

			memmove_u64s_down(i->start, k,
					  (u64 *) vstruct_end(i) - (u64 *) k);
			i->u64s = cpu_to_le16(le16_to_cpu(i->u64s) - shift);
			set_btree_bset_end(b, t);
		}

		for (k = i->start; k != vstruct_last(i); k = bkey_p_next(k))
			if (bkey_cmp_left_packed(b, k, &b->data->max_key) > 0)
				break;

		if (k != vstruct_last(i)) {
			i->u64s = cpu_to_le16((u64 *) k - (u64 *) i->start);
			set_btree_bset_end(b, t);
		}
	}

	/*
	 * Always rebuild search trees: eytzinger search tree nodes directly
	 * depend on the values of min/max key:
	 */
	bch2_bset_set_no_aux_tree(b, b->set);
	bch2_btree_build_aux_trees(b);
	b->nr = bch2_btree_node_count_keys(b);

	struct bkey_s_c k;
	struct bkey unpacked;
	struct btree_node_iter iter;
	for_each_btree_node_key_unpack(b, k, &iter, &unpacked) {
		BUG_ON(bpos_lt(k.k->p, b->data->min_key));
		BUG_ON(bpos_gt(k.k->p, b->data->max_key));
	}
}

static int validate_bset(struct bch_fs *c, struct bch_dev *ca,
			 struct btree *b, struct bset *i,
			 unsigned offset, int write,
			 struct bch_io_failures *failed,
			 struct printbuf *err_msg)
{
	unsigned version = le16_to_cpu(i->version);
	struct printbuf buf1 = PRINTBUF;
	struct printbuf buf2 = PRINTBUF;
	int ret = 0;

	btree_err_on(!bch2_version_compatible(version),
		     -BCH_ERR_btree_node_read_err_incompatible,
		     c, ca, b, i, NULL,
		     btree_node_unsupported_version,
		     "unsupported bset version %u.%u",
		     BCH_VERSION_MAJOR(version),
		     BCH_VERSION_MINOR(version));

	if (c->recovery.curr_pass != BCH_RECOVERY_PASS_scan_for_btree_nodes &&
	    btree_err_on(version < c->sb.version_min,
			 -BCH_ERR_btree_node_read_err_fixable,
			 c, NULL, b, i, NULL,
			 btree_node_bset_older_than_sb_min,
			 "bset version %u older than superblock version_min %u",
			 version, c->sb.version_min)) {
		if (bch2_version_compatible(version)) {
			mutex_lock(&c->sb_lock);
			c->disk_sb.sb->version_min = cpu_to_le16(version);
			bch2_write_super(c);
			mutex_unlock(&c->sb_lock);
		} else {
			/* We have no idea what's going on: */
			i->version = cpu_to_le16(c->sb.version);
		}
	}

	if (btree_err_on(BCH_VERSION_MAJOR(version) >
			 BCH_VERSION_MAJOR(c->sb.version),
			 -BCH_ERR_btree_node_read_err_fixable,
			 c, NULL, b, i, NULL,
			 btree_node_bset_newer_than_sb,
			 "bset version %u newer than superblock version %u",
			 version, c->sb.version)) {
		mutex_lock(&c->sb_lock);
		c->disk_sb.sb->version = cpu_to_le16(version);
		bch2_write_super(c);
		mutex_unlock(&c->sb_lock);
	}

	btree_err_on(BSET_SEPARATE_WHITEOUTS(i),
		     -BCH_ERR_btree_node_read_err_incompatible,
		     c, ca, b, i, NULL,
		     btree_node_unsupported_version,
		     "BSET_SEPARATE_WHITEOUTS no longer supported");

	btree_err_on(offset && !i->u64s,
		     -BCH_ERR_btree_node_read_err_fixable,
		     c, ca, b, i, NULL,
		     bset_empty,
		     "empty bset");

	btree_err_on(BSET_OFFSET(i) && BSET_OFFSET(i) != offset,
		     -BCH_ERR_btree_node_read_err_want_retry,
		     c, ca, b, i, NULL,
		     bset_wrong_sector_offset,
		     "bset at wrong sector offset");

	if (!offset) {
		struct btree_node *bn =
			container_of(i, struct btree_node, keys);
		/* These indicate that we read the wrong btree node: */

		if (b->key.k.type == KEY_TYPE_btree_ptr_v2) {
			struct bch_btree_ptr_v2 *bp =
				&bkey_i_to_btree_ptr_v2(&b->key)->v;

			/* XXX endianness */
			btree_err_on(bp->seq != bn->keys.seq,
				     -BCH_ERR_btree_node_read_err_must_retry,
				     c, ca, b, NULL, NULL,
				     bset_bad_seq,
				     "incorrect sequence number (wrong btree node)");
		}

		btree_err_on(BTREE_NODE_ID(bn) != b->c.btree_id,
			     -BCH_ERR_btree_node_read_err_must_retry,
			     c, ca, b, i, NULL,
			     btree_node_bad_btree,
			     "incorrect btree id");

		btree_err_on(BTREE_NODE_LEVEL(bn) != b->c.level,
			     -BCH_ERR_btree_node_read_err_must_retry,
			     c, ca, b, i, NULL,
			     btree_node_bad_level,
			     "incorrect level");

		if (!write)
			compat_btree_node(b->c.level, b->c.btree_id, version,
					  BSET_BIG_ENDIAN(i), write, bn);

		if (b->key.k.type == KEY_TYPE_btree_ptr_v2) {
			struct bch_btree_ptr_v2 *bp =
				&bkey_i_to_btree_ptr_v2(&b->key)->v;

			if (BTREE_PTR_RANGE_UPDATED(bp)) {
				b->data->min_key = bp->min_key;
				b->data->max_key = b->key.k.p;
			}

			btree_err_on(!bpos_eq(b->data->min_key, bp->min_key),
				     -BCH_ERR_btree_node_read_err_must_retry,
				     c, ca, b, NULL, NULL,
				     btree_node_bad_min_key,
				     "incorrect min_key: got %s should be %s",
				     (printbuf_reset(&buf1),
				      bch2_bpos_to_text(&buf1, bn->min_key), buf1.buf),
				     (printbuf_reset(&buf2),
				      bch2_bpos_to_text(&buf2, bp->min_key), buf2.buf));
		}

		btree_err_on(!bpos_eq(bn->max_key, b->key.k.p),
			     -BCH_ERR_btree_node_read_err_must_retry,
			     c, ca, b, i, NULL,
			     btree_node_bad_max_key,
			     "incorrect max key %s",
			     (printbuf_reset(&buf1),
			      bch2_bpos_to_text(&buf1, bn->max_key), buf1.buf));

		if (write)
			compat_btree_node(b->c.level, b->c.btree_id, version,
					  BSET_BIG_ENDIAN(i), write, bn);

		btree_err_on(bch2_bkey_format_invalid(c, &bn->format, write, &buf1),
			     -BCH_ERR_btree_node_read_err_bad_node,
			     c, ca, b, i, NULL,
			     btree_node_bad_format,
			     "invalid bkey format: %s\n%s", buf1.buf,
			     (printbuf_reset(&buf2),
			      bch2_bkey_format_to_text(&buf2, &bn->format), buf2.buf));
		printbuf_reset(&buf1);

		compat_bformat(b->c.level, b->c.btree_id, version,
			       BSET_BIG_ENDIAN(i), write,
			       &bn->format);
	}
fsck_err:
	printbuf_exit(&buf2);
	printbuf_exit(&buf1);
	return ret;
}

static int btree_node_bkey_val_validate(struct bch_fs *c, struct btree *b,
					struct bkey_s_c k,
					enum bch_validate_flags flags)
{
	return bch2_bkey_val_validate(c, k, (struct bkey_validate_context) {
		.from	= BKEY_VALIDATE_btree_node,
		.level	= b->c.level,
		.btree	= b->c.btree_id,
		.flags	= flags
	});
}

static int bset_key_validate(struct bch_fs *c, struct btree *b,
			     struct bkey_s_c k,
			     bool updated_range,
			     enum bch_validate_flags flags)
{
	struct bkey_validate_context from = (struct bkey_validate_context) {
		.from	= BKEY_VALIDATE_btree_node,
		.level	= b->c.level,
		.btree	= b->c.btree_id,
		.flags	= flags,
	};
	return __bch2_bkey_validate(c, k, from) ?:
		(!updated_range ? bch2_bkey_in_btree_node(c, b, k, from) : 0) ?:
		(flags & BCH_VALIDATE_write ? btree_node_bkey_val_validate(c, b, k, flags) : 0);
}

static bool bkey_packed_valid(struct bch_fs *c, struct btree *b,
			 struct bset *i, struct bkey_packed *k)
{
	if (bkey_p_next(k) > vstruct_last(i))
		return false;

	if (k->format > KEY_FORMAT_CURRENT)
		return false;

	if (!bkeyp_u64s_valid(&b->format, k))
		return false;

	struct bkey tmp;
	struct bkey_s u = __bkey_disassemble(b, k, &tmp);
	return !__bch2_bkey_validate(c, u.s_c,
				     (struct bkey_validate_context) {
					.from	= BKEY_VALIDATE_btree_node,
					.level	= b->c.level,
					.btree	= b->c.btree_id,
					.flags	= BCH_VALIDATE_silent
				     });
}

static inline int btree_node_read_bkey_cmp(const struct btree *b,
				const struct bkey_packed *l,
				const struct bkey_packed *r)
{
	return bch2_bkey_cmp_packed(b, l, r)
		?: (int) bkey_deleted(r) - (int) bkey_deleted(l);
}

static int validate_bset_keys(struct bch_fs *c, struct btree *b,
			 struct bset *i, int write,
			 struct bch_io_failures *failed,
			 struct printbuf *err_msg)
{
	unsigned version = le16_to_cpu(i->version);
	struct bkey_packed *k, *prev = NULL;
	struct printbuf buf = PRINTBUF;
	bool updated_range = b->key.k.type == KEY_TYPE_btree_ptr_v2 &&
		BTREE_PTR_RANGE_UPDATED(&bkey_i_to_btree_ptr_v2(&b->key)->v);
	int ret = 0;

	for (k = i->start;
	     k != vstruct_last(i);) {
		struct bkey_s u;
		struct bkey tmp;
		unsigned next_good_key;

		if (btree_err_on(bkey_p_next(k) > vstruct_last(i),
				 -BCH_ERR_btree_node_read_err_fixable,
				 c, NULL, b, i, k,
				 btree_node_bkey_past_bset_end,
				 "key extends past end of bset")) {
			i->u64s = cpu_to_le16((u64 *) k - i->_data);
			break;
		}

		if (btree_err_on(k->format > KEY_FORMAT_CURRENT,
				 -BCH_ERR_btree_node_read_err_fixable,
				 c, NULL, b, i, k,
				 btree_node_bkey_bad_format,
				 "invalid bkey format %u", k->format))
			goto drop_this_key;

		if (btree_err_on(!bkeyp_u64s_valid(&b->format, k),
				 -BCH_ERR_btree_node_read_err_fixable,
				 c, NULL, b, i, k,
				 btree_node_bkey_bad_u64s,
				 "bad k->u64s %u (min %u max %zu)", k->u64s,
				 bkeyp_key_u64s(&b->format, k),
				 U8_MAX - BKEY_U64s + bkeyp_key_u64s(&b->format, k)))
			goto drop_this_key;

		if (!write)
			bch2_bkey_compat(b->c.level, b->c.btree_id, version,
				    BSET_BIG_ENDIAN(i), write,
				    &b->format, k);

		u = __bkey_disassemble(b, k, &tmp);

		ret = bset_key_validate(c, b, u.s_c, updated_range, write);
		if (ret == -BCH_ERR_fsck_delete_bkey)
			goto drop_this_key;
		if (ret)
			goto fsck_err;

		if (write)
			bch2_bkey_compat(b->c.level, b->c.btree_id, version,
				    BSET_BIG_ENDIAN(i), write,
				    &b->format, k);

		if (prev && btree_node_read_bkey_cmp(b, prev, k) >= 0) {
			struct bkey up = bkey_unpack_key(b, prev);

			printbuf_reset(&buf);
			prt_printf(&buf, "keys out of order: ");
			bch2_bkey_to_text(&buf, &up);
			prt_printf(&buf, " > ");
			bch2_bkey_to_text(&buf, u.k);

			if (btree_err(-BCH_ERR_btree_node_read_err_fixable,
				      c, NULL, b, i, k,
				      btree_node_bkey_out_of_order,
				      "%s", buf.buf))
				goto drop_this_key;
		}

		prev = k;
		k = bkey_p_next(k);
		continue;
drop_this_key:
		next_good_key = k->u64s;

		if (!next_good_key ||
		    (BSET_BIG_ENDIAN(i) == CPU_BIG_ENDIAN &&
		     version >= bcachefs_metadata_version_snapshot)) {
			/*
			 * only do scanning if bch2_bkey_compat() has nothing to
			 * do
			 */

			if (!bkey_packed_valid(c, b, i, (void *) ((u64 *) k + next_good_key))) {
				for (next_good_key = 1;
				     next_good_key < (u64 *) vstruct_last(i) - (u64 *) k;
				     next_good_key++)
					if (bkey_packed_valid(c, b, i, (void *) ((u64 *) k + next_good_key)))
						goto got_good_key;
			}

			/*
			 * didn't find a good key, have to truncate the rest of
			 * the bset
			 */
			next_good_key = (u64 *) vstruct_last(i) - (u64 *) k;
		}
got_good_key:
		le16_add_cpu(&i->u64s, -next_good_key);
		memmove_u64s_down(k, (u64 *) k + next_good_key, (u64 *) vstruct_end(i) - (u64 *) k);
		set_btree_node_need_rewrite(b);
		set_btree_node_need_rewrite_error(b);
	}
fsck_err:
	printbuf_exit(&buf);
	return ret;
}

int bch2_btree_node_read_done(struct bch_fs *c, struct bch_dev *ca,
			      struct btree *b,
			      struct bch_io_failures *failed,
			      struct printbuf *err_msg)
{
	struct btree_node_entry *bne;
	struct sort_iter *iter;
	struct btree_node *sorted;
	struct bkey_packed *k;
	struct bset *i;
	bool used_mempool, blacklisted;
	bool updated_range = b->key.k.type == KEY_TYPE_btree_ptr_v2 &&
		BTREE_PTR_RANGE_UPDATED(&bkey_i_to_btree_ptr_v2(&b->key)->v);
	unsigned ptr_written = btree_ptr_sectors_written(bkey_i_to_s_c(&b->key));
	u64 max_journal_seq = 0;
	struct printbuf buf = PRINTBUF;
	int ret = 0, write = READ;
	u64 start_time = local_clock();

	b->version_ondisk = U16_MAX;
	/* We might get called multiple times on read retry: */
	b->written = 0;

	iter = mempool_alloc(&c->fill_iter, GFP_NOFS);
	sort_iter_init(iter, b, (btree_blocks(c) + 1) * 2);

	if (bch2_meta_read_fault("btree"))
		btree_err(-BCH_ERR_btree_node_read_err_must_retry,
			  c, ca, b, NULL, NULL,
			  btree_node_fault_injected,
			  "dynamic fault");

	btree_err_on(le64_to_cpu(b->data->magic) != bset_magic(c),
		     -BCH_ERR_btree_node_read_err_must_retry,
		     c, ca, b, NULL, NULL,
		     btree_node_bad_magic,
		     "bad magic: want %llx, got %llx",
		     bset_magic(c), le64_to_cpu(b->data->magic));

	if (b->key.k.type == KEY_TYPE_btree_ptr_v2) {
		struct bch_btree_ptr_v2 *bp =
			&bkey_i_to_btree_ptr_v2(&b->key)->v;

		bch2_bpos_to_text(&buf, b->data->min_key);
		prt_str(&buf, "-");
		bch2_bpos_to_text(&buf, b->data->max_key);

		btree_err_on(b->data->keys.seq != bp->seq,
			     -BCH_ERR_btree_node_read_err_must_retry,
			     c, ca, b, NULL, NULL,
			     btree_node_bad_seq,
			     "got wrong btree node: got\n%s",
			     (printbuf_reset(&buf),
			      bch2_btree_node_header_to_text(&buf, b->data),
			      buf.buf));
	} else {
		btree_err_on(!b->data->keys.seq,
			     -BCH_ERR_btree_node_read_err_must_retry,
			     c, ca, b, NULL, NULL,
			     btree_node_bad_seq,
			     "bad btree header: seq 0\n%s",
			     (printbuf_reset(&buf),
			      bch2_btree_node_header_to_text(&buf, b->data),
			      buf.buf));
	}

	while (b->written < (ptr_written ?: btree_sectors(c))) {
		unsigned sectors;
		bool first = !b->written;

		if (first) {
			bne = NULL;
			i = &b->data->keys;
		} else {
			bne = write_block(b);
			i = &bne->keys;

			if (i->seq != b->data->keys.seq)
				break;
		}

		struct nonce nonce = btree_nonce(i, b->written << 9);
		bool good_csum_type = bch2_checksum_type_valid(c, BSET_CSUM_TYPE(i));

		btree_err_on(!good_csum_type,
			     bch2_csum_type_is_encryption(BSET_CSUM_TYPE(i))
			     ? -BCH_ERR_btree_node_read_err_must_retry
			     : -BCH_ERR_btree_node_read_err_want_retry,
			     c, ca, b, i, NULL,
			     bset_unknown_csum,
			     "unknown checksum type %llu", BSET_CSUM_TYPE(i));

		if (first) {
			sectors = vstruct_sectors(b->data, c->block_bits);
			if (btree_err_on(b->written + sectors > (ptr_written ?: btree_sectors(c)),
					 -BCH_ERR_btree_node_read_err_fixable,
					 c, ca, b, i, NULL,
					 bset_past_end_of_btree_node,
					 "bset past end of btree node (offset %u len %u but written %zu)",
					 b->written, sectors, ptr_written ?: btree_sectors(c)))
				i->u64s = 0;
			if (good_csum_type) {
				struct bch_csum csum = csum_vstruct(c, BSET_CSUM_TYPE(i), nonce, b->data);
				bool csum_bad = bch2_crc_cmp(b->data->csum, csum);
				if (csum_bad)
					bch2_io_error(ca, BCH_MEMBER_ERROR_checksum);

				btree_err_on(csum_bad,
					     -BCH_ERR_btree_node_read_err_want_retry,
					     c, ca, b, i, NULL,
					     bset_bad_csum,
					     "%s",
					     (printbuf_reset(&buf),
					      bch2_csum_err_msg(&buf, BSET_CSUM_TYPE(i), b->data->csum, csum),
					      buf.buf));

				ret = bset_encrypt(c, i, b->written << 9);
				if (bch2_fs_fatal_err_on(ret, c,
							 "decrypting btree node: %s", bch2_err_str(ret)))
					goto fsck_err;
			}

			btree_err_on(btree_node_type_is_extents(btree_node_type(b)) &&
				     !BTREE_NODE_NEW_EXTENT_OVERWRITE(b->data),
				     -BCH_ERR_btree_node_read_err_incompatible,
				     c, NULL, b, NULL, NULL,
				     btree_node_unsupported_version,
				     "btree node does not have NEW_EXTENT_OVERWRITE set");
		} else {
			sectors = vstruct_sectors(bne, c->block_bits);
			if (btree_err_on(b->written + sectors > (ptr_written ?: btree_sectors(c)),
					 -BCH_ERR_btree_node_read_err_fixable,
					 c, ca, b, i, NULL,
					 bset_past_end_of_btree_node,
					 "bset past end of btree node (offset %u len %u but written %zu)",
					 b->written, sectors, ptr_written ?: btree_sectors(c)))
				i->u64s = 0;
			if (good_csum_type) {
				struct bch_csum csum = csum_vstruct(c, BSET_CSUM_TYPE(i), nonce, bne);
				bool csum_bad = bch2_crc_cmp(bne->csum, csum);
				if (ca && csum_bad)
					bch2_io_error(ca, BCH_MEMBER_ERROR_checksum);

				btree_err_on(csum_bad,
					     -BCH_ERR_btree_node_read_err_want_retry,
					     c, ca, b, i, NULL,
					     bset_bad_csum,
					     "%s",
					     (printbuf_reset(&buf),
					      bch2_csum_err_msg(&buf, BSET_CSUM_TYPE(i), bne->csum, csum),
					      buf.buf));

				ret = bset_encrypt(c, i, b->written << 9);
				if (bch2_fs_fatal_err_on(ret, c,
						"decrypting btree node: %s", bch2_err_str(ret)))
					goto fsck_err;
			}
		}

		b->version_ondisk = min(b->version_ondisk,
					le16_to_cpu(i->version));

		ret = validate_bset(c, ca, b, i, b->written, READ, failed, err_msg);
		if (ret)
			goto fsck_err;

		if (!b->written)
			btree_node_set_format(b, b->data->format);

		ret = validate_bset_keys(c, b, i, READ, failed, err_msg);
		if (ret)
			goto fsck_err;

		SET_BSET_BIG_ENDIAN(i, CPU_BIG_ENDIAN);

		blacklisted = bch2_journal_seq_is_blacklisted(c,
					le64_to_cpu(i->journal_seq),
					true);

		btree_err_on(blacklisted && first,
			     -BCH_ERR_btree_node_read_err_fixable,
			     c, ca, b, i, NULL,
			     bset_blacklisted_journal_seq,
			     "first btree node bset has blacklisted journal seq (%llu)",
			     le64_to_cpu(i->journal_seq));

		btree_err_on(blacklisted && ptr_written,
			     -BCH_ERR_btree_node_read_err_fixable,
			     c, ca, b, i, NULL,
			     first_bset_blacklisted_journal_seq,
			     "found blacklisted bset (journal seq %llu) in btree node at offset %u-%u/%u",
			     le64_to_cpu(i->journal_seq),
			     b->written, b->written + sectors, ptr_written);

		b->written = min(b->written + sectors, btree_sectors(c));

		if (blacklisted && !first)
			continue;

		sort_iter_add(iter,
			      vstruct_idx(i, 0),
			      vstruct_last(i));

		max_journal_seq = max(max_journal_seq, le64_to_cpu(i->journal_seq));
	}

	if (ptr_written) {
		btree_err_on(b->written < ptr_written,
			     -BCH_ERR_btree_node_read_err_want_retry,
			     c, ca, b, NULL, NULL,
			     btree_node_data_missing,
			     "btree node data missing: expected %u sectors, found %u",
			     ptr_written, b->written);
	} else {
		for (bne = write_block(b);
		     bset_byte_offset(b, bne) < btree_buf_bytes(b);
		     bne = (void *) bne + block_bytes(c))
			btree_err_on(bne->keys.seq == b->data->keys.seq &&
				     !bch2_journal_seq_is_blacklisted(c,
								      le64_to_cpu(bne->keys.journal_seq),
								      true),
				     -BCH_ERR_btree_node_read_err_want_retry,
				     c, ca, b, NULL, NULL,
				     btree_node_bset_after_end,
				     "found bset signature after last bset");
	}

	sorted = btree_bounce_alloc(c, btree_buf_bytes(b), &used_mempool);
	sorted->keys.u64s = 0;

	b->nr = bch2_key_sort_fix_overlapping(c, &sorted->keys, iter);
	memset((uint8_t *)(sorted + 1) + b->nr.live_u64s * sizeof(u64), 0,
			btree_buf_bytes(b) -
			sizeof(struct btree_node) -
			b->nr.live_u64s * sizeof(u64));

	b->data->keys.u64s = sorted->keys.u64s;
	*sorted = *b->data;
	swap(sorted, b->data);
	set_btree_bset(b, b->set, &b->data->keys);
	b->nsets = 1;
	b->data->keys.journal_seq = cpu_to_le64(max_journal_seq);

	BUG_ON(b->nr.live_u64s != le16_to_cpu(b->data->keys.u64s));

	btree_bounce_free(c, btree_buf_bytes(b), used_mempool, sorted);

	if (updated_range)
		bch2_btree_node_drop_keys_outside_node(b);

	i = &b->data->keys;
	for (k = i->start; k != vstruct_last(i);) {
		struct bkey tmp;
		struct bkey_s u = __bkey_disassemble(b, k, &tmp);

		ret = btree_node_bkey_val_validate(c, b, u.s_c, READ);
		if (ret == -BCH_ERR_fsck_delete_bkey ||
		    (static_branch_unlikely(&bch2_inject_invalid_keys) &&
		     !bversion_cmp(u.k->bversion, MAX_VERSION))) {
			btree_keys_account_key_drop(&b->nr, 0, k);

			i->u64s = cpu_to_le16(le16_to_cpu(i->u64s) - k->u64s);
			memmove_u64s_down(k, bkey_p_next(k),
					  (u64 *) vstruct_end(i) - (u64 *) k);
			set_btree_bset_end(b, b->set);
			set_btree_node_need_rewrite(b);
			set_btree_node_need_rewrite_error(b);
			continue;
		}
		if (ret)
			goto fsck_err;

		if (u.k->type == KEY_TYPE_btree_ptr_v2) {
			struct bkey_s_btree_ptr_v2 bp = bkey_s_to_btree_ptr_v2(u);

			bp.v->mem_ptr = 0;
		}

		k = bkey_p_next(k);
	}

	bch2_bset_build_aux_tree(b, b->set, false);

	set_needs_whiteout(btree_bset_first(b), true);

	btree_node_reset_sib_u64s(b);

<<<<<<< HEAD
	scoped_guard(rcu)
		bkey_for_each_ptr(bch2_bkey_ptrs(bkey_i_to_s(&b->key)), ptr) {
			struct bch_dev *ca2 = bch2_dev_rcu(c, ptr->dev);

			if (!ca2 || ca2->mi.state != BCH_MEMBER_STATE_rw) {
				set_btree_node_need_rewrite(b);
				set_btree_node_need_rewrite_degraded(b);
			}
		}
=======
	/*
	 * XXX:
	 *
	 * We deadlock if too many btree updates require node rewrites while
	 * we're still in journal replay.
	 *
	 * This is because btree node rewrites generate more updates for the
	 * interior updates (alloc, backpointers), and if those updates touch
	 * new nodes and generate more rewrites - well, you see the problem.
	 *
	 * The biggest cause is that we don't use the btree write buffer (for
	 * the backpointer updates - this needs some real thought on locking in
	 * order to fix.
	 *
	 * The problem with this workaround (not doing the rewrite for degraded
	 * nodes in journal replay) is that those degraded nodes persist, and we
	 * don't want that (this is a real bug when a btree node write completes
	 * with fewer replicas than we wanted and leaves a degraded node due to
	 * device _removal_, i.e. the device went away mid write).
	 *
	 * It's less of a bug here, but still a problem because we don't yet
	 * have a way of tracking degraded data - we another index (all
	 * extents/btree nodes, by replicas entry) in order to fix properly
	 * (re-replicate degraded data at the earliest possible time).
	 */
	if (c->recovery.passes_complete & BIT_ULL(BCH_RECOVERY_PASS_journal_replay)) {
		scoped_guard(rcu)
			bkey_for_each_ptr(bch2_bkey_ptrs(bkey_i_to_s(&b->key)), ptr) {
				struct bch_dev *ca2 = bch2_dev_rcu(c, ptr->dev);

				if (!ca2 || ca2->mi.state != BCH_MEMBER_STATE_rw) {
					set_btree_node_need_rewrite(b);
					set_btree_node_need_rewrite_degraded(b);
				}
			}
	}
>>>>>>> 1aee3a44

	if (!ptr_written) {
		set_btree_node_need_rewrite(b);
		set_btree_node_need_rewrite_ptr_written_zero(b);
	}
fsck_err:
	mempool_free(iter, &c->fill_iter);
	printbuf_exit(&buf);
	bch2_time_stats_update(&c->times[BCH_TIME_btree_node_read_done], start_time);
	return ret;
}

static void btree_node_read_work(struct work_struct *work)
{
	struct btree_read_bio *rb =
		container_of(work, struct btree_read_bio, work);
	struct bch_fs *c	= rb->c;
	struct bch_dev *ca	= rb->have_ioref ? bch2_dev_have_ref(c, rb->pick.ptr.dev) : NULL;
	struct btree *b		= rb->b;
	struct bio *bio		= &rb->bio;
	struct bch_io_failures failed = { .nr = 0 };
	int ret = 0;

	struct printbuf buf = PRINTBUF;
	bch2_log_msg_start(c, &buf);

	prt_printf(&buf, "btree node read error at btree ");
	bch2_btree_pos_to_text(&buf, c, b);
	prt_newline(&buf);

	goto start;
	while (1) {
		ret = bch2_bkey_pick_read_device(c,
					bkey_i_to_s_c(&b->key),
					&failed, &rb->pick, -1);
		if (ret) {
			set_btree_node_read_error(b);
			break;
		}

		ca = bch2_dev_get_ioref(c, rb->pick.ptr.dev, READ, BCH_DEV_READ_REF_btree_node_read);
		rb->have_ioref		= ca != NULL;
		rb->start_time		= local_clock();
		bio_reset(bio, NULL, REQ_OP_READ|REQ_SYNC|REQ_META);
		bio->bi_iter.bi_sector	= rb->pick.ptr.offset;
		bio->bi_iter.bi_size	= btree_buf_bytes(b);

		if (rb->have_ioref) {
			bio_set_dev(bio, ca->disk_sb.bdev);
			submit_bio_wait(bio);
		} else {
			bio->bi_status = BLK_STS_REMOVED;
		}

		bch2_account_io_completion(ca, BCH_MEMBER_ERROR_read,
					   rb->start_time, !bio->bi_status);
start:
		if (rb->have_ioref)
			enumerated_ref_put(&ca->io_ref[READ], BCH_DEV_READ_REF_btree_node_read);
		rb->have_ioref = false;

		if (bio->bi_status) {
			bch2_mark_io_failure(&failed, &rb->pick, false);
			continue;
		}

		ret = bch2_btree_node_read_done(c, ca, b, &failed, &buf);
		if (ret == -BCH_ERR_btree_node_read_err_want_retry ||
		    ret == -BCH_ERR_btree_node_read_err_must_retry)
			continue;

		if (ret)
			set_btree_node_read_error(b);

		break;
	}

	bch2_io_failures_to_text(&buf, c, &failed);

	if (btree_node_read_error(b))
		bch2_btree_lost_data(c, &buf, b->c.btree_id);

	/*
	 * only print retry success if we read from a replica with no errors
	 */
	if (btree_node_read_error(b))
		prt_printf(&buf, "ret %s", bch2_err_str(ret));
	else if (failed.nr) {
		if (!bch2_dev_io_failures(&failed, rb->pick.ptr.dev))
			prt_printf(&buf, "retry success");
		else
			prt_printf(&buf, "repair success");
	}

	if ((failed.nr ||
	     btree_node_need_rewrite(b)) &&
	    !btree_node_read_error(b) &&
	    c->recovery.curr_pass != BCH_RECOVERY_PASS_scan_for_btree_nodes) {
		prt_printf(&buf, " (rewriting node)");
		bch2_btree_node_rewrite_async(c, b);
	}
	prt_newline(&buf);

	if (failed.nr)
		bch2_print_str_ratelimited(c, KERN_ERR, buf.buf);

	async_object_list_del(c, btree_read_bio, rb->list_idx);
	bch2_time_stats_update(&c->times[BCH_TIME_btree_node_read],
			       rb->start_time);
	bio_put(&rb->bio);
	printbuf_exit(&buf);
	clear_btree_node_read_in_flight(b);
	smp_mb__after_atomic();
	wake_up_bit(&b->flags, BTREE_NODE_read_in_flight);
}

static void btree_node_read_endio(struct bio *bio)
{
	struct btree_read_bio *rb =
		container_of(bio, struct btree_read_bio, bio);
	struct bch_fs *c	= rb->c;
	struct bch_dev *ca	= rb->have_ioref
		? bch2_dev_have_ref(c, rb->pick.ptr.dev) : NULL;

	bch2_account_io_completion(ca, BCH_MEMBER_ERROR_read,
				   rb->start_time, !bio->bi_status);

	queue_work(c->btree_read_complete_wq, &rb->work);
}

void bch2_btree_read_bio_to_text(struct printbuf *out, struct btree_read_bio *rbio)
{
	bch2_bio_to_text(out, &rbio->bio);
}

struct btree_node_read_all {
	struct closure		cl;
	struct bch_fs		*c;
	struct btree		*b;
	unsigned		nr;
	void			*buf[BCH_REPLICAS_MAX];
	struct bio		*bio[BCH_REPLICAS_MAX];
	blk_status_t		err[BCH_REPLICAS_MAX];
};

static unsigned btree_node_sectors_written(struct bch_fs *c, void *data)
{
	struct btree_node *bn = data;
	struct btree_node_entry *bne;
	unsigned offset = 0;

	if (le64_to_cpu(bn->magic) !=  bset_magic(c))
		return 0;

	while (offset < btree_sectors(c)) {
		if (!offset) {
			offset += vstruct_sectors(bn, c->block_bits);
		} else {
			bne = data + (offset << 9);
			if (bne->keys.seq != bn->keys.seq)
				break;
			offset += vstruct_sectors(bne, c->block_bits);
		}
	}

	return offset;
}

static bool btree_node_has_extra_bsets(struct bch_fs *c, unsigned offset, void *data)
{
	struct btree_node *bn = data;
	struct btree_node_entry *bne;

	if (!offset)
		return false;

	while (offset < btree_sectors(c)) {
		bne = data + (offset << 9);
		if (bne->keys.seq == bn->keys.seq)
			return true;
		offset++;
	}

	return false;
	return offset;
}

static CLOSURE_CALLBACK(btree_node_read_all_replicas_done)
{
	closure_type(ra, struct btree_node_read_all, cl);
	struct bch_fs *c = ra->c;
	struct btree *b = ra->b;
	struct printbuf buf = PRINTBUF;
	bool dump_bset_maps = false;
	int ret = 0, best = -1, write = READ;
	unsigned i, written = 0, written2 = 0;
	__le64 seq = b->key.k.type == KEY_TYPE_btree_ptr_v2
		? bkey_i_to_btree_ptr_v2(&b->key)->v.seq : 0;
	bool _saw_error = false, *saw_error = &_saw_error;
	struct printbuf *err_msg = NULL;
	struct bch_io_failures *failed = NULL;

	for (i = 0; i < ra->nr; i++) {
		struct btree_node *bn = ra->buf[i];

		if (ra->err[i])
			continue;

		if (le64_to_cpu(bn->magic) != bset_magic(c) ||
		    (seq && seq != bn->keys.seq))
			continue;

		if (best < 0) {
			best = i;
			written = btree_node_sectors_written(c, bn);
			continue;
		}

		written2 = btree_node_sectors_written(c, ra->buf[i]);
		if (btree_err_on(written2 != written, -BCH_ERR_btree_node_read_err_fixable,
				 c, NULL, b, NULL, NULL,
				 btree_node_replicas_sectors_written_mismatch,
				 "btree node sectors written mismatch: %u != %u",
				 written, written2) ||
		    btree_err_on(btree_node_has_extra_bsets(c, written2, ra->buf[i]),
				 -BCH_ERR_btree_node_read_err_fixable,
				 c, NULL, b, NULL, NULL,
				 btree_node_bset_after_end,
				 "found bset signature after last bset") ||
		    btree_err_on(memcmp(ra->buf[best], ra->buf[i], written << 9),
				 -BCH_ERR_btree_node_read_err_fixable,
				 c, NULL, b, NULL, NULL,
				 btree_node_replicas_data_mismatch,
				 "btree node replicas content mismatch"))
			dump_bset_maps = true;

		if (written2 > written) {
			written = written2;
			best = i;
		}
	}
fsck_err:
	if (dump_bset_maps) {
		for (i = 0; i < ra->nr; i++) {
			struct btree_node *bn = ra->buf[i];
			struct btree_node_entry *bne = NULL;
			unsigned offset = 0, sectors;
			bool gap = false;

			if (ra->err[i])
				continue;

			printbuf_reset(&buf);

			while (offset < btree_sectors(c)) {
				if (!offset) {
					sectors = vstruct_sectors(bn, c->block_bits);
				} else {
					bne = ra->buf[i] + (offset << 9);
					if (bne->keys.seq != bn->keys.seq)
						break;
					sectors = vstruct_sectors(bne, c->block_bits);
				}

				prt_printf(&buf, " %u-%u", offset, offset + sectors);
				if (bne && bch2_journal_seq_is_blacklisted(c,
							le64_to_cpu(bne->keys.journal_seq), false))
					prt_printf(&buf, "*");
				offset += sectors;
			}

			while (offset < btree_sectors(c)) {
				bne = ra->buf[i] + (offset << 9);
				if (bne->keys.seq == bn->keys.seq) {
					if (!gap)
						prt_printf(&buf, " GAP");
					gap = true;

					sectors = vstruct_sectors(bne, c->block_bits);
					prt_printf(&buf, " %u-%u", offset, offset + sectors);
					if (bch2_journal_seq_is_blacklisted(c,
							le64_to_cpu(bne->keys.journal_seq), false))
						prt_printf(&buf, "*");
				}
				offset++;
			}

			bch_err(c, "replica %u:%s", i, buf.buf);
		}
	}

	if (best >= 0) {
		memcpy(b->data, ra->buf[best], btree_buf_bytes(b));
		ret = bch2_btree_node_read_done(c, NULL, b, NULL, NULL);
	} else {
		ret = -1;
	}

	if (ret) {
		set_btree_node_read_error(b);

		struct printbuf buf = PRINTBUF;
		bch2_btree_lost_data(c, &buf, b->c.btree_id);
		if (buf.pos)
			bch_err(c, "%s", buf.buf);
		printbuf_exit(&buf);
	} else if (*saw_error)
		bch2_btree_node_rewrite_async(c, b);

	for (i = 0; i < ra->nr; i++) {
		mempool_free(ra->buf[i], &c->btree_bounce_pool);
		bio_put(ra->bio[i]);
	}

	closure_debug_destroy(&ra->cl);
	kfree(ra);
	printbuf_exit(&buf);

	clear_btree_node_read_in_flight(b);
	smp_mb__after_atomic();
	wake_up_bit(&b->flags, BTREE_NODE_read_in_flight);
}

static void btree_node_read_all_replicas_endio(struct bio *bio)
{
	struct btree_read_bio *rb =
		container_of(bio, struct btree_read_bio, bio);
	struct bch_fs *c	= rb->c;
	struct btree_node_read_all *ra = rb->ra;

	if (rb->have_ioref) {
		struct bch_dev *ca = bch2_dev_have_ref(c, rb->pick.ptr.dev);

		bch2_latency_acct(ca, rb->start_time, READ);
		enumerated_ref_put(&ca->io_ref[READ],
			BCH_DEV_READ_REF_btree_node_read_all_replicas);
	}

	ra->err[rb->idx] = bio->bi_status;
	closure_put(&ra->cl);
}

/*
 * XXX This allocates multiple times from the same mempools, and can deadlock
 * under sufficient memory pressure (but is only a debug path)
 */
static int btree_node_read_all_replicas(struct bch_fs *c, struct btree *b, bool sync)
{
	struct bkey_s_c k = bkey_i_to_s_c(&b->key);
	struct bkey_ptrs_c ptrs = bch2_bkey_ptrs_c(k);
	const union bch_extent_entry *entry;
	struct extent_ptr_decoded pick;
	struct btree_node_read_all *ra;
	unsigned i;

	ra = kzalloc(sizeof(*ra), GFP_NOFS);
	if (!ra)
		return bch_err_throw(c, ENOMEM_btree_node_read_all_replicas);

	closure_init(&ra->cl, NULL);
	ra->c	= c;
	ra->b	= b;
	ra->nr	= bch2_bkey_nr_ptrs(k);

	for (i = 0; i < ra->nr; i++) {
		ra->buf[i] = mempool_alloc(&c->btree_bounce_pool, GFP_NOFS);
		ra->bio[i] = bio_alloc_bioset(NULL,
					      buf_pages(ra->buf[i], btree_buf_bytes(b)),
					      REQ_OP_READ|REQ_SYNC|REQ_META,
					      GFP_NOFS,
					      &c->btree_bio);
	}

	i = 0;
	bkey_for_each_ptr_decode(k.k, ptrs, pick, entry) {
		struct bch_dev *ca = bch2_dev_get_ioref(c, pick.ptr.dev, READ,
					BCH_DEV_READ_REF_btree_node_read_all_replicas);
		struct btree_read_bio *rb =
			container_of(ra->bio[i], struct btree_read_bio, bio);
		rb->c			= c;
		rb->b			= b;
		rb->ra			= ra;
		rb->start_time		= local_clock();
		rb->have_ioref		= ca != NULL;
		rb->idx			= i;
		rb->pick		= pick;
		rb->bio.bi_iter.bi_sector = pick.ptr.offset;
		rb->bio.bi_end_io	= btree_node_read_all_replicas_endio;
		bch2_bio_map(&rb->bio, ra->buf[i], btree_buf_bytes(b));

		if (rb->have_ioref) {
			this_cpu_add(ca->io_done->sectors[READ][BCH_DATA_btree],
				     bio_sectors(&rb->bio));
			bio_set_dev(&rb->bio, ca->disk_sb.bdev);

			closure_get(&ra->cl);
			submit_bio(&rb->bio);
		} else {
			ra->err[i] = BLK_STS_REMOVED;
		}

		i++;
	}

	if (sync) {
		closure_sync(&ra->cl);
		btree_node_read_all_replicas_done(&ra->cl.work);
	} else {
		continue_at(&ra->cl, btree_node_read_all_replicas_done,
			    c->btree_read_complete_wq);
	}

	return 0;
}

void bch2_btree_node_read(struct btree_trans *trans, struct btree *b,
			  bool sync)
{
	struct bch_fs *c = trans->c;
	struct extent_ptr_decoded pick;
	struct btree_read_bio *rb;
	struct bch_dev *ca;
	struct bio *bio;
	int ret;

	trace_and_count(c, btree_node_read, trans, b);

	if (static_branch_unlikely(&bch2_verify_all_btree_replicas) &&
	    !btree_node_read_all_replicas(c, b, sync))
		return;

	ret = bch2_bkey_pick_read_device(c, bkey_i_to_s_c(&b->key),
					 NULL, &pick, -1);

	if (ret <= 0) {
		bool ratelimit = true;
		struct printbuf buf = PRINTBUF;
		bch2_log_msg_start(c, &buf);

		prt_str(&buf, "btree node read error: no device to read from\n at ");
		bch2_btree_pos_to_text(&buf, c, b);
		prt_newline(&buf);
		bch2_btree_lost_data(c, &buf, b->c.btree_id);

		if (c->recovery.passes_complete & BIT_ULL(BCH_RECOVERY_PASS_check_topology) &&
		    bch2_fs_emergency_read_only2(c, &buf))
			ratelimit = false;

		static DEFINE_RATELIMIT_STATE(rs,
					      DEFAULT_RATELIMIT_INTERVAL,
					      DEFAULT_RATELIMIT_BURST);
		if (!ratelimit || __ratelimit(&rs))
			bch2_print_str(c, KERN_ERR, buf.buf);
		printbuf_exit(&buf);

		set_btree_node_read_error(b);
		clear_btree_node_read_in_flight(b);
		smp_mb__after_atomic();
		wake_up_bit(&b->flags, BTREE_NODE_read_in_flight);
		return;
	}

	ca = bch2_dev_get_ioref(c, pick.ptr.dev, READ, BCH_DEV_READ_REF_btree_node_read);

	bio = bio_alloc_bioset(NULL,
			       buf_pages(b->data, btree_buf_bytes(b)),
			       REQ_OP_READ|REQ_SYNC|REQ_META,
			       GFP_NOFS,
			       &c->btree_bio);
	rb = container_of(bio, struct btree_read_bio, bio);
	rb->c			= c;
	rb->b			= b;
	rb->ra			= NULL;
	rb->start_time		= local_clock();
	rb->have_ioref		= ca != NULL;
	rb->pick		= pick;
	INIT_WORK(&rb->work, btree_node_read_work);
	bio->bi_iter.bi_sector	= pick.ptr.offset;
	bio->bi_end_io		= btree_node_read_endio;
	bch2_bio_map(bio, b->data, btree_buf_bytes(b));

	async_object_list_add(c, btree_read_bio, rb, &rb->list_idx);

	if (rb->have_ioref) {
		this_cpu_add(ca->io_done->sectors[READ][BCH_DATA_btree],
			     bio_sectors(bio));
		bio_set_dev(bio, ca->disk_sb.bdev);

		if (sync) {
			submit_bio_wait(bio);
			bch2_latency_acct(ca, rb->start_time, READ);
			btree_node_read_work(&rb->work);
		} else {
			submit_bio(bio);
		}
	} else {
		bio->bi_status = BLK_STS_REMOVED;

		if (sync)
			btree_node_read_work(&rb->work);
		else
			queue_work(c->btree_read_complete_wq, &rb->work);
	}
}

static int __bch2_btree_root_read(struct btree_trans *trans, enum btree_id id,
				  const struct bkey_i *k, unsigned level)
{
	struct bch_fs *c = trans->c;
	struct closure cl;
	struct btree *b;
	int ret;

	closure_init_stack(&cl);

	do {
		ret = bch2_btree_cache_cannibalize_lock(trans, &cl);
		closure_sync(&cl);
	} while (ret);

	b = bch2_btree_node_mem_alloc(trans, level != 0);
	bch2_btree_cache_cannibalize_unlock(trans);

	BUG_ON(IS_ERR(b));

	bkey_copy(&b->key, k);
	BUG_ON(bch2_btree_node_hash_insert(&c->btree_cache, b, level, id));

	set_btree_node_read_in_flight(b);

	/* we can't pass the trans to read_done() for fsck errors, so it must be unlocked */
	bch2_trans_unlock(trans);
	bch2_btree_node_read(trans, b, true);

	if (btree_node_read_error(b)) {
		mutex_lock(&c->btree_cache.lock);
		bch2_btree_node_hash_remove(&c->btree_cache, b);
		mutex_unlock(&c->btree_cache.lock);

		ret = bch_err_throw(c, btree_node_read_error);
		goto err;
	}

	bch2_btree_set_root_for_read(c, b);
err:
	six_unlock_write(&b->c.lock);
	six_unlock_intent(&b->c.lock);

	return ret;
}

int bch2_btree_root_read(struct bch_fs *c, enum btree_id id,
			const struct bkey_i *k, unsigned level)
{
	return bch2_trans_run(c, __bch2_btree_root_read(trans, id, k, level));
}

struct btree_node_scrub {
	struct bch_fs		*c;
	struct bch_dev		*ca;
	void			*buf;
	bool			used_mempool;
	unsigned		written;

	enum btree_id		btree;
	unsigned		level;
	struct bkey_buf		key;
	__le64			seq;

	struct work_struct	work;
	struct bio		bio;
};

static bool btree_node_scrub_check(struct bch_fs *c, struct btree_node *data, unsigned ptr_written,
				   struct printbuf *err)
{
	unsigned written = 0;

	if (le64_to_cpu(data->magic) != bset_magic(c)) {
		prt_printf(err, "bad magic: want %llx, got %llx",
			   bset_magic(c), le64_to_cpu(data->magic));
		return false;
	}

	while (written < (ptr_written ?: btree_sectors(c))) {
		struct btree_node_entry *bne;
		struct bset *i;
		bool first = !written;

		if (first) {
			bne = NULL;
			i = &data->keys;
		} else {
			bne = (void *) data + (written << 9);
			i = &bne->keys;

			if (!ptr_written && i->seq != data->keys.seq)
				break;
		}

		struct nonce nonce = btree_nonce(i, written << 9);
		bool good_csum_type = bch2_checksum_type_valid(c, BSET_CSUM_TYPE(i));

		if (first) {
			if (good_csum_type) {
				struct bch_csum csum = csum_vstruct(c, BSET_CSUM_TYPE(i), nonce, data);
				if (bch2_crc_cmp(data->csum, csum)) {
					bch2_csum_err_msg(err, BSET_CSUM_TYPE(i), data->csum, csum);
					return false;
				}
			}

			written += vstruct_sectors(data, c->block_bits);
		} else {
			if (good_csum_type) {
				struct bch_csum csum = csum_vstruct(c, BSET_CSUM_TYPE(i), nonce, bne);
				if (bch2_crc_cmp(bne->csum, csum)) {
					bch2_csum_err_msg(err, BSET_CSUM_TYPE(i), bne->csum, csum);
					return false;
				}
			}

			written += vstruct_sectors(bne, c->block_bits);
		}
	}

	return true;
}

static void btree_node_scrub_work(struct work_struct *work)
{
	struct btree_node_scrub *scrub = container_of(work, struct btree_node_scrub, work);
	struct bch_fs *c = scrub->c;
	struct printbuf err = PRINTBUF;

	__bch2_btree_pos_to_text(&err, c, scrub->btree, scrub->level,
				 bkey_i_to_s_c(scrub->key.k));
	prt_newline(&err);

	if (!btree_node_scrub_check(c, scrub->buf, scrub->written, &err)) {
		int ret = bch2_trans_do(c,
			bch2_btree_node_rewrite_key(trans, scrub->btree, scrub->level - 1,
						    scrub->key.k, 0));
		if (!bch2_err_matches(ret, ENOENT) &&
		    !bch2_err_matches(ret, EROFS))
			bch_err_fn_ratelimited(c, ret);
	}

	printbuf_exit(&err);
	bch2_bkey_buf_exit(&scrub->key, c);;
	btree_bounce_free(c, c->opts.btree_node_size, scrub->used_mempool, scrub->buf);
	enumerated_ref_put(&scrub->ca->io_ref[READ], BCH_DEV_READ_REF_btree_node_scrub);
	kfree(scrub);
	enumerated_ref_put(&c->writes, BCH_WRITE_REF_btree_node_scrub);
}

static void btree_node_scrub_endio(struct bio *bio)
{
	struct btree_node_scrub *scrub = container_of(bio, struct btree_node_scrub, bio);

	queue_work(scrub->c->btree_read_complete_wq, &scrub->work);
}

int bch2_btree_node_scrub(struct btree_trans *trans,
			  enum btree_id btree, unsigned level,
			  struct bkey_s_c k, unsigned dev)
{
	if (k.k->type != KEY_TYPE_btree_ptr_v2)
		return 0;

	struct bch_fs *c = trans->c;

	if (!enumerated_ref_tryget(&c->writes, BCH_WRITE_REF_btree_node_scrub))
		return bch_err_throw(c, erofs_no_writes);

	struct extent_ptr_decoded pick;
	int ret = bch2_bkey_pick_read_device(c, k, NULL, &pick, dev);
	if (ret <= 0)
		goto err;

	struct bch_dev *ca = bch2_dev_get_ioref(c, pick.ptr.dev, READ,
						BCH_DEV_READ_REF_btree_node_scrub);
	if (!ca) {
		ret = bch_err_throw(c, device_offline);
		goto err;
	}

	bool used_mempool = false;
	void *buf = btree_bounce_alloc(c, c->opts.btree_node_size, &used_mempool);

	unsigned vecs = buf_pages(buf, c->opts.btree_node_size);

	struct btree_node_scrub *scrub =
		kzalloc(sizeof(*scrub) + sizeof(struct bio_vec) * vecs, GFP_KERNEL);
	if (!scrub) {
		ret = -ENOMEM;
		goto err_free;
	}

	scrub->c		= c;
	scrub->ca		= ca;
	scrub->buf		= buf;
	scrub->used_mempool	= used_mempool;
	scrub->written		= btree_ptr_sectors_written(k);

	scrub->btree		= btree;
	scrub->level		= level;
	bch2_bkey_buf_init(&scrub->key);
	bch2_bkey_buf_reassemble(&scrub->key, c, k);
	scrub->seq		= bkey_s_c_to_btree_ptr_v2(k).v->seq;

	INIT_WORK(&scrub->work, btree_node_scrub_work);

	bio_init(&scrub->bio, ca->disk_sb.bdev, scrub->bio.bi_inline_vecs, vecs, REQ_OP_READ);
	bch2_bio_map(&scrub->bio, scrub->buf, c->opts.btree_node_size);
	scrub->bio.bi_iter.bi_sector	= pick.ptr.offset;
	scrub->bio.bi_end_io		= btree_node_scrub_endio;
	submit_bio(&scrub->bio);
	return 0;
err_free:
	btree_bounce_free(c, c->opts.btree_node_size, used_mempool, buf);
	enumerated_ref_put(&ca->io_ref[READ], BCH_DEV_READ_REF_btree_node_scrub);
err:
	enumerated_ref_put(&c->writes, BCH_WRITE_REF_btree_node_scrub);
	return ret;
}

static void bch2_btree_complete_write(struct bch_fs *c, struct btree *b,
				      struct btree_write *w)
{
	unsigned long old, new;

	old = READ_ONCE(b->will_make_reachable);
	do {
		new = old;
		if (!(old & 1))
			break;

		new &= ~1UL;
	} while (!try_cmpxchg(&b->will_make_reachable, &old, new));

	if (old & 1)
		closure_put(&((struct btree_update *) new)->cl);

	bch2_journal_pin_drop(&c->journal, &w->journal);
}

static void __btree_node_write_done(struct bch_fs *c, struct btree *b, u64 start_time)
{
	struct btree_write *w = btree_prev_write(b);
	unsigned long old, new;
	unsigned type = 0;

	bch2_btree_complete_write(c, b, w);

	if (start_time)
		bch2_time_stats_update(&c->times[BCH_TIME_btree_node_write], start_time);

	old = READ_ONCE(b->flags);
	do {
		new = old;

		if ((old & (1U << BTREE_NODE_dirty)) &&
		    (old & (1U << BTREE_NODE_need_write)) &&
		    !(old & (1U << BTREE_NODE_never_write)) &&
		    !(old & (1U << BTREE_NODE_write_blocked)) &&
		    !(old & (1U << BTREE_NODE_will_make_reachable))) {
			new &= ~(1U << BTREE_NODE_dirty);
			new &= ~(1U << BTREE_NODE_need_write);
			new |=  (1U << BTREE_NODE_write_in_flight);
			new |=  (1U << BTREE_NODE_write_in_flight_inner);
			new |=  (1U << BTREE_NODE_just_written);
			new ^=  (1U << BTREE_NODE_write_idx);

			type = new & BTREE_WRITE_TYPE_MASK;
			new &= ~BTREE_WRITE_TYPE_MASK;
		} else {
			new &= ~(1U << BTREE_NODE_write_in_flight);
			new &= ~(1U << BTREE_NODE_write_in_flight_inner);
		}
	} while (!try_cmpxchg(&b->flags, &old, new));

	if (new & (1U << BTREE_NODE_write_in_flight))
		__bch2_btree_node_write(c, b, BTREE_WRITE_ALREADY_STARTED|type);
	else {
		smp_mb__after_atomic();
		wake_up_bit(&b->flags, BTREE_NODE_write_in_flight);
	}
}

static void btree_node_write_done(struct bch_fs *c, struct btree *b, u64 start_time)
{
	struct btree_trans *trans = bch2_trans_get(c);

	btree_node_lock_nopath_nofail(trans, &b->c, SIX_LOCK_read);

	/* we don't need transaction context anymore after we got the lock. */
	bch2_trans_put(trans);
	__btree_node_write_done(c, b, start_time);
	six_unlock_read(&b->c.lock);
}

static void btree_node_write_work(struct work_struct *work)
{
	struct btree_write_bio *wbio =
		container_of(work, struct btree_write_bio, work);
	struct bch_fs *c	= wbio->wbio.c;
	struct btree *b		= wbio->wbio.bio.bi_private;
	u64 start_time		= wbio->start_time;
	int ret = 0;

	btree_bounce_free(c,
		wbio->data_bytes,
		wbio->wbio.used_mempool,
		wbio->data);

	bch2_bkey_drop_ptrs(bkey_i_to_s(&wbio->key), ptr,
		bch2_dev_list_has_dev(wbio->wbio.failed, ptr->dev));

	if (!bch2_bkey_nr_ptrs(bkey_i_to_s_c(&wbio->key))) {
		ret = bch_err_throw(c, btree_node_write_all_failed);
		goto err;
	}

	if (wbio->wbio.first_btree_write) {
		if (wbio->wbio.failed.nr) {

		}
	} else {
		ret = bch2_trans_do(c,
			bch2_btree_node_update_key_get_iter(trans, b, &wbio->key,
					BCH_WATERMARK_interior_updates|
					BCH_TRANS_COMMIT_journal_reclaim|
					BCH_TRANS_COMMIT_no_enospc|
					BCH_TRANS_COMMIT_no_check_rw,
					!wbio->wbio.failed.nr));
		if (ret)
			goto err;
	}
out:
	async_object_list_del(c, btree_write_bio, wbio->list_idx);
	bio_put(&wbio->wbio.bio);
	btree_node_write_done(c, b, start_time);
	return;
err:
	set_btree_node_noevict(b);

	if (!bch2_err_matches(ret, EROFS)) {
		struct printbuf buf = PRINTBUF;
		prt_printf(&buf, "writing btree node: %s\n  ", bch2_err_str(ret));
		bch2_btree_pos_to_text(&buf, c, b);
		bch2_fs_fatal_error(c, "%s", buf.buf);
		printbuf_exit(&buf);
	}
	goto out;
}

static void btree_node_write_endio(struct bio *bio)
{
	struct bch_write_bio *wbio	= to_wbio(bio);
	struct bch_write_bio *parent	= wbio->split ? wbio->parent : NULL;
	struct bch_write_bio *orig	= parent ?: wbio;
	struct btree_write_bio *wb	= container_of(orig, struct btree_write_bio, wbio);
	struct bch_fs *c		= wbio->c;
	struct btree *b			= wbio->bio.bi_private;
	struct bch_dev *ca		= wbio->have_ioref ? bch2_dev_have_ref(c, wbio->dev) : NULL;

	bch2_account_io_completion(ca, BCH_MEMBER_ERROR_write,
				   wbio->submit_time, !bio->bi_status);

	if (ca && bio->bi_status) {
		struct printbuf buf = PRINTBUF;
		buf.atomic++;
		prt_printf(&buf, "btree write error: %s\n  ",
			   bch2_blk_status_to_str(bio->bi_status));
		bch2_btree_pos_to_text(&buf, c, b);
		bch_err_dev_ratelimited(ca, "%s", buf.buf);
		printbuf_exit(&buf);
	}

	if (bio->bi_status) {
		unsigned long flags;
		spin_lock_irqsave(&c->btree_write_error_lock, flags);
		bch2_dev_list_add_dev(&orig->failed, wbio->dev);
		spin_unlock_irqrestore(&c->btree_write_error_lock, flags);
	}

	/*
	 * XXX: we should be using io_ref[WRITE], but we aren't retrying failed
	 * btree writes yet (due to device removal/ro):
	 */
	if (wbio->have_ioref)
		enumerated_ref_put(&ca->io_ref[READ],
				   BCH_DEV_READ_REF_btree_node_write);

	if (parent) {
		bio_put(bio);
		bio_endio(&parent->bio);
		return;
	}

	clear_btree_node_write_in_flight_inner(b);
	smp_mb__after_atomic();
	wake_up_bit(&b->flags, BTREE_NODE_write_in_flight_inner);
	INIT_WORK(&wb->work, btree_node_write_work);
	queue_work(c->btree_write_complete_wq, &wb->work);
}

static int validate_bset_for_write(struct bch_fs *c, struct btree *b,
				   struct bset *i)
{
	int ret = bch2_bkey_validate(c, bkey_i_to_s_c(&b->key),
				     (struct bkey_validate_context) {
					.from	= BKEY_VALIDATE_btree_node,
					.level	= b->c.level + 1,
					.btree	= b->c.btree_id,
					.flags	= BCH_VALIDATE_write,
				     });
	if (ret) {
		bch2_fs_inconsistent(c, "invalid btree node key before write");
		return ret;
	}

	ret = validate_bset_keys(c, b, i, WRITE, NULL, NULL) ?:
		validate_bset(c, NULL, b, i, b->written, WRITE, NULL, NULL);
	if (ret) {
		bch2_inconsistent_error(c);
		dump_stack();
	}

	return ret;
}

static void btree_write_submit(struct work_struct *work)
{
	struct btree_write_bio *wbio = container_of(work, struct btree_write_bio, work);
	BKEY_PADDED_ONSTACK(k, BKEY_BTREE_PTR_VAL_U64s_MAX) tmp;

	bkey_copy(&tmp.k, &wbio->key);

	bkey_for_each_ptr(bch2_bkey_ptrs(bkey_i_to_s(&tmp.k)), ptr)
		ptr->offset += wbio->sector_offset;

	bch2_submit_wbio_replicas(&wbio->wbio, wbio->wbio.c, BCH_DATA_btree,
				  &tmp.k, false);
}

void __bch2_btree_node_write(struct bch_fs *c, struct btree *b, unsigned flags)
{
	struct btree_write_bio *wbio;
	struct bset *i;
	struct btree_node *bn = NULL;
	struct btree_node_entry *bne = NULL;
	struct sort_iter_stack sort_iter;
	struct nonce nonce;
	unsigned bytes_to_write, sectors_to_write, bytes, u64s;
	u64 seq = 0;
	bool used_mempool;
	unsigned long old, new;
	bool validate_before_checksum = false;
	enum btree_write_type type = flags & BTREE_WRITE_TYPE_MASK;
	void *data;
	u64 start_time = local_clock();
	int ret;

	if (flags & BTREE_WRITE_ALREADY_STARTED)
		goto do_write;

	/*
	 * We may only have a read lock on the btree node - the dirty bit is our
	 * "lock" against racing with other threads that may be trying to start
	 * a write, we do a write iff we clear the dirty bit. Since setting the
	 * dirty bit requires a write lock, we can't race with other threads
	 * redirtying it:
	 */
	old = READ_ONCE(b->flags);
	do {
		new = old;

		if (!(old & (1 << BTREE_NODE_dirty)))
			return;

		if ((flags & BTREE_WRITE_ONLY_IF_NEED) &&
		    !(old & (1 << BTREE_NODE_need_write)))
			return;

		if (old &
		    ((1 << BTREE_NODE_never_write)|
		     (1 << BTREE_NODE_write_blocked)))
			return;

		if (b->written &&
		    (old & (1 << BTREE_NODE_will_make_reachable)))
			return;

		if (old & (1 << BTREE_NODE_write_in_flight))
			return;

		if (flags & BTREE_WRITE_ONLY_IF_NEED)
			type = new & BTREE_WRITE_TYPE_MASK;
		new &= ~BTREE_WRITE_TYPE_MASK;

		new &= ~(1 << BTREE_NODE_dirty);
		new &= ~(1 << BTREE_NODE_need_write);
		new |=  (1 << BTREE_NODE_write_in_flight);
		new |=  (1 << BTREE_NODE_write_in_flight_inner);
		new |=  (1 << BTREE_NODE_just_written);
		new ^=  (1 << BTREE_NODE_write_idx);
	} while (!try_cmpxchg_acquire(&b->flags, &old, new));

	if (new & (1U << BTREE_NODE_need_write))
		return;
do_write:
	BUG_ON((type == BTREE_WRITE_initial) != (b->written == 0));

	atomic_long_dec(&c->btree_cache.nr_dirty);

	BUG_ON(btree_node_fake(b));
	BUG_ON((b->will_make_reachable != 0) != !b->written);

	BUG_ON(b->written >= btree_sectors(c));
	BUG_ON(b->written & (block_sectors(c) - 1));
	BUG_ON(bset_written(b, btree_bset_last(b)));
	BUG_ON(le64_to_cpu(b->data->magic) != bset_magic(c));
	BUG_ON(memcmp(&b->data->format, &b->format, sizeof(b->format)));

	bch2_sort_whiteouts(c, b);

	sort_iter_stack_init(&sort_iter, b);

	bytes = !b->written
		? sizeof(struct btree_node)
		: sizeof(struct btree_node_entry);

	bytes += b->whiteout_u64s * sizeof(u64);

	for_each_bset(b, t) {
		i = bset(b, t);

		if (bset_written(b, i))
			continue;

		bytes += le16_to_cpu(i->u64s) * sizeof(u64);
		sort_iter_add(&sort_iter.iter,
			      btree_bkey_first(b, t),
			      btree_bkey_last(b, t));
		seq = max(seq, le64_to_cpu(i->journal_seq));
	}

	BUG_ON(b->written && !seq);

	/* bch2_varint_decode may read up to 7 bytes past the end of the buffer: */
	bytes += 8;

	/* buffer must be a multiple of the block size */
	bytes = round_up(bytes, block_bytes(c));

	data = btree_bounce_alloc(c, bytes, &used_mempool);

	if (!b->written) {
		bn = data;
		*bn = *b->data;
		i = &bn->keys;
	} else {
		bne = data;
		bne->keys = b->data->keys;
		i = &bne->keys;
	}

	i->journal_seq	= cpu_to_le64(seq);
	i->u64s		= 0;

	sort_iter_add(&sort_iter.iter,
		      unwritten_whiteouts_start(b),
		      unwritten_whiteouts_end(b));
	SET_BSET_SEPARATE_WHITEOUTS(i, false);

	u64s = bch2_sort_keys_keep_unwritten_whiteouts(i->start, &sort_iter.iter);
	le16_add_cpu(&i->u64s, u64s);

	b->whiteout_u64s = 0;

	BUG_ON(!b->written && i->u64s != b->data->keys.u64s);

	set_needs_whiteout(i, false);

	/* do we have data to write? */
	if (b->written && !i->u64s)
		goto nowrite;

	bytes_to_write = vstruct_end(i) - data;
	sectors_to_write = round_up(bytes_to_write, block_bytes(c)) >> 9;

	if (!b->written &&
	    b->key.k.type == KEY_TYPE_btree_ptr_v2)
		BUG_ON(btree_ptr_sectors_written(bkey_i_to_s_c(&b->key)) != sectors_to_write);

	memset(data + bytes_to_write, 0,
	       (sectors_to_write << 9) - bytes_to_write);

	BUG_ON(b->written + sectors_to_write > btree_sectors(c));
	BUG_ON(BSET_BIG_ENDIAN(i) != CPU_BIG_ENDIAN);
	BUG_ON(i->seq != b->data->keys.seq);

	i->version = cpu_to_le16(c->sb.version);
	SET_BSET_OFFSET(i, b->written);
	SET_BSET_CSUM_TYPE(i, bch2_meta_checksum_type(c));

	if (bch2_csum_type_is_encryption(BSET_CSUM_TYPE(i)))
		validate_before_checksum = true;

	/* validate_bset will be modifying: */
	if (le16_to_cpu(i->version) < bcachefs_metadata_version_current)
		validate_before_checksum = true;

	/* if we're going to be encrypting, check metadata validity first: */
	if (validate_before_checksum &&
	    validate_bset_for_write(c, b, i))
		goto err;

	ret = bset_encrypt(c, i, b->written << 9);
	if (bch2_fs_fatal_err_on(ret, c,
			"encrypting btree node: %s", bch2_err_str(ret)))
		goto err;

	nonce = btree_nonce(i, b->written << 9);

	if (bn)
		bn->csum = csum_vstruct(c, BSET_CSUM_TYPE(i), nonce, bn);
	else
		bne->csum = csum_vstruct(c, BSET_CSUM_TYPE(i), nonce, bne);

	/* if we're not encrypting, check metadata after checksumming: */
	if (!validate_before_checksum &&
	    validate_bset_for_write(c, b, i))
		goto err;

	/*
	 * We handle btree write errors by immediately halting the journal -
	 * after we've done that, we can't issue any subsequent btree writes
	 * because they might have pointers to new nodes that failed to write.
	 *
	 * Furthermore, there's no point in doing any more btree writes because
	 * with the journal stopped, we're never going to update the journal to
	 * reflect that those writes were done and the data flushed from the
	 * journal:
	 *
	 * Also on journal error, the pending write may have updates that were
	 * never journalled (interior nodes, see btree_update_nodes_written()) -
	 * it's critical that we don't do the write in that case otherwise we
	 * will have updates visible that weren't in the journal:
	 *
	 * Make sure to update b->written so bch2_btree_init_next() doesn't
	 * break:
	 */
	if (bch2_journal_error(&c->journal) ||
	    c->opts.nochanges)
		goto err;

	trace_and_count(c, btree_node_write, b, bytes_to_write, sectors_to_write);

	wbio = container_of(bio_alloc_bioset(NULL,
				buf_pages(data, sectors_to_write << 9),
				REQ_OP_WRITE|REQ_META,
				GFP_NOFS,
				&c->btree_bio),
			    struct btree_write_bio, wbio.bio);
	wbio_init(&wbio->wbio.bio);
	wbio->data			= data;
	wbio->data_bytes		= bytes;
	wbio->sector_offset		= b->written;
	wbio->start_time		= start_time;
	wbio->wbio.c			= c;
	wbio->wbio.used_mempool		= used_mempool;
	wbio->wbio.first_btree_write	= !b->written;
	wbio->wbio.bio.bi_end_io	= btree_node_write_endio;
	wbio->wbio.bio.bi_private	= b;

	bch2_bio_map(&wbio->wbio.bio, data, sectors_to_write << 9);

	bkey_copy(&wbio->key, &b->key);

	b->written += sectors_to_write;

	if (wbio->key.k.type == KEY_TYPE_btree_ptr_v2)
		bkey_i_to_btree_ptr_v2(&wbio->key)->v.sectors_written =
			cpu_to_le16(b->written);

	atomic64_inc(&c->btree_write_stats[type].nr);
	atomic64_add(bytes_to_write, &c->btree_write_stats[type].bytes);

	async_object_list_add(c, btree_write_bio, wbio, &wbio->list_idx);

	INIT_WORK(&wbio->work, btree_write_submit);
	queue_work(c->btree_write_submit_wq, &wbio->work);
	return;
err:
	set_btree_node_noevict(b);
	b->written += sectors_to_write;
nowrite:
	btree_bounce_free(c, bytes, used_mempool, data);
	__btree_node_write_done(c, b, 0);
}

/*
 * Work that must be done with write lock held:
 */
bool bch2_btree_post_write_cleanup(struct bch_fs *c, struct btree *b)
{
	bool invalidated_iter = false;
	struct btree_node_entry *bne;

	if (!btree_node_just_written(b))
		return false;

	BUG_ON(b->whiteout_u64s);

	clear_btree_node_just_written(b);

	/*
	 * Note: immediately after write, bset_written() doesn't work - the
	 * amount of data we had to write after compaction might have been
	 * smaller than the offset of the last bset.
	 *
	 * However, we know that all bsets have been written here, as long as
	 * we're still holding the write lock:
	 */

	/*
	 * XXX: decide if we really want to unconditionally sort down to a
	 * single bset:
	 */
	if (b->nsets > 1) {
		btree_node_sort(c, b, 0, b->nsets);
		invalidated_iter = true;
	} else {
		invalidated_iter = bch2_drop_whiteouts(b, COMPACT_ALL);
	}

	for_each_bset(b, t)
		set_needs_whiteout(bset(b, t), true);

	bch2_btree_verify(c, b);

	/*
	 * If later we don't unconditionally sort down to a single bset, we have
	 * to ensure this is still true:
	 */
	BUG_ON((void *) btree_bkey_last(b, bset_tree_last(b)) > write_block(b));

	bne = want_new_bset(c, b);
	if (bne)
		bch2_bset_init_next(b, bne);

	bch2_btree_build_aux_trees(b);

	return invalidated_iter;
}

/*
 * Use this one if the node is intent locked:
 */
void bch2_btree_node_write(struct bch_fs *c, struct btree *b,
			   enum six_lock_type lock_type_held,
			   unsigned flags)
{
	if (lock_type_held == SIX_LOCK_intent ||
	    (lock_type_held == SIX_LOCK_read &&
	     six_lock_tryupgrade(&b->c.lock))) {
		__bch2_btree_node_write(c, b, flags);

		/* don't cycle lock unnecessarily: */
		if (btree_node_just_written(b) &&
		    six_trylock_write(&b->c.lock)) {
			bch2_btree_post_write_cleanup(c, b);
			six_unlock_write(&b->c.lock);
		}

		if (lock_type_held == SIX_LOCK_read)
			six_lock_downgrade(&b->c.lock);
	} else {
		__bch2_btree_node_write(c, b, flags);
		if (lock_type_held == SIX_LOCK_write &&
		    btree_node_just_written(b))
			bch2_btree_post_write_cleanup(c, b);
	}
}

void bch2_btree_node_write_trans(struct btree_trans *trans, struct btree *b,
				 enum six_lock_type lock_type_held,
				 unsigned flags)
{
	struct bch_fs *c = trans->c;

	if (lock_type_held == SIX_LOCK_intent ||
	    (lock_type_held == SIX_LOCK_read &&
	     six_lock_tryupgrade(&b->c.lock))) {
		__bch2_btree_node_write(c, b, flags);

		/* don't cycle lock unnecessarily: */
		if (btree_node_just_written(b) &&
		    six_trylock_write(&b->c.lock)) {
			bch2_btree_post_write_cleanup(c, b);
			__bch2_btree_node_unlock_write(trans, b);
		}

		if (lock_type_held == SIX_LOCK_read)
			six_lock_downgrade(&b->c.lock);
	} else {
		__bch2_btree_node_write(c, b, flags);
		if (lock_type_held == SIX_LOCK_write &&
		    btree_node_just_written(b))
			bch2_btree_post_write_cleanup(c, b);
	}
}

static bool __bch2_btree_flush_all(struct bch_fs *c, unsigned flag)
{
	struct bucket_table *tbl;
	struct rhash_head *pos;
	struct btree *b;
	unsigned i;
	bool ret = false;
restart:
	rcu_read_lock();
	for_each_cached_btree(b, c, tbl, i, pos)
		if (test_bit(flag, &b->flags)) {
			rcu_read_unlock();
			wait_on_bit_io(&b->flags, flag, TASK_UNINTERRUPTIBLE);
			ret = true;
			goto restart;
		}
	rcu_read_unlock();

	return ret;
}

bool bch2_btree_flush_all_reads(struct bch_fs *c)
{
	return __bch2_btree_flush_all(c, BTREE_NODE_read_in_flight);
}

bool bch2_btree_flush_all_writes(struct bch_fs *c)
{
	return __bch2_btree_flush_all(c, BTREE_NODE_write_in_flight);
}

static const char * const bch2_btree_write_types[] = {
#define x(t, n) [n] = #t,
	BCH_BTREE_WRITE_TYPES()
	NULL
};

void bch2_btree_write_stats_to_text(struct printbuf *out, struct bch_fs *c)
{
	printbuf_tabstop_push(out, 20);
	printbuf_tabstop_push(out, 10);

	prt_printf(out, "\tnr\tsize\n");

	for (unsigned i = 0; i < BTREE_WRITE_TYPE_NR; i++) {
		u64 nr		= atomic64_read(&c->btree_write_stats[i].nr);
		u64 bytes	= atomic64_read(&c->btree_write_stats[i].bytes);

		prt_printf(out, "%s:\t%llu\t", bch2_btree_write_types[i], nr);
		prt_human_readable_u64(out, nr ? div64_u64(bytes, nr) : 0);
		prt_newline(out);
	}
}<|MERGE_RESOLUTION|>--- conflicted
+++ resolved
@@ -557,13 +557,9 @@
 		       const char *fmt, ...)
 {
 	if (c->recovery.curr_pass == BCH_RECOVERY_PASS_scan_for_btree_nodes)
-<<<<<<< HEAD
-		return bch_err_throw(c, fsck_fix);
-=======
 		return ret == -BCH_ERR_btree_node_read_err_fixable
 			? bch_err_throw(c, fsck_fix)
 			: ret;
->>>>>>> 1aee3a44
 
 	bool have_retry = false;
 	int ret2;
@@ -1341,17 +1337,6 @@
 
 	btree_node_reset_sib_u64s(b);
 
-<<<<<<< HEAD
-	scoped_guard(rcu)
-		bkey_for_each_ptr(bch2_bkey_ptrs(bkey_i_to_s(&b->key)), ptr) {
-			struct bch_dev *ca2 = bch2_dev_rcu(c, ptr->dev);
-
-			if (!ca2 || ca2->mi.state != BCH_MEMBER_STATE_rw) {
-				set_btree_node_need_rewrite(b);
-				set_btree_node_need_rewrite_degraded(b);
-			}
-		}
-=======
 	/*
 	 * XXX:
 	 *
@@ -1388,7 +1373,6 @@
 				}
 			}
 	}
->>>>>>> 1aee3a44
 
 	if (!ptr_written) {
 		set_btree_node_need_rewrite(b);
