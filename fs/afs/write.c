--- conflicted
+++ resolved
@@ -15,279 +15,6 @@
 #include <trace/events/netfs.h>
 #include "internal.h"
 
-<<<<<<< HEAD
-static int afs_writepages_region(struct address_space *mapping,
-				 struct writeback_control *wbc,
-				 loff_t start, loff_t end, loff_t *_next,
-				 bool max_one_loop);
-
-static void afs_write_to_cache(struct afs_vnode *vnode, loff_t start, size_t len,
-			       loff_t i_size, bool caching);
-
-#ifdef CONFIG_AFS_FSCACHE
-/*
- * Mark a page as having been made dirty and thus needing writeback.  We also
- * need to pin the cache object to write back to.
- */
-bool afs_dirty_folio(struct address_space *mapping, struct folio *folio)
-{
-	return fscache_dirty_folio(mapping, folio,
-				afs_vnode_cache(AFS_FS_I(mapping->host)));
-}
-static void afs_folio_start_fscache(bool caching, struct folio *folio)
-{
-	if (caching)
-		folio_start_fscache(folio);
-}
-#else
-static void afs_folio_start_fscache(bool caching, struct folio *folio)
-{
-}
-#endif
-
-/*
- * Flush out a conflicting write.  This may extend the write to the surrounding
- * pages if also dirty and contiguous to the conflicting region..
- */
-static int afs_flush_conflicting_write(struct address_space *mapping,
-				       struct folio *folio)
-{
-	struct writeback_control wbc = {
-		.sync_mode	= WB_SYNC_ALL,
-		.nr_to_write	= LONG_MAX,
-		.range_start	= folio_pos(folio),
-		.range_end	= LLONG_MAX,
-	};
-	loff_t next;
-
-	return afs_writepages_region(mapping, &wbc, folio_pos(folio), LLONG_MAX,
-				     &next, true);
-}
-
-/*
- * prepare to perform part of a write to a page
- */
-int afs_write_begin(struct file *file, struct address_space *mapping,
-		    loff_t pos, unsigned len,
-		    struct page **_page, void **fsdata)
-{
-	struct afs_vnode *vnode = AFS_FS_I(file_inode(file));
-	struct folio *folio;
-	unsigned long priv;
-	unsigned f, from;
-	unsigned t, to;
-	pgoff_t index;
-	int ret;
-
-	_enter("{%llx:%llu},%llx,%x",
-	       vnode->fid.vid, vnode->fid.vnode, pos, len);
-
-	/* Prefetch area to be written into the cache if we're caching this
-	 * file.  We need to do this before we get a lock on the page in case
-	 * there's more than one writer competing for the same cache block.
-	 */
-	ret = netfs_write_begin(&vnode->netfs, file, mapping, pos, len, &folio, fsdata);
-	if (ret < 0)
-		return ret;
-
-	index = folio_index(folio);
-	from = pos - index * PAGE_SIZE;
-	to = from + len;
-
-try_again:
-	/* See if this page is already partially written in a way that we can
-	 * merge the new write with.
-	 */
-	if (folio_test_private(folio)) {
-		priv = (unsigned long)folio_get_private(folio);
-		f = afs_folio_dirty_from(folio, priv);
-		t = afs_folio_dirty_to(folio, priv);
-		ASSERTCMP(f, <=, t);
-
-		if (folio_test_writeback(folio)) {
-			trace_afs_folio_dirty(vnode, tracepoint_string("alrdy"), folio);
-			folio_unlock(folio);
-			goto wait_for_writeback;
-		}
-		/* If the file is being filled locally, allow inter-write
-		 * spaces to be merged into writes.  If it's not, only write
-		 * back what the user gives us.
-		 */
-		if (!test_bit(AFS_VNODE_NEW_CONTENT, &vnode->flags) &&
-		    (to < f || from > t))
-			goto flush_conflicting_write;
-	}
-
-	*_page = folio_file_page(folio, pos / PAGE_SIZE);
-	_leave(" = 0");
-	return 0;
-
-	/* The previous write and this write aren't adjacent or overlapping, so
-	 * flush the page out.
-	 */
-flush_conflicting_write:
-	trace_afs_folio_dirty(vnode, tracepoint_string("confl"), folio);
-	folio_unlock(folio);
-
-	ret = afs_flush_conflicting_write(mapping, folio);
-	if (ret < 0)
-		goto error;
-
-wait_for_writeback:
-	ret = folio_wait_writeback_killable(folio);
-	if (ret < 0)
-		goto error;
-
-	ret = folio_lock_killable(folio);
-	if (ret < 0)
-		goto error;
-	goto try_again;
-
-error:
-	folio_put(folio);
-	_leave(" = %d", ret);
-	return ret;
-}
-
-/*
- * finalise part of a write to a page
- */
-int afs_write_end(struct file *file, struct address_space *mapping,
-		  loff_t pos, unsigned len, unsigned copied,
-		  struct page *subpage, void *fsdata)
-{
-	struct folio *folio = page_folio(subpage);
-	struct afs_vnode *vnode = AFS_FS_I(file_inode(file));
-	unsigned long priv;
-	unsigned int f, from = offset_in_folio(folio, pos);
-	unsigned int t, to = from + copied;
-	loff_t i_size, write_end_pos;
-
-	_enter("{%llx:%llu},{%lx}",
-	       vnode->fid.vid, vnode->fid.vnode, folio_index(folio));
-
-	if (!folio_test_uptodate(folio)) {
-		if (copied < len) {
-			copied = 0;
-			goto out;
-		}
-
-		folio_mark_uptodate(folio);
-	}
-
-	if (copied == 0)
-		goto out;
-
-	write_end_pos = pos + copied;
-
-	i_size = i_size_read(&vnode->netfs.inode);
-	if (write_end_pos > i_size) {
-		write_seqlock(&vnode->cb_lock);
-		i_size = i_size_read(&vnode->netfs.inode);
-		if (write_end_pos > i_size)
-			afs_set_i_size(vnode, write_end_pos);
-		write_sequnlock(&vnode->cb_lock);
-		fscache_update_cookie(afs_vnode_cache(vnode), NULL, &write_end_pos);
-	}
-
-	if (folio_test_private(folio)) {
-		priv = (unsigned long)folio_get_private(folio);
-		f = afs_folio_dirty_from(folio, priv);
-		t = afs_folio_dirty_to(folio, priv);
-		if (from < f)
-			f = from;
-		if (to > t)
-			t = to;
-		priv = afs_folio_dirty(folio, f, t);
-		folio_change_private(folio, (void *)priv);
-		trace_afs_folio_dirty(vnode, tracepoint_string("dirty+"), folio);
-	} else {
-		priv = afs_folio_dirty(folio, from, to);
-		folio_attach_private(folio, (void *)priv);
-		trace_afs_folio_dirty(vnode, tracepoint_string("dirty"), folio);
-	}
-
-	if (folio_mark_dirty(folio))
-		_debug("dirtied %lx", folio_index(folio));
-
-out:
-	folio_unlock(folio);
-	folio_put(folio);
-	return copied;
-}
-
-/*
- * kill all the pages in the given range
- */
-static void afs_kill_pages(struct address_space *mapping,
-			   loff_t start, loff_t len)
-{
-	struct afs_vnode *vnode = AFS_FS_I(mapping->host);
-	struct folio *folio;
-	pgoff_t index = start / PAGE_SIZE;
-	pgoff_t last = (start + len - 1) / PAGE_SIZE, next;
-
-	_enter("{%llx:%llu},%llx @%llx",
-	       vnode->fid.vid, vnode->fid.vnode, len, start);
-
-	do {
-		_debug("kill %lx (to %lx)", index, last);
-
-		folio = filemap_get_folio(mapping, index);
-		if (IS_ERR(folio)) {
-			next = index + 1;
-			continue;
-		}
-
-		next = folio_next_index(folio);
-
-		folio_clear_uptodate(folio);
-		folio_end_writeback(folio);
-		folio_lock(folio);
-		generic_error_remove_folio(mapping, folio);
-		folio_unlock(folio);
-		folio_put(folio);
-
-	} while (index = next, index <= last);
-
-	_leave("");
-}
-
-/*
- * Redirty all the pages in a given range.
- */
-static void afs_redirty_pages(struct writeback_control *wbc,
-			      struct address_space *mapping,
-			      loff_t start, loff_t len)
-{
-	struct afs_vnode *vnode = AFS_FS_I(mapping->host);
-	struct folio *folio;
-	pgoff_t index = start / PAGE_SIZE;
-	pgoff_t last = (start + len - 1) / PAGE_SIZE, next;
-
-	_enter("{%llx:%llu},%llx @%llx",
-	       vnode->fid.vid, vnode->fid.vnode, len, start);
-
-	do {
-		_debug("redirty %llx @%llx", len, start);
-
-		folio = filemap_get_folio(mapping, index);
-		if (IS_ERR(folio)) {
-			next = index + 1;
-			continue;
-		}
-
-		next = index + folio_nr_pages(folio);
-		folio_redirty_for_writepage(wbc, folio);
-		folio_end_writeback(folio);
-		folio_put(folio);
-	} while (index = next, index <= last);
-
-	_leave("");
-}
-
-=======
->>>>>>> 1d5911d4
 /*
  * completion of write to server
  */
@@ -434,109 +161,8 @@
 
 static void afs_upload_to_server(struct netfs_io_subrequest *subreq)
 {
-<<<<<<< HEAD
-	struct folio_batch fbatch;
-	struct folio *folio;
-	unsigned long priv;
-	unsigned int psize, filler = 0;
-	unsigned int f, t;
-	loff_t len = *_len;
-	pgoff_t index = (start + len) / PAGE_SIZE;
-	bool stop = true;
-	unsigned int i;
-
-	XA_STATE(xas, &mapping->i_pages, index);
-	folio_batch_init(&fbatch);
-
-	do {
-		/* Firstly, we gather up a batch of contiguous dirty pages
-		 * under the RCU read lock - but we can't clear the dirty flags
-		 * there if any of those pages are mapped.
-		 */
-		rcu_read_lock();
-
-		xas_for_each(&xas, folio, ULONG_MAX) {
-			stop = true;
-			if (xas_retry(&xas, folio))
-				continue;
-			if (xa_is_value(folio))
-				break;
-			if (folio_index(folio) != index)
-				break;
-
-			if (!folio_try_get_rcu(folio)) {
-				xas_reset(&xas);
-				continue;
-			}
-
-			/* Has the page moved or been split? */
-			if (unlikely(folio != xas_reload(&xas))) {
-				folio_put(folio);
-				break;
-			}
-
-			if (!folio_trylock(folio)) {
-				folio_put(folio);
-				break;
-			}
-			if (!folio_test_dirty(folio) ||
-			    folio_test_writeback(folio) ||
-			    folio_test_fscache(folio)) {
-				folio_unlock(folio);
-				folio_put(folio);
-				break;
-			}
-
-			psize = folio_size(folio);
-			priv = (unsigned long)folio_get_private(folio);
-			f = afs_folio_dirty_from(folio, priv);
-			t = afs_folio_dirty_to(folio, priv);
-			if (f != 0 && !new_content) {
-				folio_unlock(folio);
-				folio_put(folio);
-				break;
-			}
-
-			len += filler + t;
-			filler = psize - t;
-			if (len >= max_len || *_count <= 0)
-				stop = true;
-			else if (t == psize || new_content)
-				stop = false;
-
-			index += folio_nr_pages(folio);
-			if (!folio_batch_add(&fbatch, folio))
-				break;
-			if (stop)
-				break;
-		}
-
-		if (!stop)
-			xas_pause(&xas);
-		rcu_read_unlock();
-
-		/* Now, if we obtained any folios, we can shift them to being
-		 * writable and mark them for caching.
-		 */
-		if (!folio_batch_count(&fbatch))
-			break;
-
-		for (i = 0; i < folio_batch_count(&fbatch); i++) {
-			folio = fbatch.folios[i];
-			trace_afs_folio_dirty(vnode, tracepoint_string("store+"), folio);
-
-			if (!folio_clear_dirty_for_io(folio))
-				BUG();
-			folio_start_writeback(folio);
-			afs_folio_start_fscache(caching, folio);
-
-			*_count -= folio_nr_pages(folio);
-			folio_unlock(folio);
-		}
-=======
 	struct afs_vnode *vnode = AFS_FS_I(subreq->rreq->inode);
 	ssize_t ret;
->>>>>>> 1d5911d4
 
 	_enter("%x[%x],%zx",
 	       subreq->rreq->debug_id, subreq->debug_index, subreq->io_iter.count);
@@ -550,86 +176,8 @@
 
 static void afs_upload_to_server_worker(struct work_struct *work)
 {
-<<<<<<< HEAD
-	struct afs_vnode *vnode = AFS_FS_I(mapping->host);
-	struct iov_iter iter;
-	unsigned long priv;
-	unsigned int offset, to, len, max_len;
-	loff_t i_size = i_size_read(&vnode->netfs.inode);
-	bool new_content = test_bit(AFS_VNODE_NEW_CONTENT, &vnode->flags);
-	bool caching = fscache_cookie_enabled(afs_vnode_cache(vnode));
-	long count = wbc->nr_to_write;
-	int ret;
-
-	_enter(",%lx,%llx-%llx", folio_index(folio), start, end);
-
-	folio_start_writeback(folio);
-	afs_folio_start_fscache(caching, folio);
-
-	count -= folio_nr_pages(folio);
-
-	/* Find all consecutive lockable dirty pages that have contiguous
-	 * written regions, stopping when we find a page that is not
-	 * immediately lockable, is not dirty or is missing, or we reach the
-	 * end of the range.
-	 */
-	priv = (unsigned long)folio_get_private(folio);
-	offset = afs_folio_dirty_from(folio, priv);
-	to = afs_folio_dirty_to(folio, priv);
-	trace_afs_folio_dirty(vnode, tracepoint_string("store"), folio);
-
-	len = to - offset;
-	start += offset;
-	if (start < i_size) {
-		/* Trim the write to the EOF; the extra data is ignored.  Also
-		 * put an upper limit on the size of a single storedata op.
-		 */
-		max_len = 65536 * 4096;
-		max_len = min_t(unsigned long long, max_len, end - start + 1);
-		max_len = min_t(unsigned long long, max_len, i_size - start);
-
-		if (len < max_len &&
-		    (to == folio_size(folio) || new_content))
-			afs_extend_writeback(mapping, vnode, &count,
-					     start, max_len, new_content,
-					     caching, &len);
-		len = min_t(loff_t, len, max_len);
-	}
-
-	/* We now have a contiguous set of dirty pages, each with writeback
-	 * set; the first page is still locked at this point, but all the rest
-	 * have been unlocked.
-	 */
-	folio_unlock(folio);
-
-	if (start < i_size) {
-		_debug("write back %x @%llx [%llx]", len, start, i_size);
-
-		/* Speculatively write to the cache.  We have to fix this up
-		 * later if the store fails.
-		 */
-		afs_write_to_cache(vnode, start, len, i_size, caching);
-
-		iov_iter_xarray(&iter, ITER_SOURCE, &mapping->i_pages, start, len);
-		ret = afs_store_data(vnode, &iter, start, false);
-	} else {
-		_debug("write discard %x @%llx [%llx]", len, start, i_size);
-
-		/* The dirty region was entirely beyond the EOF. */
-		fscache_clear_page_bits(mapping, start, len, caching);
-		afs_pages_written_back(vnode, start, len);
-		ret = 0;
-	}
-
-	switch (ret) {
-	case 0:
-		wbc->nr_to_write = count;
-		ret = len;
-		break;
-=======
 	struct netfs_io_subrequest *subreq =
 		container_of(work, struct netfs_io_subrequest, work);
->>>>>>> 1d5911d4
 
 	afs_upload_to_server(subreq);
 }
