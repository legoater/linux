--- conflicted
+++ resolved
@@ -160,44 +160,4 @@
 
 void		nfsd_filp_close(struct file *fp);
 
-<<<<<<< HEAD
-static inline int fh_want_write(struct svc_fh *fh)
-{
-	int ret;
-
-	if (fh->fh_want_write)
-		return 0;
-	ret = mnt_want_write(fh->fh_export->ex_path.mnt);
-	if (!ret)
-		fh->fh_want_write = true;
-	return ret;
-}
-
-static inline void fh_drop_write(struct svc_fh *fh)
-{
-	if (fh->fh_want_write) {
-		fh->fh_want_write = false;
-		mnt_drop_write(fh->fh_export->ex_path.mnt);
-	}
-}
-
-static inline __be32 fh_getattr(const struct svc_fh *fh, struct kstat *stat)
-{
-	u32 request_mask = STATX_BASIC_STATS;
-	struct path p = {.mnt = fh->fh_export->ex_path.mnt,
-			 .dentry = fh->fh_dentry};
-	struct inode *inode = d_inode(p.dentry);
-
-	if (S_ISREG(inode->i_mode))
-		request_mask |= (STATX_DIOALIGN | STATX_DIO_READ_ALIGN);
-
-	if (fh->fh_maxsize == NFS4_FHSIZE)
-		request_mask |= (STATX_BTIME | STATX_CHANGE_COOKIE);
-
-	return nfserrno(vfs_getattr(&p, stat, request_mask,
-				    AT_STATX_SYNC_AS_STAT));
-}
-
-=======
->>>>>>> 73cc6ec1
 #endif /* LINUX_NFSD_VFS_H */