--- conflicted
+++ resolved
@@ -333,11 +333,6 @@
 	struct mtk_base_afe *afe = snd_soc_component_get_drvdata(cmpnt_afe);
 	struct snd_soc_component *cmpnt_codec =
 		snd_soc_rtd_to_codec(rtd, 0)->component;
-<<<<<<< HEAD
-	struct mt8192_mt6359_priv *priv = snd_soc_card_get_drvdata(rtd->card);
-	struct snd_soc_jack *jack = &priv->headset_jack;
-=======
->>>>>>> 0c383648
 	int ret;
 
 	ret = mt8192_dai_i2s_set_share(afe, "I2S8", "I2S9");
@@ -371,10 +366,6 @@
 	struct snd_soc_jack *jack = &soc_card_data->card_data->jacks[MT8192_JACK_HDMI];
 	struct snd_soc_component *cmpnt_codec =
 		snd_soc_rtd_to_codec(rtd, 0)->component;
-<<<<<<< HEAD
-	struct mt8192_mt6359_priv *priv = snd_soc_card_get_drvdata(rtd->card);
-=======
->>>>>>> 0c383648
 	int ret;
 
 	ret = snd_soc_card_jack_new(rtd->card, "HDMI Jack", SND_JACK_LINEOUT, jack);
@@ -398,103 +389,6 @@
 	return 0;
 }
 
-<<<<<<< HEAD
-static int
-mt8192_mt6359_cap1_startup(struct snd_pcm_substream *substream)
-{
-	static const unsigned int channels[] = {
-		1, 2, 4
-	};
-	static const struct snd_pcm_hw_constraint_list constraints_channels = {
-		.count = ARRAY_SIZE(channels),
-		.list = channels,
-		.mask = 0,
-	};
-	static const unsigned int rates[] = {
-		8000, 16000, 32000, 48000, 96000, 192000
-	};
-	static const struct snd_pcm_hw_constraint_list constraints_rates = {
-		.count = ARRAY_SIZE(rates),
-		.list  = rates,
-		.mask = 0,
-	};
-
-	struct snd_soc_pcm_runtime *rtd = snd_soc_substream_to_rtd(substream);
-	struct snd_pcm_runtime *runtime = substream->runtime;
-	int ret;
-
-	ret = snd_pcm_hw_constraint_list(runtime, 0,
-					 SNDRV_PCM_HW_PARAM_CHANNELS,
-					 &constraints_channels);
-	if (ret < 0) {
-		dev_err(rtd->dev, "hw_constraint_list channels failed\n");
-		return ret;
-	}
-
-	ret = snd_pcm_hw_constraint_list(runtime, 0,
-					 SNDRV_PCM_HW_PARAM_RATE,
-					 &constraints_rates);
-	if (ret < 0) {
-		dev_err(rtd->dev, "hw_constraint_list rate failed\n");
-		return ret;
-	}
-
-	return 0;
-}
-
-static const struct snd_soc_ops mt8192_mt6359_capture1_ops = {
-	.startup = mt8192_mt6359_cap1_startup,
-};
-
-static int
-mt8192_mt6359_rt5682_startup(struct snd_pcm_substream *substream)
-{
-	static const unsigned int channels[] = {
-		1, 2
-	};
-	static const struct snd_pcm_hw_constraint_list constraints_channels = {
-		.count = ARRAY_SIZE(channels),
-		.list = channels,
-		.mask = 0,
-	};
-	static const unsigned int rates[] = {
-		48000
-	};
-	static const struct snd_pcm_hw_constraint_list constraints_rates = {
-		.count = ARRAY_SIZE(rates),
-		.list  = rates,
-		.mask = 0,
-	};
-
-	struct snd_soc_pcm_runtime *rtd = snd_soc_substream_to_rtd(substream);
-	struct snd_pcm_runtime *runtime = substream->runtime;
-	int ret;
-
-	ret = snd_pcm_hw_constraint_list(runtime, 0,
-					 SNDRV_PCM_HW_PARAM_CHANNELS,
-					 &constraints_channels);
-	if (ret < 0) {
-		dev_err(rtd->dev, "hw_constraint_list channels failed\n");
-		return ret;
-	}
-
-	ret = snd_pcm_hw_constraint_list(runtime, 0,
-					 SNDRV_PCM_HW_PARAM_RATE,
-					 &constraints_rates);
-	if (ret < 0) {
-		dev_err(rtd->dev, "hw_constraint_list rate failed\n");
-		return ret;
-	}
-
-	return 0;
-}
-
-static const struct snd_soc_ops mt8192_mt6359_rt5682_ops = {
-	.startup = mt8192_mt6359_rt5682_startup,
-};
-
-=======
->>>>>>> 0c383648
 /* FE */
 SND_SOC_DAILINK_DEFS(playback1,
 		     DAILINK_COMP_ARRAY(COMP_CPU("DL1")),
