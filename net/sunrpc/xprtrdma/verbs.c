--- conflicted
+++ resolved
@@ -76,13 +76,6 @@
 static void rpcrdma_sendctx_put_locked(struct rpcrdma_sendctx *sc);
 static void rpcrdma_mrs_create(struct rpcrdma_xprt *r_xprt);
 static void rpcrdma_mrs_destroy(struct rpcrdma_buffer *buf);
-<<<<<<< HEAD
-static int rpcrdma_create_rep(struct rpcrdma_xprt *r_xprt, bool temp);
-static void rpcrdma_dma_unmap_regbuf(struct rpcrdma_regbuf *rb);
-static void rpcrdma_post_recvs(struct rpcrdma_xprt *r_xprt, bool temp);
-
-/* Wait for outstanding transport work to finish.
-=======
 static struct rpcrdma_regbuf *
 rpcrdma_regbuf_alloc(size_t size, enum dma_data_direction direction,
 		     gfp_t flags);
@@ -93,13 +86,11 @@
 /* Wait for outstanding transport work to finish. ib_drain_qp
  * handles the drains in the wrong order for us, so open code
  * them here.
->>>>>>> 0ecfebd2
  */
 static void rpcrdma_xprt_drain(struct rpcrdma_xprt *r_xprt)
 {
 	struct rpcrdma_buffer *buf = &r_xprt->rx_buf;
 	struct rpcrdma_ia *ia = &r_xprt->rx_ia;
-<<<<<<< HEAD
 
 	/* Flush Receives, then wait for deferred Reply work
 	 * to complete.
@@ -107,15 +98,6 @@
 	ib_drain_rq(ia->ri_id->qp);
 	drain_workqueue(buf->rb_completion_wq);
 
-=======
-
-	/* Flush Receives, then wait for deferred Reply work
-	 * to complete.
-	 */
-	ib_drain_rq(ia->ri_id->qp);
-	drain_workqueue(buf->rb_completion_wq);
-
->>>>>>> 0ecfebd2
 	/* Deferred Reply processing might have scheduled
 	 * local invalidations.
 	 */
@@ -192,13 +174,6 @@
 	return;
 
 out_flushed:
-<<<<<<< HEAD
-	if (wc->status != IB_WC_WR_FLUSH_ERR)
-		pr_err("rpcrdma: Recv: %s (%u/0x%x)\n",
-		       ib_wc_status_msg(wc->status),
-		       wc->status, wc->vendor_err);
-=======
->>>>>>> 0ecfebd2
 	rpcrdma_recv_buffer_put(rep);
 }
 
@@ -311,11 +286,7 @@
 
 	dprintk("RPC:       %s: %s:%s on %s/frwr: %s\n", __func__,
 		rpcrdma_addrstr(r_xprt), rpcrdma_portstr(r_xprt),
-<<<<<<< HEAD
-		ia->ri_device->name, rdma_event_msg(event->event));
-=======
 		ia->ri_id->device->name, rdma_event_msg(event->event));
->>>>>>> 0ecfebd2
 	return 0;
 }
 
@@ -404,11 +375,7 @@
 
 	switch (xprt_rdma_memreg_strategy) {
 	case RPCRDMA_FRWR:
-<<<<<<< HEAD
-		if (frwr_is_supported(ia))
-=======
 		if (frwr_is_supported(ia->ri_id->device))
->>>>>>> 0ecfebd2
 			break;
 		/*FALLTHROUGH*/
 	default:
@@ -529,11 +496,7 @@
 	}
 	ia->ri_max_send_sges = max_sge;
 
-<<<<<<< HEAD
-	rc = frwr_open(ia, ep, cdata);
-=======
 	rc = frwr_open(ia, ep);
->>>>>>> 0ecfebd2
 	if (rc)
 		return rc;
 
@@ -562,11 +525,7 @@
 
 	sendcq = ib_alloc_cq(ia->ri_id->device, NULL,
 			     ep->rep_attr.cap.max_send_wr + 1,
-<<<<<<< HEAD
-			     ia->ri_device->num_comp_vectors > 1 ? 1 : 0,
-=======
 			     ia->ri_id->device->num_comp_vectors > 1 ? 1 : 0,
->>>>>>> 0ecfebd2
 			     IB_POLL_WORKQUEUE);
 	if (IS_ERR(sendcq)) {
 		rc = PTR_ERR(sendcq);
@@ -591,13 +550,8 @@
 	pmsg->cp_magic = rpcrdma_cmp_magic;
 	pmsg->cp_version = RPCRDMA_CMP_VERSION;
 	pmsg->cp_flags |= RPCRDMA_CMP_F_SND_W_INV_OK;
-<<<<<<< HEAD
-	pmsg->cp_send_size = rpcrdma_encode_buffer_size(cdata->inline_wsize);
-	pmsg->cp_recv_size = rpcrdma_encode_buffer_size(cdata->inline_rsize);
-=======
 	pmsg->cp_send_size = rpcrdma_encode_buffer_size(ep->rep_inline_send);
 	pmsg->cp_recv_size = rpcrdma_encode_buffer_size(ep->rep_inline_recv);
->>>>>>> 0ecfebd2
 	ep->rep_remote_cma.private_data = pmsg;
 	ep->rep_remote_cma.private_data_len = sizeof(*pmsg);
 
@@ -634,12 +588,9 @@
  */
 void rpcrdma_ep_destroy(struct rpcrdma_xprt *r_xprt)
 {
-<<<<<<< HEAD
-=======
 	struct rpcrdma_ep *ep = &r_xprt->rx_ep;
 	struct rpcrdma_ia *ia = &r_xprt->rx_ia;
 
->>>>>>> 0ecfebd2
 	if (ia->ri_id && ia->ri_id->qp) {
 		rpcrdma_ep_disconnect(ep, ia);
 		rdma_destroy_qp(ia->ri_id);
@@ -1076,10 +1027,6 @@
 
 	req->rl_buffer = buffer;
 	INIT_LIST_HEAD(&req->rl_registered);
-<<<<<<< HEAD
-
-=======
->>>>>>> 0ecfebd2
 	spin_lock(&buffer->rb_lock);
 	list_add(&req->rl_all, &buffer->rb_allreqs);
 	spin_unlock(&buffer->rb_lock);
@@ -1128,11 +1075,7 @@
 out_free:
 	kfree(rep);
 out:
-<<<<<<< HEAD
-	return rc;
-=======
 	return false;
->>>>>>> 0ecfebd2
 }
 
 /**
@@ -1160,11 +1103,8 @@
 
 	INIT_LIST_HEAD(&buf->rb_send_bufs);
 	INIT_LIST_HEAD(&buf->rb_allreqs);
-<<<<<<< HEAD
-=======
 
 	rc = -ENOMEM;
->>>>>>> 0ecfebd2
 	for (i = 0; i < buf->rb_max_requests; i++) {
 		struct rpcrdma_req *req;
 
@@ -1215,15 +1155,9 @@
 {
 	list_del(&req->rl_all);
 
-<<<<<<< HEAD
-	rpcrdma_free_regbuf(req->rl_recvbuf);
-	rpcrdma_free_regbuf(req->rl_sendbuf);
-	rpcrdma_free_regbuf(req->rl_rdmabuf);
-=======
 	rpcrdma_regbuf_free(req->rl_recvbuf);
 	rpcrdma_regbuf_free(req->rl_sendbuf);
 	rpcrdma_regbuf_free(req->rl_rdmabuf);
->>>>>>> 0ecfebd2
 	kfree(req);
 }
 
@@ -1261,11 +1195,7 @@
  * rpcrdma_buffer_destroy - Release all hw resources
  * @buf: root control block for resources
  *
-<<<<<<< HEAD
- * ORDERING: relies on a prior ib_drain_qp :
-=======
  * ORDERING: relies on a prior rpcrdma_xprt_drain :
->>>>>>> 0ecfebd2
  * - No more Send or Receive completions can occur
  * - All MRs, reps, and reqs are returned to their free lists
  */
@@ -1366,11 +1296,7 @@
 
 	if (mr->mr_dir != DMA_NONE) {
 		trace_xprtrdma_mr_unmap(mr);
-<<<<<<< HEAD
-		ib_dma_unmap_sg(r_xprt->rx_ia.ri_device,
-=======
 		ib_dma_unmap_sg(r_xprt->rx_ia.ri_id->device,
->>>>>>> 0ecfebd2
 				mr->mr_sg, mr->mr_nents, mr->mr_dir);
 		mr->mr_dir = DMA_NONE;
 	}
@@ -1508,15 +1434,8 @@
 	if (rb->rg_direction == DMA_NONE)
 		return false;
 
-<<<<<<< HEAD
-	rb->rg_iov.addr = ib_dma_map_single(device,
-					    (void *)rb->rg_base,
-					    rdmab_length(rb),
-					    rb->rg_direction);
-=======
 	rb->rg_iov.addr = ib_dma_map_single(device, rdmab_data(rb),
 					    rdmab_length(rb), rb->rg_direction);
->>>>>>> 0ecfebd2
 	if (ib_dma_mapping_error(device, rdmab_addr(rb))) {
 		trace_xprtrdma_dma_maperr(rdmab_addr(rb));
 		return false;
