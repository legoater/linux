--- conflicted
+++ resolved
@@ -109,11 +109,7 @@
 	struct stack_info stack_info = {0};
 	unsigned long visit_mask = 0;
 	int graph_idx = 0;
-<<<<<<< HEAD
-	bool partial;
-=======
 	bool partial = false;
->>>>>>> 661e50bc
 
 	printk("%sCall Trace:\n", log_lvl);
 
