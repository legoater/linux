// SPDX-License-Identifier: GPL-2.0-only
/*
 * Copyright (C) 2015 - ARM Ltd
 * Author: Marc Zyngier <marc.zyngier@arm.com>
 */

#ifndef __ARM64_KVM_HYP_SWITCH_H__
#define __ARM64_KVM_HYP_SWITCH_H__

#include <hyp/adjust_pc.h>
#include <hyp/fault.h>

#include <linux/arm-smccc.h>
#include <linux/kvm_host.h>
#include <linux/types.h>
#include <linux/jump_label.h>
#include <uapi/linux/psci.h>

#include <kvm/arm_psci.h>

#include <asm/barrier.h>
#include <asm/cpufeature.h>
#include <asm/extable.h>
#include <asm/kprobes.h>
#include <asm/kvm_asm.h>
#include <asm/kvm_emulate.h>
#include <asm/kvm_hyp.h>
#include <asm/kvm_mmu.h>
#include <asm/kvm_nested.h>
#include <asm/kvm_ptrauth.h>
#include <asm/fpsimd.h>
#include <asm/debug-monitors.h>
#include <asm/processor.h>
#include <asm/traps.h>

struct kvm_exception_table_entry {
	int insn, fixup;
};

extern struct kvm_exception_table_entry __start___kvm_ex_table;
extern struct kvm_exception_table_entry __stop___kvm_ex_table;

/* Save the 32-bit only FPSIMD system register state */
static inline void __fpsimd_save_fpexc32(struct kvm_vcpu *vcpu)
{
	if (!vcpu_el1_is_32bit(vcpu))
		return;

	__vcpu_sys_reg(vcpu, FPEXC32_EL2) = read_sysreg(fpexc32_el2);
}

static inline void __activate_traps_fpsimd32(struct kvm_vcpu *vcpu)
{
	/*
	 * We are about to set CPTR_EL2.TFP to trap all floating point
	 * register accesses to EL2, however, the ARM ARM clearly states that
	 * traps are only taken to EL2 if the operation would not otherwise
	 * trap to EL1.  Therefore, always make sure that for 32-bit guests,
	 * we set FPEXC.EN to prevent traps to EL1, when setting the TFP bit.
	 * If FP/ASIMD is not implemented, FPEXC is UNDEFINED and any access to
	 * it will cause an exception.
	 */
	if (vcpu_el1_is_32bit(vcpu) && system_supports_fpsimd()) {
		write_sysreg(1 << 30, fpexc32_el2);
		isb();
	}
}

#define compute_clr_set(vcpu, reg, clr, set)				\
	do {								\
		u64 hfg;						\
		hfg = __vcpu_sys_reg(vcpu, reg) & ~__ ## reg ## _RES0;	\
		set |= hfg & __ ## reg ## _MASK; 			\
		clr |= ~hfg & __ ## reg ## _nMASK; 			\
	} while(0)

#define reg_to_fgt_group_id(reg)					\
	({								\
		enum fgt_group_id id;					\
		switch(reg) {						\
		case HFGRTR_EL2:					\
		case HFGWTR_EL2:					\
			id = HFGxTR_GROUP;				\
			break;						\
		case HFGITR_EL2:					\
			id = HFGITR_GROUP;				\
			break;						\
		case HDFGRTR_EL2:					\
		case HDFGWTR_EL2:					\
			id = HDFGRTR_GROUP;				\
			break;						\
		case HAFGRTR_EL2:					\
			id = HAFGRTR_GROUP;				\
			break;						\
		default:						\
			BUILD_BUG_ON(1);				\
		}							\
									\
		id;							\
	})

#define compute_undef_clr_set(vcpu, kvm, reg, clr, set)			\
	do {								\
		u64 hfg = kvm->arch.fgu[reg_to_fgt_group_id(reg)];	\
		set |= hfg & __ ## reg ## _MASK;			\
		clr |= hfg & __ ## reg ## _nMASK; 			\
	} while(0)

#define update_fgt_traps_cs(hctxt, vcpu, kvm, reg, clr, set)		\
	do {								\
		u64 c = 0, s = 0;					\
									\
		ctxt_sys_reg(hctxt, reg) = read_sysreg_s(SYS_ ## reg);	\
		if (vcpu_has_nv(vcpu) && !is_hyp_ctxt(vcpu))		\
			compute_clr_set(vcpu, reg, c, s);		\
									\
		compute_undef_clr_set(vcpu, kvm, reg, c, s);		\
									\
		s |= set;						\
		c |= clr;						\
		if (c || s) {						\
			u64 val = __ ## reg ## _nMASK;			\
			val |= s;					\
			val &= ~c;					\
			write_sysreg_s(val, SYS_ ## reg);		\
		}							\
	} while(0)

#define update_fgt_traps(hctxt, vcpu, kvm, reg)		\
	update_fgt_traps_cs(hctxt, vcpu, kvm, reg, 0, 0)

/*
 * Validate the fine grain trap masks.
 * Check that the masks do not overlap and that all bits are accounted for.
 */
#define CHECK_FGT_MASKS(reg)							\
	do {									\
		BUILD_BUG_ON((__ ## reg ## _MASK) & (__ ## reg ## _nMASK));	\
		BUILD_BUG_ON(~((__ ## reg ## _RES0) ^ (__ ## reg ## _MASK) ^	\
			       (__ ## reg ## _nMASK)));				\
	} while(0)

static inline bool cpu_has_amu(void)
{
       u64 pfr0 = read_sysreg_s(SYS_ID_AA64PFR0_EL1);

       return cpuid_feature_extract_unsigned_field(pfr0,
               ID_AA64PFR0_EL1_AMU_SHIFT);
}

static inline void __activate_traps_hfgxtr(struct kvm_vcpu *vcpu)
{
	struct kvm_cpu_context *hctxt = host_data_ptr(host_ctxt);
	struct kvm *kvm = kern_hyp_va(vcpu->kvm);

	CHECK_FGT_MASKS(HFGRTR_EL2);
	CHECK_FGT_MASKS(HFGWTR_EL2);
	CHECK_FGT_MASKS(HFGITR_EL2);
	CHECK_FGT_MASKS(HDFGRTR_EL2);
	CHECK_FGT_MASKS(HDFGWTR_EL2);
	CHECK_FGT_MASKS(HAFGRTR_EL2);
	CHECK_FGT_MASKS(HCRX_EL2);

	if (!cpus_have_final_cap(ARM64_HAS_FGT))
		return;

	update_fgt_traps(hctxt, vcpu, kvm, HFGRTR_EL2);
	update_fgt_traps_cs(hctxt, vcpu, kvm, HFGWTR_EL2, 0,
			    cpus_have_final_cap(ARM64_WORKAROUND_AMPERE_AC03_CPU_38) ?
			    HFGxTR_EL2_TCR_EL1_MASK : 0);
	update_fgt_traps(hctxt, vcpu, kvm, HFGITR_EL2);
	update_fgt_traps(hctxt, vcpu, kvm, HDFGRTR_EL2);
	update_fgt_traps(hctxt, vcpu, kvm, HDFGWTR_EL2);

	if (cpu_has_amu())
		update_fgt_traps(hctxt, vcpu, kvm, HAFGRTR_EL2);
}

#define __deactivate_fgt(htcxt, vcpu, kvm, reg)				\
	do {								\
		if ((vcpu_has_nv(vcpu) && !is_hyp_ctxt(vcpu)) ||	\
		    kvm->arch.fgu[reg_to_fgt_group_id(reg)])		\
			write_sysreg_s(ctxt_sys_reg(hctxt, reg),	\
				       SYS_ ## reg);			\
	} while(0)

static inline void __deactivate_traps_hfgxtr(struct kvm_vcpu *vcpu)
{
	struct kvm_cpu_context *hctxt = host_data_ptr(host_ctxt);
	struct kvm *kvm = kern_hyp_va(vcpu->kvm);

	if (!cpus_have_final_cap(ARM64_HAS_FGT))
		return;

	__deactivate_fgt(hctxt, vcpu, kvm, HFGRTR_EL2);
	if (cpus_have_final_cap(ARM64_WORKAROUND_AMPERE_AC03_CPU_38))
		write_sysreg_s(ctxt_sys_reg(hctxt, HFGWTR_EL2), SYS_HFGWTR_EL2);
	else
		__deactivate_fgt(hctxt, vcpu, kvm, HFGWTR_EL2);
	__deactivate_fgt(hctxt, vcpu, kvm, HFGITR_EL2);
	__deactivate_fgt(hctxt, vcpu, kvm, HDFGRTR_EL2);
	__deactivate_fgt(hctxt, vcpu, kvm, HDFGWTR_EL2);

	if (cpu_has_amu())
		__deactivate_fgt(hctxt, vcpu, kvm, HAFGRTR_EL2);
}

static inline void __activate_traps_common(struct kvm_vcpu *vcpu)
{
	/* Trap on AArch32 cp15 c15 (impdef sysregs) accesses (EL1 or EL0) */
	write_sysreg(1 << 15, hstr_el2);

	/*
	 * Make sure we trap PMU access from EL0 to EL2. Also sanitize
	 * PMSELR_EL0 to make sure it never contains the cycle
	 * counter, which could make a PMXEVCNTR_EL0 access UNDEF at
	 * EL1 instead of being trapped to EL2.
	 */
	if (kvm_arm_support_pmu_v3()) {
		struct kvm_cpu_context *hctxt;

		write_sysreg(0, pmselr_el0);

		hctxt = host_data_ptr(host_ctxt);
		ctxt_sys_reg(hctxt, PMUSERENR_EL0) = read_sysreg(pmuserenr_el0);
		write_sysreg(ARMV8_PMU_USERENR_MASK, pmuserenr_el0);
		vcpu_set_flag(vcpu, PMUSERENR_ON_CPU);
	}

	*host_data_ptr(host_debug_state.mdcr_el2) = read_sysreg(mdcr_el2);
	write_sysreg(vcpu->arch.mdcr_el2, mdcr_el2);

	if (cpus_have_final_cap(ARM64_HAS_HCX)) {
		u64 hcrx = vcpu->arch.hcrx_el2;
		if (vcpu_has_nv(vcpu) && !is_hyp_ctxt(vcpu)) {
			u64 clr = 0, set = 0;

			compute_clr_set(vcpu, HCRX_EL2, clr, set);

			hcrx |= set;
			hcrx &= ~clr;
		}

		write_sysreg_s(hcrx, SYS_HCRX_EL2);
	}

	__activate_traps_hfgxtr(vcpu);
}

static inline void __deactivate_traps_common(struct kvm_vcpu *vcpu)
{
	write_sysreg(*host_data_ptr(host_debug_state.mdcr_el2), mdcr_el2);

	write_sysreg(0, hstr_el2);
	if (kvm_arm_support_pmu_v3()) {
		struct kvm_cpu_context *hctxt;

		hctxt = host_data_ptr(host_ctxt);
		write_sysreg(ctxt_sys_reg(hctxt, PMUSERENR_EL0), pmuserenr_el0);
		vcpu_clear_flag(vcpu, PMUSERENR_ON_CPU);
	}

	if (cpus_have_final_cap(ARM64_HAS_HCX))
		write_sysreg_s(HCRX_HOST_FLAGS, SYS_HCRX_EL2);

	__deactivate_traps_hfgxtr(vcpu);
}

static inline void ___activate_traps(struct kvm_vcpu *vcpu, u64 hcr)
{
	if (cpus_have_final_cap(ARM64_WORKAROUND_CAVIUM_TX2_219_TVM))
		hcr |= HCR_TVM;

	write_sysreg(hcr, hcr_el2);

	if (cpus_have_final_cap(ARM64_HAS_RAS_EXTN) && (hcr & HCR_VSE))
		write_sysreg_s(vcpu->arch.vsesr_el2, SYS_VSESR_EL2);
}

static inline void ___deactivate_traps(struct kvm_vcpu *vcpu)
{
	/*
	 * If we pended a virtual abort, preserve it until it gets
	 * cleared. See D1.14.3 (Virtual Interrupts) for details, but
	 * the crucial bit is "On taking a vSError interrupt,
	 * HCR_EL2.VSE is cleared to 0."
	 */
	if (vcpu->arch.hcr_el2 & HCR_VSE) {
		vcpu->arch.hcr_el2 &= ~HCR_VSE;
		vcpu->arch.hcr_el2 |= read_sysreg(hcr_el2) & HCR_VSE;
	}
}

static inline bool __populate_fault_info(struct kvm_vcpu *vcpu)
{
	return __get_fault_info(vcpu->arch.fault.esr_el2, &vcpu->arch.fault);
}

static bool kvm_hyp_handle_mops(struct kvm_vcpu *vcpu, u64 *exit_code)
{
	*vcpu_pc(vcpu) = read_sysreg_el2(SYS_ELR);
	arm64_mops_reset_regs(vcpu_gp_regs(vcpu), vcpu->arch.fault.esr_el2);
	write_sysreg_el2(*vcpu_pc(vcpu), SYS_ELR);

	/*
	 * Finish potential single step before executing the prologue
	 * instruction.
	 */
	*vcpu_cpsr(vcpu) &= ~DBG_SPSR_SS;
	write_sysreg_el2(*vcpu_cpsr(vcpu), SYS_SPSR);

	return true;
}

static inline void __hyp_sve_restore_guest(struct kvm_vcpu *vcpu)
{
	/*
	 * The vCPU's saved SVE state layout always matches the max VL of the
	 * vCPU. Start off with the max VL so we can load the SVE state.
	 */
	sve_cond_update_zcr_vq(vcpu_sve_max_vq(vcpu) - 1, SYS_ZCR_EL2);
	__sve_restore_state(vcpu_sve_pffr(vcpu),
			    &vcpu->arch.ctxt.fp_regs.fpsr,
			    true);
<<<<<<< HEAD
	write_sysreg_el1(__vcpu_sys_reg(vcpu, ZCR_EL1), SYS_ZCR);
}

static inline void __hyp_sve_save_host(void)
{
	struct cpu_sve_state *sve_state = *host_data_ptr(sve_state);

	sve_state->zcr_el1 = read_sysreg_el1(SYS_ZCR);
	write_sysreg_s(ZCR_ELx_LEN_MASK, SYS_ZCR_EL2);
	__sve_save_state(sve_state->sve_regs + sve_ffr_offset(kvm_host_sve_max_vl),
			 &sve_state->fpsr,
			 true);
}

=======

	/*
	 * The effective VL for a VM could differ from the max VL when running a
	 * nested guest, as the guest hypervisor could select a smaller VL. Slap
	 * that into hardware before wrapping up.
	 */
	if (vcpu_has_nv(vcpu) && !is_hyp_ctxt(vcpu))
		sve_cond_update_zcr_vq(__vcpu_sys_reg(vcpu, ZCR_EL2), SYS_ZCR_EL2);

	write_sysreg_el1(__vcpu_sys_reg(vcpu, vcpu_sve_zcr_elx(vcpu)), SYS_ZCR);
}

static inline void __hyp_sve_save_host(void)
{
	struct cpu_sve_state *sve_state = *host_data_ptr(sve_state);

	sve_state->zcr_el1 = read_sysreg_el1(SYS_ZCR);
	write_sysreg_s(ZCR_ELx_LEN_MASK, SYS_ZCR_EL2);
	__sve_save_state(sve_state->sve_regs + sve_ffr_offset(kvm_host_sve_max_vl),
			 &sve_state->fpsr,
			 true);
}

>>>>>>> 8400291e
static void kvm_hyp_save_fpsimd_host(struct kvm_vcpu *vcpu);

/*
 * We trap the first access to the FP/SIMD to save the host context and
 * restore the guest context lazily.
 * If FP/SIMD is not implemented, handle the trap and inject an undefined
 * instruction exception to the guest. Similarly for trapped SVE accesses.
 */
static bool kvm_hyp_handle_fpsimd(struct kvm_vcpu *vcpu, u64 *exit_code)
{
	bool sve_guest;
	u8 esr_ec;

	if (!system_supports_fpsimd())
		return false;

	sve_guest = vcpu_has_sve(vcpu);
	esr_ec = kvm_vcpu_trap_get_class(vcpu);

	/* Only handle traps the vCPU can support here: */
	switch (esr_ec) {
	case ESR_ELx_EC_FP_ASIMD:
		/* Forward traps to the guest hypervisor as required */
		if (guest_hyp_fpsimd_traps_enabled(vcpu))
			return false;
		break;
	case ESR_ELx_EC_SYS64:
		if (WARN_ON_ONCE(!is_hyp_ctxt(vcpu)))
			return false;
		fallthrough;
	case ESR_ELx_EC_SVE:
		if (!sve_guest)
			return false;
		if (guest_hyp_sve_traps_enabled(vcpu))
			return false;
		break;
	default:
		return false;
	}

	/* Valid trap.  Switch the context: */

	/* First disable enough traps to allow us to update the registers */
	if (sve_guest || (is_protected_kvm_enabled() && system_supports_sve()))
		cpacr_clear_set(0, CPACR_ELx_FPEN | CPACR_ELx_ZEN);
	else
		cpacr_clear_set(0, CPACR_ELx_FPEN);
	isb();

	/* Write out the host state if it's in the registers */
	if (host_owns_fp_regs())
		kvm_hyp_save_fpsimd_host(vcpu);

	/* Restore the guest state */
	if (sve_guest)
		__hyp_sve_restore_guest(vcpu);
	else
		__fpsimd_restore_state(&vcpu->arch.ctxt.fp_regs);

	/* Skip restoring fpexc32 for AArch64 guests */
	if (!(read_sysreg(hcr_el2) & HCR_RW))
		write_sysreg(__vcpu_sys_reg(vcpu, FPEXC32_EL2), fpexc32_el2);

	*host_data_ptr(fp_owner) = FP_STATE_GUEST_OWNED;

	return true;
}

static inline bool handle_tx2_tvm(struct kvm_vcpu *vcpu)
{
	u32 sysreg = esr_sys64_to_sysreg(kvm_vcpu_get_esr(vcpu));
	int rt = kvm_vcpu_sys_get_rt(vcpu);
	u64 val = vcpu_get_reg(vcpu, rt);

	/*
	 * The normal sysreg handling code expects to see the traps,
	 * let's not do anything here.
	 */
	if (vcpu->arch.hcr_el2 & HCR_TVM)
		return false;

	switch (sysreg) {
	case SYS_SCTLR_EL1:
		write_sysreg_el1(val, SYS_SCTLR);
		break;
	case SYS_TTBR0_EL1:
		write_sysreg_el1(val, SYS_TTBR0);
		break;
	case SYS_TTBR1_EL1:
		write_sysreg_el1(val, SYS_TTBR1);
		break;
	case SYS_TCR_EL1:
		write_sysreg_el1(val, SYS_TCR);
		break;
	case SYS_ESR_EL1:
		write_sysreg_el1(val, SYS_ESR);
		break;
	case SYS_FAR_EL1:
		write_sysreg_el1(val, SYS_FAR);
		break;
	case SYS_AFSR0_EL1:
		write_sysreg_el1(val, SYS_AFSR0);
		break;
	case SYS_AFSR1_EL1:
		write_sysreg_el1(val, SYS_AFSR1);
		break;
	case SYS_MAIR_EL1:
		write_sysreg_el1(val, SYS_MAIR);
		break;
	case SYS_AMAIR_EL1:
		write_sysreg_el1(val, SYS_AMAIR);
		break;
	case SYS_CONTEXTIDR_EL1:
		write_sysreg_el1(val, SYS_CONTEXTIDR);
		break;
	default:
		return false;
	}

	__kvm_skip_instr(vcpu);
	return true;
}

static bool kvm_hyp_handle_cntpct(struct kvm_vcpu *vcpu)
{
	struct arch_timer_context *ctxt;
	u32 sysreg;
	u64 val;

	/*
	 * We only get here for 64bit guests, 32bit guests will hit
	 * the long and winding road all the way to the standard
	 * handling. Yes, it sucks to be irrelevant.
	 */
	sysreg = esr_sys64_to_sysreg(kvm_vcpu_get_esr(vcpu));

	switch (sysreg) {
	case SYS_CNTPCT_EL0:
	case SYS_CNTPCTSS_EL0:
		if (vcpu_has_nv(vcpu)) {
			if (is_hyp_ctxt(vcpu)) {
				ctxt = vcpu_hptimer(vcpu);
				break;
			}

			/* Check for guest hypervisor trapping */
			val = __vcpu_sys_reg(vcpu, CNTHCTL_EL2);
			if (!vcpu_el2_e2h_is_set(vcpu))
				val = (val & CNTHCTL_EL1PCTEN) << 10;

			if (!(val & (CNTHCTL_EL1PCTEN << 10)))
				return false;
		}

		ctxt = vcpu_ptimer(vcpu);
		break;
	default:
		return false;
	}

	val = arch_timer_read_cntpct_el0();

	if (ctxt->offset.vm_offset)
		val -= *kern_hyp_va(ctxt->offset.vm_offset);
	if (ctxt->offset.vcpu_offset)
		val -= *kern_hyp_va(ctxt->offset.vcpu_offset);

	vcpu_set_reg(vcpu, kvm_vcpu_sys_get_rt(vcpu), val);
	__kvm_skip_instr(vcpu);
	return true;
}

static bool handle_ampere1_tcr(struct kvm_vcpu *vcpu)
{
	u32 sysreg = esr_sys64_to_sysreg(kvm_vcpu_get_esr(vcpu));
	int rt = kvm_vcpu_sys_get_rt(vcpu);
	u64 val = vcpu_get_reg(vcpu, rt);

	if (sysreg != SYS_TCR_EL1)
		return false;

	/*
	 * Affected parts do not advertise support for hardware Access Flag /
	 * Dirty state management in ID_AA64MMFR1_EL1.HAFDBS, but the underlying
	 * control bits are still functional. The architecture requires these be
	 * RES0 on systems that do not implement FEAT_HAFDBS.
	 *
	 * Uphold the requirements of the architecture by masking guest writes
	 * to TCR_EL1.{HA,HD} here.
	 */
	val &= ~(TCR_HD | TCR_HA);
	write_sysreg_el1(val, SYS_TCR);
	__kvm_skip_instr(vcpu);
	return true;
}

static bool kvm_hyp_handle_sysreg(struct kvm_vcpu *vcpu, u64 *exit_code)
{
	if (cpus_have_final_cap(ARM64_WORKAROUND_CAVIUM_TX2_219_TVM) &&
	    handle_tx2_tvm(vcpu))
		return true;

	if (cpus_have_final_cap(ARM64_WORKAROUND_AMPERE_AC03_CPU_38) &&
	    handle_ampere1_tcr(vcpu))
		return true;

	if (static_branch_unlikely(&vgic_v3_cpuif_trap) &&
	    __vgic_v3_perform_cpuif_access(vcpu) == 1)
		return true;

	if (kvm_hyp_handle_cntpct(vcpu))
		return true;

	return false;
}

static bool kvm_hyp_handle_cp15_32(struct kvm_vcpu *vcpu, u64 *exit_code)
{
	if (static_branch_unlikely(&vgic_v3_cpuif_trap) &&
	    __vgic_v3_perform_cpuif_access(vcpu) == 1)
		return true;

	return false;
}

static bool kvm_hyp_handle_memory_fault(struct kvm_vcpu *vcpu, u64 *exit_code)
{
	if (!__populate_fault_info(vcpu))
		return true;

	return false;
}
static bool kvm_hyp_handle_iabt_low(struct kvm_vcpu *vcpu, u64 *exit_code)
	__alias(kvm_hyp_handle_memory_fault);
static bool kvm_hyp_handle_watchpt_low(struct kvm_vcpu *vcpu, u64 *exit_code)
	__alias(kvm_hyp_handle_memory_fault);

static bool kvm_hyp_handle_dabt_low(struct kvm_vcpu *vcpu, u64 *exit_code)
{
	if (kvm_hyp_handle_memory_fault(vcpu, exit_code))
		return true;

	if (static_branch_unlikely(&vgic_v2_cpuif_trap)) {
		bool valid;

		valid = kvm_vcpu_trap_is_translation_fault(vcpu) &&
			kvm_vcpu_dabt_isvalid(vcpu) &&
			!kvm_vcpu_abt_issea(vcpu) &&
			!kvm_vcpu_abt_iss1tw(vcpu);

		if (valid) {
			int ret = __vgic_v2_perform_cpuif_access(vcpu);

			if (ret == 1)
				return true;

			/* Promote an illegal access to an SError.*/
			if (ret == -1)
				*exit_code = ARM_EXCEPTION_EL1_SERROR;
		}
	}

	return false;
}

typedef bool (*exit_handler_fn)(struct kvm_vcpu *, u64 *);

static const exit_handler_fn *kvm_get_exit_handler_array(struct kvm_vcpu *vcpu);

static void early_exit_filter(struct kvm_vcpu *vcpu, u64 *exit_code);

/*
 * Allow the hypervisor to handle the exit with an exit handler if it has one.
 *
 * Returns true if the hypervisor handled the exit, and control should go back
 * to the guest, or false if it hasn't.
 */
static inline bool kvm_hyp_handle_exit(struct kvm_vcpu *vcpu, u64 *exit_code)
{
	const exit_handler_fn *handlers = kvm_get_exit_handler_array(vcpu);
	exit_handler_fn fn;

	fn = handlers[kvm_vcpu_trap_get_class(vcpu)];

	if (fn)
		return fn(vcpu, exit_code);

	return false;
}

static inline void synchronize_vcpu_pstate(struct kvm_vcpu *vcpu, u64 *exit_code)
{
	/*
	 * Check for the conditions of Cortex-A510's #2077057. When these occur
	 * SPSR_EL2 can't be trusted, but isn't needed either as it is
	 * unchanged from the value in vcpu_gp_regs(vcpu)->pstate.
	 * Are we single-stepping the guest, and took a PAC exception from the
	 * active-not-pending state?
	 */
	if (cpus_have_final_cap(ARM64_WORKAROUND_2077057)		&&
	    vcpu->guest_debug & KVM_GUESTDBG_SINGLESTEP			&&
	    *vcpu_cpsr(vcpu) & DBG_SPSR_SS				&&
	    ESR_ELx_EC(read_sysreg_el2(SYS_ESR)) == ESR_ELx_EC_PAC)
		write_sysreg_el2(*vcpu_cpsr(vcpu), SYS_SPSR);

	vcpu->arch.ctxt.regs.pstate = read_sysreg_el2(SYS_SPSR);
}

/*
 * Return true when we were able to fixup the guest exit and should return to
 * the guest, false when we should restore the host state and return to the
 * main run loop.
 */
static inline bool fixup_guest_exit(struct kvm_vcpu *vcpu, u64 *exit_code)
{
	/*
	 * Save PSTATE early so that we can evaluate the vcpu mode
	 * early on.
	 */
	synchronize_vcpu_pstate(vcpu, exit_code);

	/*
	 * Check whether we want to repaint the state one way or
	 * another.
	 */
	early_exit_filter(vcpu, exit_code);

	if (ARM_EXCEPTION_CODE(*exit_code) != ARM_EXCEPTION_IRQ)
		vcpu->arch.fault.esr_el2 = read_sysreg_el2(SYS_ESR);

	if (ARM_SERROR_PENDING(*exit_code) &&
	    ARM_EXCEPTION_CODE(*exit_code) != ARM_EXCEPTION_IRQ) {
		u8 esr_ec = kvm_vcpu_trap_get_class(vcpu);

		/*
		 * HVC already have an adjusted PC, which we need to
		 * correct in order to return to after having injected
		 * the SError.
		 *
		 * SMC, on the other hand, is *trapped*, meaning its
		 * preferred return address is the SMC itself.
		 */
		if (esr_ec == ESR_ELx_EC_HVC32 || esr_ec == ESR_ELx_EC_HVC64)
			write_sysreg_el2(read_sysreg_el2(SYS_ELR) - 4, SYS_ELR);
	}

	/*
	 * We're using the raw exception code in order to only process
	 * the trap if no SError is pending. We will come back to the
	 * same PC once the SError has been injected, and replay the
	 * trapping instruction.
	 */
	if (*exit_code != ARM_EXCEPTION_TRAP)
		goto exit;

	/* Check if there's an exit handler and allow it to handle the exit. */
	if (kvm_hyp_handle_exit(vcpu, exit_code))
		goto guest;
exit:
	/* Return to the host kernel and handle the exit */
	return false;

guest:
	/* Re-enter the guest */
	asm(ALTERNATIVE("nop", "dmb sy", ARM64_WORKAROUND_1508412));
	return true;
}

static inline void __kvm_unexpected_el2_exception(void)
{
	extern char __guest_exit_restore_elr_and_panic[];
	unsigned long addr, fixup;
	struct kvm_exception_table_entry *entry, *end;
	unsigned long elr_el2 = read_sysreg(elr_el2);

	entry = &__start___kvm_ex_table;
	end = &__stop___kvm_ex_table;

	while (entry < end) {
		addr = (unsigned long)&entry->insn + entry->insn;
		fixup = (unsigned long)&entry->fixup + entry->fixup;

		if (addr != elr_el2) {
			entry++;
			continue;
		}

		write_sysreg(fixup, elr_el2);
		return;
	}

	/* Trigger a panic after restoring the hyp context. */
	this_cpu_ptr(&kvm_hyp_ctxt)->sys_regs[ELR_EL2] = elr_el2;
	write_sysreg(__guest_exit_restore_elr_and_panic, elr_el2);
}

#endif /* __ARM64_KVM_HYP_SWITCH_H__ */<|MERGE_RESOLUTION|>--- conflicted
+++ resolved
@@ -322,8 +322,16 @@
 	__sve_restore_state(vcpu_sve_pffr(vcpu),
 			    &vcpu->arch.ctxt.fp_regs.fpsr,
 			    true);
-<<<<<<< HEAD
-	write_sysreg_el1(__vcpu_sys_reg(vcpu, ZCR_EL1), SYS_ZCR);
+
+	/*
+	 * The effective VL for a VM could differ from the max VL when running a
+	 * nested guest, as the guest hypervisor could select a smaller VL. Slap
+	 * that into hardware before wrapping up.
+	 */
+	if (vcpu_has_nv(vcpu) && !is_hyp_ctxt(vcpu))
+		sve_cond_update_zcr_vq(__vcpu_sys_reg(vcpu, ZCR_EL2), SYS_ZCR_EL2);
+
+	write_sysreg_el1(__vcpu_sys_reg(vcpu, vcpu_sve_zcr_elx(vcpu)), SYS_ZCR);
 }
 
 static inline void __hyp_sve_save_host(void)
@@ -337,31 +345,6 @@
 			 true);
 }
 
-=======
-
-	/*
-	 * The effective VL for a VM could differ from the max VL when running a
-	 * nested guest, as the guest hypervisor could select a smaller VL. Slap
-	 * that into hardware before wrapping up.
-	 */
-	if (vcpu_has_nv(vcpu) && !is_hyp_ctxt(vcpu))
-		sve_cond_update_zcr_vq(__vcpu_sys_reg(vcpu, ZCR_EL2), SYS_ZCR_EL2);
-
-	write_sysreg_el1(__vcpu_sys_reg(vcpu, vcpu_sve_zcr_elx(vcpu)), SYS_ZCR);
-}
-
-static inline void __hyp_sve_save_host(void)
-{
-	struct cpu_sve_state *sve_state = *host_data_ptr(sve_state);
-
-	sve_state->zcr_el1 = read_sysreg_el1(SYS_ZCR);
-	write_sysreg_s(ZCR_ELx_LEN_MASK, SYS_ZCR_EL2);
-	__sve_save_state(sve_state->sve_regs + sve_ffr_offset(kvm_host_sve_max_vl),
-			 &sve_state->fpsr,
-			 true);
-}
-
->>>>>>> 8400291e
 static void kvm_hyp_save_fpsimd_host(struct kvm_vcpu *vcpu);
 
 /*
